--- conflicted
+++ resolved
@@ -67,15 +67,6 @@
 
 == `@node`
 
-<<<<<<< HEAD
-NOTE: The `plural`` argument of the `@node` directive has been deprecated and will be removed in version 4.0.
-Please use the xref::directives.adoc#plural-directive[`@plural` directive] instead.
-
-NOTE: The `label` and `additionalLabels`` arguments of the `@node` directive have been deprecated and will be removed in version 4.0.
-Please use the xref::type-definitions/database-mapping.adoc#_labels[`labels argument`] instead.
-
-=======
->>>>>>> a1f81f5d
 The `@node` directive is used to specify the configuration of a GraphQL object type which represents a Neo4j node.
 
 Reference: xref::type-definitions/database-mapping.adoc#type-definitions-node[`@node`]
