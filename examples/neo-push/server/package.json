--- conflicted
+++ resolved
@@ -32,15 +32,9 @@
         "@types/debug": "4.1.7",
         "@types/dotenv": "8.2.0",
         "@types/express": "4.17.15",
-<<<<<<< HEAD
-        "@types/jest": "29.2.4",
-        "@types/jsonwebtoken": "8.5.9",
-        "@types/node": "18.11.17",
-=======
         "@types/jest": "29.2.5",
         "@types/jsonwebtoken": "9.0.0",
-        "@types/node": "18.11.10",
->>>>>>> d21d8bfd
+        "@types/node": "18.11.17",
         "cross-env": "7.0.3",
         "jest": "29.3.1",
         "nodemon": "2.0.20",
