{
    "name": "neo-push-server",
    "version": "1.0.0",
    "description": "",
    "main": "./dist/src/index.js",
    "scripts": {
        "start": "nodemon --watch './src/**/*.ts' --exec ./node_modules/.bin/ts-node -r tsconfig-paths/register --project ./src/tsconfig.json ./src/index.ts",
        "build": "tsc  --project src/",
        "seed": "ts-node -r tsconfig-paths/register --project ./src/tsconfig.json ./src/seeder.ts",
        "test": "jest"
    },
    "author": "",
    "license": "ISC",
    "dependencies": {
<<<<<<< HEAD
        "@neo4j/graphql": "^2.5.7",
        "@neo4j/graphql-ogm": "^2.5.7",
        "@neo4j/graphql-plugin-auth": "^2.5.7",
=======
        "@neo4j/graphql": "^2.5.8",
        "@neo4j/graphql-ogm": "^2.5.8",
>>>>>>> e6d444a9
        "apollo-server-express": "^3.6.1",
        "bcrypt": "5.0.1",
        "debug": "4.3.1",
        "dotenv": "^10.0.0",
        "express": "4.17.1",
        "graphql": "16.2.0",
        "jsonwebtoken": "8.5.1",
        "neo4j-driver": "4.4.2"
    },
    "devDependencies": {
        "@faker-js/faker": "^6.0.0-alpha.5",
        "@types/bcrypt": "3.0.0",
        "@types/debug": "4.1.5",
        "@types/dotenv": "8.2.0",
        "@types/express": "4.17.9",
        "@types/jest": "27.4.0",
        "@types/jsonwebtoken": "8.5.1",
        "@types/node": "14.14.14",
        "@types/uuid": "8.3.0",
        "cross-env": "7.0.3",
        "jest": "27.4.7",
        "nodemon": "2.0.6",
        "randomstring": "1.1.5",
        "ts-jest": "27.1.3",
        "ts-node": "9.1.1",
        "tsconfig-paths": "3.9.0",
        "typescript": "4.2.4"
    }
}<|MERGE_RESOLUTION|>--- conflicted
+++ resolved
@@ -12,14 +12,9 @@
     "author": "",
     "license": "ISC",
     "dependencies": {
-<<<<<<< HEAD
-        "@neo4j/graphql": "^2.5.7",
-        "@neo4j/graphql-ogm": "^2.5.7",
-        "@neo4j/graphql-plugin-auth": "^2.5.7",
-=======
         "@neo4j/graphql": "^2.5.8",
         "@neo4j/graphql-ogm": "^2.5.8",
->>>>>>> e6d444a9
+        "@neo4j/graphql-plugin-auth": "^2.5.8",
         "apollo-server-express": "^3.6.1",
         "bcrypt": "5.0.1",
         "debug": "4.3.1",
