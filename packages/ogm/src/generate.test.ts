/*
 * Copyright (c) "Neo4j"
 * Neo4j Sweden AB [http://neo4j.com]
 *
 * This file is part of Neo4j.
 *
 * Licensed under the Apache License, Version 2.0 (the "License");
 * you may not use this file except in compliance with the License.
 * You may obtain a copy of the License at
 *
 *     http://www.apache.org/licenses/LICENSE-2.0
 *
 * Unless required by applicable law or agreed to in writing, software
 * distributed under the License is distributed on an "AS IS" BASIS,
 * WITHOUT WARRANTIES OR CONDITIONS OF ANY KIND, either express or implied.
 * See the License for the specific language governing permissions and
 * limitations under the License.
 */

import { generate as randomstring } from "randomstring";
import * as fs from "fs";
import * as path from "path";
import generate from "./generate";
import { OGM } from "./index";

describe("generate", () => {
    const filesToDelete: string[] = [];

    afterAll(async () => {
        await Promise.all(filesToDelete.map((name) => fs.promises.unlink(name)));
    });

    test("should generate simple types of a single node and return the string", async () => {
        const typeDefs = `
            type User {
                name: String
            }
        `;

        const ogm = new OGM({
            typeDefs,
            // @ts-ignore
            driver: {},
        });

        const generated = (await generate({
            ogm,
            noWrite: true,
        })) as string;

        expect(generated).toMatchInlineSnapshot(`
            "import type { SelectionSetNode, DocumentNode } from \\"graphql\\";
            export type Maybe<T> = T | null;
            export type InputMaybe<T> = Maybe<T>;
            export type Exact<T extends { [key: string]: unknown }> = {
              [K in keyof T]: T[K];
            };
            export type MakeOptional<T, K extends keyof T> = Omit<T, K> & {
              [SubKey in K]?: Maybe<T[SubKey]>;
            };
            export type MakeMaybe<T, K extends keyof T> = Omit<T, K> & {
              [SubKey in K]: Maybe<T[SubKey]>;
            };
            /** All built-in and custom scalars, mapped to their actual values */
            export type Scalars = {
              ID: string;
              /** The \`String\` scalar type represents textual data, represented as UTF-8 character sequences. The String type is most often used by GraphQL to represent free-form human-readable text. */
              String: string;
              /** The \`Boolean\` scalar type represents \`true\` or \`false\`. */
              Boolean: boolean;
              /** The \`Int\` scalar type represents non-fractional signed whole numeric values. Int can represent values between -(2^31) and 2^31 - 1. */
              Int: number;
              Float: number;
            };

            export type Query = {
              __typename?: \\"Query\\";
              users: Array<User>;
              usersAggregate: UserAggregateSelection;
              usersConnection: UsersConnection;
            };

            export type QueryUsersArgs = {
              where?: InputMaybe<UserWhere>;
              options?: InputMaybe<UserOptions>;
            };

            export type QueryUsersAggregateArgs = {
              where?: InputMaybe<UserWhere>;
            };

            export type QueryUsersConnectionArgs = {
              first?: InputMaybe<Scalars[\\"Int\\"]>;
              after?: InputMaybe<Scalars[\\"String\\"]>;
              where?: InputMaybe<UserWhere>;
              sort?: InputMaybe<Array<InputMaybe<UserSort>>>;
            };

            export type Mutation = {
              __typename?: \\"Mutation\\";
              createUsers: CreateUsersMutationResponse;
              deleteUsers: DeleteInfo;
              updateUsers: UpdateUsersMutationResponse;
            };

            export type MutationCreateUsersArgs = {
              input: Array<UserCreateInput>;
            };

            export type MutationDeleteUsersArgs = {
              where?: InputMaybe<UserWhere>;
            };

            export type MutationUpdateUsersArgs = {
              where?: InputMaybe<UserWhere>;
              update?: InputMaybe<UserUpdateInput>;
            };

            export enum SortDirection {
              /** Sort by field values in ascending order. */
              Asc = \\"ASC\\",
              /** Sort by field values in descending order. */
              Desc = \\"DESC\\",
            }

            export type CreateInfo = {
              __typename?: \\"CreateInfo\\";
              bookmark?: Maybe<Scalars[\\"String\\"]>;
              nodesCreated: Scalars[\\"Int\\"];
              relationshipsCreated: Scalars[\\"Int\\"];
            };

            export type CreateUsersMutationResponse = {
              __typename?: \\"CreateUsersMutationResponse\\";
              info: CreateInfo;
              users: Array<User>;
            };

            export type DeleteInfo = {
              __typename?: \\"DeleteInfo\\";
              bookmark?: Maybe<Scalars[\\"String\\"]>;
              nodesDeleted: Scalars[\\"Int\\"];
              relationshipsDeleted: Scalars[\\"Int\\"];
            };

            /** Pagination information (Relay) */
            export type PageInfo = {
              __typename?: \\"PageInfo\\";
              hasNextPage: Scalars[\\"Boolean\\"];
              hasPreviousPage: Scalars[\\"Boolean\\"];
              startCursor?: Maybe<Scalars[\\"String\\"]>;
              endCursor?: Maybe<Scalars[\\"String\\"]>;
            };

            export type StringAggregateSelectionNullable = {
              __typename?: \\"StringAggregateSelectionNullable\\";
              shortest?: Maybe<Scalars[\\"String\\"]>;
              longest?: Maybe<Scalars[\\"String\\"]>;
            };

            export type UpdateInfo = {
              __typename?: \\"UpdateInfo\\";
              bookmark?: Maybe<Scalars[\\"String\\"]>;
              nodesCreated: Scalars[\\"Int\\"];
              nodesDeleted: Scalars[\\"Int\\"];
              relationshipsCreated: Scalars[\\"Int\\"];
              relationshipsDeleted: Scalars[\\"Int\\"];
            };

            export type UpdateUsersMutationResponse = {
              __typename?: \\"UpdateUsersMutationResponse\\";
              info: UpdateInfo;
              users: Array<User>;
            };

            export type User = {
              __typename?: \\"User\\";
              name?: Maybe<Scalars[\\"String\\"]>;
            };

            export type UserAggregateSelection = {
              __typename?: \\"UserAggregateSelection\\";
              count: Scalars[\\"Int\\"];
              name: StringAggregateSelectionNullable;
            };

            export type UserEdge = {
              __typename?: \\"UserEdge\\";
              cursor: Scalars[\\"String\\"];
              node: User;
            };

            export type UsersConnection = {
              __typename?: \\"UsersConnection\\";
              totalCount: Scalars[\\"Int\\"];
              pageInfo: PageInfo;
              edges: Array<UserEdge>;
            };

            export type UserCreateInput = {
              name?: InputMaybe<Scalars[\\"String\\"]>;
            };

            export type UserOptions = {
              /** Specify one or more UserSort objects to sort Users by. The sorts will be applied in the order in which they are arranged in the array. */
              sort?: InputMaybe<Array<UserSort>>;
              limit?: InputMaybe<Scalars[\\"Int\\"]>;
              offset?: InputMaybe<Scalars[\\"Int\\"]>;
            };

            /** Fields to sort Users by. The order in which sorts are applied is not guaranteed when specifying many fields in one UserSort object. */
            export type UserSort = {
              name?: InputMaybe<SortDirection>;
            };

            export type UserUpdateInput = {
              name?: InputMaybe<Scalars[\\"String\\"]>;
            };

            export type UserWhere = {
              OR?: InputMaybe<Array<UserWhere>>;
              AND?: InputMaybe<Array<UserWhere>>;
              NOT?: InputMaybe<UserWhere>;
              name?: InputMaybe<Scalars[\\"String\\"]>;
              /** @deprecated Negation filters will be deprecated, use the NOT operator to achieve the same behavior */
              name_NOT?: InputMaybe<Scalars[\\"String\\"]>;
              name_IN?: InputMaybe<Array<InputMaybe<Scalars[\\"String\\"]>>>;
              /** @deprecated Negation filters will be deprecated, use the NOT operator to achieve the same behavior */
              name_NOT_IN?: InputMaybe<Array<InputMaybe<Scalars[\\"String\\"]>>>;
              name_CONTAINS?: InputMaybe<Scalars[\\"String\\"]>;
              name_STARTS_WITH?: InputMaybe<Scalars[\\"String\\"]>;
              name_ENDS_WITH?: InputMaybe<Scalars[\\"String\\"]>;
              /** @deprecated Negation filters will be deprecated, use the NOT operator to achieve the same behavior */
              name_NOT_CONTAINS?: InputMaybe<Scalars[\\"String\\"]>;
              /** @deprecated Negation filters will be deprecated, use the NOT operator to achieve the same behavior */
              name_NOT_STARTS_WITH?: InputMaybe<Scalars[\\"String\\"]>;
              /** @deprecated Negation filters will be deprecated, use the NOT operator to achieve the same behavior */
              name_NOT_ENDS_WITH?: InputMaybe<Scalars[\\"String\\"]>;
            };

            export interface StringAggregateInputNullable {
              shortest?: boolean;
              longest?: boolean;
            }
            export interface UserAggregateSelectionInput {
              count?: boolean;
              name?: StringAggregateInputNullable;
            }

            export declare class UserModel {
              public find(args?: {
                where?: UserWhere;

                options?: UserOptions;
                selectionSet?: string | DocumentNode | SelectionSetNode;
                args?: any;
                context?: any;
                rootValue?: any;
              }): Promise<User[]>;
              public create(args: {
                input: UserCreateInput[];
                selectionSet?: string | DocumentNode | SelectionSetNode;
                args?: any;
                context?: any;
                rootValue?: any;
              }): Promise<CreateUsersMutationResponse>;
              public update(args: {
                where?: UserWhere;
                update?: UserUpdateInput;

                selectionSet?: string | DocumentNode | SelectionSetNode;
                args?: any;
                context?: any;
                rootValue?: any;
              }): Promise<UpdateUsersMutationResponse>;
              public delete(args: {
                where?: UserWhere;

                context?: any;
                rootValue?: any;
              }): Promise<{ nodesDeleted: number; relationshipsDeleted: number }>;
              public aggregate(args: {
                where?: UserWhere;

                aggregate: UserAggregateSelectionInput;
                context?: any;
                rootValue?: any;
              }): Promise<UserAggregateSelection>;
            }

            export interface ModelMap {
              User: UserModel;
            }
            "
        `);
    });

    test("should generate simple types of a single node with fulltext directive and return the string", async () => {
        const typeDefs = `
            type User {
                name: String
            }

            extend type User @fulltext(indexes: [{ name: "UserName", fields: ["name"] }])
        `;

        const ogm = new OGM({
            typeDefs,
            // @ts-ignore
            driver: {},
        });

        const generated = (await generate({
            ogm,
            noWrite: true,
        })) as string;

        expect(generated).toMatchInlineSnapshot(`
            "import type { SelectionSetNode, DocumentNode } from \\"graphql\\";
            export type Maybe<T> = T | null;
            export type InputMaybe<T> = Maybe<T>;
            export type Exact<T extends { [key: string]: unknown }> = {
              [K in keyof T]: T[K];
            };
            export type MakeOptional<T, K extends keyof T> = Omit<T, K> & {
              [SubKey in K]?: Maybe<T[SubKey]>;
            };
            export type MakeMaybe<T, K extends keyof T> = Omit<T, K> & {
              [SubKey in K]: Maybe<T[SubKey]>;
            };
            /** All built-in and custom scalars, mapped to their actual values */
            export type Scalars = {
              ID: string;
              /** The \`String\` scalar type represents textual data, represented as UTF-8 character sequences. The String type is most often used by GraphQL to represent free-form human-readable text. */
              String: string;
              /** The \`Boolean\` scalar type represents \`true\` or \`false\`. */
              Boolean: boolean;
              /** The \`Int\` scalar type represents non-fractional signed whole numeric values. Int can represent values between -(2^31) and 2^31 - 1. */
              Int: number;
              /** The \`Float\` scalar type represents signed double-precision fractional values as specified by [IEEE 754](https://en.wikipedia.org/wiki/IEEE_floating_point). */
              Float: number;
            };

            export type Query = {
              __typename?: \\"Query\\";
              usersFulltextUserName: Array<UserFulltextResult>;
              users: Array<User>;
              usersAggregate: UserAggregateSelection;
              usersConnection: UsersConnection;
            };

            export type QueryUsersFulltextUserNameArgs = {
              phrase: Scalars[\\"String\\"];
              where?: InputMaybe<UserFulltextWhere>;
              sort?: InputMaybe<Array<UserFulltextSort>>;
              limit?: InputMaybe<Scalars[\\"Int\\"]>;
              offset?: InputMaybe<Scalars[\\"Int\\"]>;
            };

            export type QueryUsersArgs = {
              where?: InputMaybe<UserWhere>;
              options?: InputMaybe<UserOptions>;
              fulltext?: InputMaybe<UserFulltext>;
            };

            export type QueryUsersAggregateArgs = {
              where?: InputMaybe<UserWhere>;
              fulltext?: InputMaybe<UserFulltext>;
            };

            export type QueryUsersConnectionArgs = {
              first?: InputMaybe<Scalars[\\"Int\\"]>;
              after?: InputMaybe<Scalars[\\"String\\"]>;
              where?: InputMaybe<UserWhere>;
              sort?: InputMaybe<Array<InputMaybe<UserSort>>>;
              fulltext?: InputMaybe<UserFulltext>;
            };

            export type Mutation = {
              __typename?: \\"Mutation\\";
              createUsers: CreateUsersMutationResponse;
              deleteUsers: DeleteInfo;
              updateUsers: UpdateUsersMutationResponse;
            };

            export type MutationCreateUsersArgs = {
              input: Array<UserCreateInput>;
            };

            export type MutationDeleteUsersArgs = {
              where?: InputMaybe<UserWhere>;
            };

            export type MutationUpdateUsersArgs = {
              where?: InputMaybe<UserWhere>;
              update?: InputMaybe<UserUpdateInput>;
            };

            export enum SortDirection {
              /** Sort by field values in ascending order. */
              Asc = \\"ASC\\",
              /** Sort by field values in descending order. */
              Desc = \\"DESC\\",
            }

            export type CreateInfo = {
              __typename?: \\"CreateInfo\\";
              bookmark?: Maybe<Scalars[\\"String\\"]>;
              nodesCreated: Scalars[\\"Int\\"];
              relationshipsCreated: Scalars[\\"Int\\"];
            };

            export type CreateUsersMutationResponse = {
              __typename?: \\"CreateUsersMutationResponse\\";
              info: CreateInfo;
              users: Array<User>;
            };

            export type DeleteInfo = {
              __typename?: \\"DeleteInfo\\";
              bookmark?: Maybe<Scalars[\\"String\\"]>;
              nodesDeleted: Scalars[\\"Int\\"];
              relationshipsDeleted: Scalars[\\"Int\\"];
            };

            /** Pagination information (Relay) */
            export type PageInfo = {
              __typename?: \\"PageInfo\\";
              hasNextPage: Scalars[\\"Boolean\\"];
              hasPreviousPage: Scalars[\\"Boolean\\"];
              startCursor?: Maybe<Scalars[\\"String\\"]>;
              endCursor?: Maybe<Scalars[\\"String\\"]>;
            };

            export type StringAggregateSelectionNullable = {
              __typename?: \\"StringAggregateSelectionNullable\\";
              shortest?: Maybe<Scalars[\\"String\\"]>;
              longest?: Maybe<Scalars[\\"String\\"]>;
            };

            export type UpdateInfo = {
              __typename?: \\"UpdateInfo\\";
              bookmark?: Maybe<Scalars[\\"String\\"]>;
              nodesCreated: Scalars[\\"Int\\"];
              nodesDeleted: Scalars[\\"Int\\"];
              relationshipsCreated: Scalars[\\"Int\\"];
              relationshipsDeleted: Scalars[\\"Int\\"];
            };

            export type UpdateUsersMutationResponse = {
              __typename?: \\"UpdateUsersMutationResponse\\";
              info: UpdateInfo;
              users: Array<User>;
            };

            export type User = {
              __typename?: \\"User\\";
              name?: Maybe<Scalars[\\"String\\"]>;
            };

            export type UserAggregateSelection = {
              __typename?: \\"UserAggregateSelection\\";
              count: Scalars[\\"Int\\"];
              name: StringAggregateSelectionNullable;
            };

            export type UserEdge = {
              __typename?: \\"UserEdge\\";
              cursor: Scalars[\\"String\\"];
              node: User;
            };

            /** The result of a fulltext search on an index of User */
            export type UserFulltextResult = {
              __typename?: \\"UserFulltextResult\\";
              score: Scalars[\\"Float\\"];
              user: User;
            };

            export type UsersConnection = {
              __typename?: \\"UsersConnection\\";
              totalCount: Scalars[\\"Int\\"];
              pageInfo: PageInfo;
              edges: Array<UserEdge>;
            };

            /** The input for filtering a float */
            export type FloatWhere = {
              min?: InputMaybe<Scalars[\\"Float\\"]>;
              max?: InputMaybe<Scalars[\\"Float\\"]>;
            };

            export type UserCreateInput = {
              name?: InputMaybe<Scalars[\\"String\\"]>;
            };

            export type UserFulltext = {
              UserName?: InputMaybe<UserUserNameFulltext>;
            };

            /** The input for sorting a fulltext query on an index of User */
            export type UserFulltextSort = {
              score?: InputMaybe<SortDirection>;
              user?: InputMaybe<UserSort>;
            };

            /** The input for filtering a fulltext query on an index of User */
            export type UserFulltextWhere = {
              score?: InputMaybe<FloatWhere>;
              user?: InputMaybe<UserWhere>;
            };

            export type UserOptions = {
              /** Specify one or more UserSort objects to sort Users by. The sorts will be applied in the order in which they are arranged in the array. */
              sort?: InputMaybe<Array<UserSort>>;
              limit?: InputMaybe<Scalars[\\"Int\\"]>;
              offset?: InputMaybe<Scalars[\\"Int\\"]>;
            };

            /** Fields to sort Users by. The order in which sorts are applied is not guaranteed when specifying many fields in one UserSort object. */
            export type UserSort = {
              name?: InputMaybe<SortDirection>;
            };

            export type UserUpdateInput = {
              name?: InputMaybe<Scalars[\\"String\\"]>;
            };

            export type UserUserNameFulltext = {
              phrase: Scalars[\\"String\\"];
            };

            export type UserWhere = {
              OR?: InputMaybe<Array<UserWhere>>;
              AND?: InputMaybe<Array<UserWhere>>;
              NOT?: InputMaybe<UserWhere>;
              name?: InputMaybe<Scalars[\\"String\\"]>;
              /** @deprecated Negation filters will be deprecated, use the NOT operator to achieve the same behavior */
              name_NOT?: InputMaybe<Scalars[\\"String\\"]>;
              name_IN?: InputMaybe<Array<InputMaybe<Scalars[\\"String\\"]>>>;
              /** @deprecated Negation filters will be deprecated, use the NOT operator to achieve the same behavior */
              name_NOT_IN?: InputMaybe<Array<InputMaybe<Scalars[\\"String\\"]>>>;
              name_CONTAINS?: InputMaybe<Scalars[\\"String\\"]>;
              name_STARTS_WITH?: InputMaybe<Scalars[\\"String\\"]>;
              name_ENDS_WITH?: InputMaybe<Scalars[\\"String\\"]>;
              /** @deprecated Negation filters will be deprecated, use the NOT operator to achieve the same behavior */
              name_NOT_CONTAINS?: InputMaybe<Scalars[\\"String\\"]>;
              /** @deprecated Negation filters will be deprecated, use the NOT operator to achieve the same behavior */
              name_NOT_STARTS_WITH?: InputMaybe<Scalars[\\"String\\"]>;
              /** @deprecated Negation filters will be deprecated, use the NOT operator to achieve the same behavior */
              name_NOT_ENDS_WITH?: InputMaybe<Scalars[\\"String\\"]>;
            };

            export interface StringAggregateInputNullable {
              shortest?: boolean;
              longest?: boolean;
            }
            export interface UserAggregateSelectionInput {
              count?: boolean;
              name?: StringAggregateInputNullable;
            }

            export declare class UserModel {
              public find(args?: {
                where?: UserWhere;
                fulltext?: UserFulltext;
                options?: UserOptions;
                selectionSet?: string | DocumentNode | SelectionSetNode;
                args?: any;
                context?: any;
                rootValue?: any;
              }): Promise<User[]>;
              public create(args: {
                input: UserCreateInput[];
                selectionSet?: string | DocumentNode | SelectionSetNode;
                args?: any;
                context?: any;
                rootValue?: any;
              }): Promise<CreateUsersMutationResponse>;
              public update(args: {
                where?: UserWhere;
                update?: UserUpdateInput;

                selectionSet?: string | DocumentNode | SelectionSetNode;
                args?: any;
                context?: any;
                rootValue?: any;
              }): Promise<UpdateUsersMutationResponse>;
              public delete(args: {
                where?: UserWhere;

                context?: any;
                rootValue?: any;
              }): Promise<{ nodesDeleted: number; relationshipsDeleted: number }>;
              public aggregate(args: {
                where?: UserWhere;
                fulltext?: UserFulltext;
                aggregate: UserAggregateSelectionInput;
                context?: any;
                rootValue?: any;
              }): Promise<UserAggregateSelection>;
            }

            export interface ModelMap {
              User: UserModel;
            }
            "
        `);
    });

    test("should generate simple types of a single node and write to a file", async () => {
        const fileName = `${randomstring({
            readable: true,
            charset: "alphabetic",
        })}.test-file.ts`;

        const outFile = path.join(__dirname, fileName);

        filesToDelete.push(outFile);

        const typeDefs = `
            type User {
                name: String
            }
        `;

        const ogm = new OGM({
            typeDefs,
            // @ts-ignore
            driver: {},
        });

        await generate({
            ogm,
            outFile,
        });

        const fileContent = await fs.promises.readFile(outFile, "utf-8");

        expect(fileContent).toMatchInlineSnapshot(`
            "import type { SelectionSetNode, DocumentNode } from \\"graphql\\";
            export type Maybe<T> = T | null;
            export type InputMaybe<T> = Maybe<T>;
            export type Exact<T extends { [key: string]: unknown }> = {
              [K in keyof T]: T[K];
            };
            export type MakeOptional<T, K extends keyof T> = Omit<T, K> & {
              [SubKey in K]?: Maybe<T[SubKey]>;
            };
            export type MakeMaybe<T, K extends keyof T> = Omit<T, K> & {
              [SubKey in K]: Maybe<T[SubKey]>;
            };
            /** All built-in and custom scalars, mapped to their actual values */
            export type Scalars = {
              ID: string;
              /** The \`String\` scalar type represents textual data, represented as UTF-8 character sequences. The String type is most often used by GraphQL to represent free-form human-readable text. */
              String: string;
              /** The \`Boolean\` scalar type represents \`true\` or \`false\`. */
              Boolean: boolean;
              /** The \`Int\` scalar type represents non-fractional signed whole numeric values. Int can represent values between -(2^31) and 2^31 - 1. */
              Int: number;
              Float: number;
            };

            export type Query = {
              __typename?: \\"Query\\";
              users: Array<User>;
              usersAggregate: UserAggregateSelection;
              usersConnection: UsersConnection;
            };

            export type QueryUsersArgs = {
              where?: InputMaybe<UserWhere>;
              options?: InputMaybe<UserOptions>;
            };

            export type QueryUsersAggregateArgs = {
              where?: InputMaybe<UserWhere>;
            };

            export type QueryUsersConnectionArgs = {
              first?: InputMaybe<Scalars[\\"Int\\"]>;
              after?: InputMaybe<Scalars[\\"String\\"]>;
              where?: InputMaybe<UserWhere>;
              sort?: InputMaybe<Array<InputMaybe<UserSort>>>;
            };

            export type Mutation = {
              __typename?: \\"Mutation\\";
              createUsers: CreateUsersMutationResponse;
              deleteUsers: DeleteInfo;
              updateUsers: UpdateUsersMutationResponse;
            };

            export type MutationCreateUsersArgs = {
              input: Array<UserCreateInput>;
            };

            export type MutationDeleteUsersArgs = {
              where?: InputMaybe<UserWhere>;
            };

            export type MutationUpdateUsersArgs = {
              where?: InputMaybe<UserWhere>;
              update?: InputMaybe<UserUpdateInput>;
            };

            export enum SortDirection {
              /** Sort by field values in ascending order. */
              Asc = \\"ASC\\",
              /** Sort by field values in descending order. */
              Desc = \\"DESC\\",
            }

            export type CreateInfo = {
              __typename?: \\"CreateInfo\\";
              bookmark?: Maybe<Scalars[\\"String\\"]>;
              nodesCreated: Scalars[\\"Int\\"];
              relationshipsCreated: Scalars[\\"Int\\"];
            };

            export type CreateUsersMutationResponse = {
              __typename?: \\"CreateUsersMutationResponse\\";
              info: CreateInfo;
              users: Array<User>;
            };

            export type DeleteInfo = {
              __typename?: \\"DeleteInfo\\";
              bookmark?: Maybe<Scalars[\\"String\\"]>;
              nodesDeleted: Scalars[\\"Int\\"];
              relationshipsDeleted: Scalars[\\"Int\\"];
            };

            /** Pagination information (Relay) */
            export type PageInfo = {
              __typename?: \\"PageInfo\\";
              hasNextPage: Scalars[\\"Boolean\\"];
              hasPreviousPage: Scalars[\\"Boolean\\"];
              startCursor?: Maybe<Scalars[\\"String\\"]>;
              endCursor?: Maybe<Scalars[\\"String\\"]>;
            };

            export type StringAggregateSelectionNullable = {
              __typename?: \\"StringAggregateSelectionNullable\\";
              shortest?: Maybe<Scalars[\\"String\\"]>;
              longest?: Maybe<Scalars[\\"String\\"]>;
            };

            export type UpdateInfo = {
              __typename?: \\"UpdateInfo\\";
              bookmark?: Maybe<Scalars[\\"String\\"]>;
              nodesCreated: Scalars[\\"Int\\"];
              nodesDeleted: Scalars[\\"Int\\"];
              relationshipsCreated: Scalars[\\"Int\\"];
              relationshipsDeleted: Scalars[\\"Int\\"];
            };

            export type UpdateUsersMutationResponse = {
              __typename?: \\"UpdateUsersMutationResponse\\";
              info: UpdateInfo;
              users: Array<User>;
            };

            export type User = {
              __typename?: \\"User\\";
              name?: Maybe<Scalars[\\"String\\"]>;
            };

            export type UserAggregateSelection = {
              __typename?: \\"UserAggregateSelection\\";
              count: Scalars[\\"Int\\"];
              name: StringAggregateSelectionNullable;
            };

            export type UserEdge = {
              __typename?: \\"UserEdge\\";
              cursor: Scalars[\\"String\\"];
              node: User;
            };

            export type UsersConnection = {
              __typename?: \\"UsersConnection\\";
              totalCount: Scalars[\\"Int\\"];
              pageInfo: PageInfo;
              edges: Array<UserEdge>;
            };

            export type UserCreateInput = {
              name?: InputMaybe<Scalars[\\"String\\"]>;
            };

            export type UserOptions = {
              /** Specify one or more UserSort objects to sort Users by. The sorts will be applied in the order in which they are arranged in the array. */
              sort?: InputMaybe<Array<UserSort>>;
              limit?: InputMaybe<Scalars[\\"Int\\"]>;
              offset?: InputMaybe<Scalars[\\"Int\\"]>;
            };

            /** Fields to sort Users by. The order in which sorts are applied is not guaranteed when specifying many fields in one UserSort object. */
            export type UserSort = {
              name?: InputMaybe<SortDirection>;
            };

            export type UserUpdateInput = {
              name?: InputMaybe<Scalars[\\"String\\"]>;
            };

            export type UserWhere = {
              OR?: InputMaybe<Array<UserWhere>>;
              AND?: InputMaybe<Array<UserWhere>>;
              NOT?: InputMaybe<UserWhere>;
              name?: InputMaybe<Scalars[\\"String\\"]>;
              /** @deprecated Negation filters will be deprecated, use the NOT operator to achieve the same behavior */
              name_NOT?: InputMaybe<Scalars[\\"String\\"]>;
              name_IN?: InputMaybe<Array<InputMaybe<Scalars[\\"String\\"]>>>;
              /** @deprecated Negation filters will be deprecated, use the NOT operator to achieve the same behavior */
              name_NOT_IN?: InputMaybe<Array<InputMaybe<Scalars[\\"String\\"]>>>;
              name_CONTAINS?: InputMaybe<Scalars[\\"String\\"]>;
              name_STARTS_WITH?: InputMaybe<Scalars[\\"String\\"]>;
              name_ENDS_WITH?: InputMaybe<Scalars[\\"String\\"]>;
              /** @deprecated Negation filters will be deprecated, use the NOT operator to achieve the same behavior */
              name_NOT_CONTAINS?: InputMaybe<Scalars[\\"String\\"]>;
              /** @deprecated Negation filters will be deprecated, use the NOT operator to achieve the same behavior */
              name_NOT_STARTS_WITH?: InputMaybe<Scalars[\\"String\\"]>;
              /** @deprecated Negation filters will be deprecated, use the NOT operator to achieve the same behavior */
              name_NOT_ENDS_WITH?: InputMaybe<Scalars[\\"String\\"]>;
            };

            export interface StringAggregateInputNullable {
              shortest?: boolean;
              longest?: boolean;
            }
            export interface UserAggregateSelectionInput {
              count?: boolean;
              name?: StringAggregateInputNullable;
            }

            export declare class UserModel {
              public find(args?: {
                where?: UserWhere;

                options?: UserOptions;
                selectionSet?: string | DocumentNode | SelectionSetNode;
                args?: any;
                context?: any;
                rootValue?: any;
              }): Promise<User[]>;
              public create(args: {
                input: UserCreateInput[];
                selectionSet?: string | DocumentNode | SelectionSetNode;
                args?: any;
                context?: any;
                rootValue?: any;
              }): Promise<CreateUsersMutationResponse>;
              public update(args: {
                where?: UserWhere;
                update?: UserUpdateInput;

                selectionSet?: string | DocumentNode | SelectionSetNode;
                args?: any;
                context?: any;
                rootValue?: any;
              }): Promise<UpdateUsersMutationResponse>;
              public delete(args: {
                where?: UserWhere;

                context?: any;
                rootValue?: any;
              }): Promise<{ nodesDeleted: number; relationshipsDeleted: number }>;
              public aggregate(args: {
                where?: UserWhere;

                aggregate: UserAggregateSelectionInput;
                context?: any;
                rootValue?: any;
              }): Promise<UserAggregateSelection>;
            }

            export interface ModelMap {
              User: UserModel;
            }
            "
        `);
    });

    test("should generate more complex types of two nodes with a relationship and properties and return the string", async () => {
        const typeDefs = `
            type Movie {
                title: String!
                actors: [Person!]! @relationship(type: "ACTED_IN", direction: IN, properties: "ActedIn")
            }
            type Person {
                name: String!
            }
            interface ActedIn {
                screenTime: Int!
            }
        `;

        const ogm = new OGM({
            typeDefs,
            // @ts-ignore
            driver: {},
        });

        const generated = (await generate({
            ogm,
            noWrite: true,
        })) as string;

        expect(generated).toMatchInlineSnapshot(`
            "import type { SelectionSetNode, DocumentNode } from \\"graphql\\";
            export type Maybe<T> = T | null;
            export type InputMaybe<T> = Maybe<T>;
            export type Exact<T extends { [key: string]: unknown }> = {
              [K in keyof T]: T[K];
            };
            export type MakeOptional<T, K extends keyof T> = Omit<T, K> & {
              [SubKey in K]?: Maybe<T[SubKey]>;
            };
            export type MakeMaybe<T, K extends keyof T> = Omit<T, K> & {
              [SubKey in K]: Maybe<T[SubKey]>;
            };
            /** All built-in and custom scalars, mapped to their actual values */
            export type Scalars = {
              ID: string;
              /** The \`String\` scalar type represents textual data, represented as UTF-8 character sequences. The String type is most often used by GraphQL to represent free-form human-readable text. */
              String: string;
              /** The \`Boolean\` scalar type represents \`true\` or \`false\`. */
              Boolean: boolean;
              /** The \`Int\` scalar type represents non-fractional signed whole numeric values. Int can represent values between -(2^31) and 2^31 - 1. */
              Int: number;
              /** The \`Float\` scalar type represents signed double-precision fractional values as specified by [IEEE 754](https://en.wikipedia.org/wiki/IEEE_floating_point). */
              Float: number;
            };

            export type Query = {
              __typename?: \\"Query\\";
              movies: Array<Movie>;
              moviesAggregate: MovieAggregateSelection;
              moviesConnection: MoviesConnection;
              people: Array<Person>;
              peopleAggregate: PersonAggregateSelection;
              peopleConnection: PeopleConnection;
            };

            export type QueryMoviesArgs = {
              where?: InputMaybe<MovieWhere>;
              options?: InputMaybe<MovieOptions>;
            };

            export type QueryMoviesAggregateArgs = {
              where?: InputMaybe<MovieWhere>;
            };

            export type QueryMoviesConnectionArgs = {
              first?: InputMaybe<Scalars[\\"Int\\"]>;
              after?: InputMaybe<Scalars[\\"String\\"]>;
              where?: InputMaybe<MovieWhere>;
              sort?: InputMaybe<Array<InputMaybe<MovieSort>>>;
            };

            export type QueryPeopleArgs = {
              where?: InputMaybe<PersonWhere>;
              options?: InputMaybe<PersonOptions>;
            };

            export type QueryPeopleAggregateArgs = {
              where?: InputMaybe<PersonWhere>;
            };

            export type QueryPeopleConnectionArgs = {
              first?: InputMaybe<Scalars[\\"Int\\"]>;
              after?: InputMaybe<Scalars[\\"String\\"]>;
              where?: InputMaybe<PersonWhere>;
              sort?: InputMaybe<Array<InputMaybe<PersonSort>>>;
            };

            export type Mutation = {
              __typename?: \\"Mutation\\";
              createMovies: CreateMoviesMutationResponse;
              deleteMovies: DeleteInfo;
              updateMovies: UpdateMoviesMutationResponse;
              createPeople: CreatePeopleMutationResponse;
              deletePeople: DeleteInfo;
              updatePeople: UpdatePeopleMutationResponse;
            };

            export type MutationCreateMoviesArgs = {
              input: Array<MovieCreateInput>;
            };

            export type MutationDeleteMoviesArgs = {
              where?: InputMaybe<MovieWhere>;
              delete?: InputMaybe<MovieDeleteInput>;
            };

            export type MutationUpdateMoviesArgs = {
              where?: InputMaybe<MovieWhere>;
              update?: InputMaybe<MovieUpdateInput>;
              connect?: InputMaybe<MovieConnectInput>;
              disconnect?: InputMaybe<MovieDisconnectInput>;
              create?: InputMaybe<MovieRelationInput>;
              delete?: InputMaybe<MovieDeleteInput>;
            };

            export type MutationCreatePeopleArgs = {
              input: Array<PersonCreateInput>;
            };

            export type MutationDeletePeopleArgs = {
              where?: InputMaybe<PersonWhere>;
            };

            export type MutationUpdatePeopleArgs = {
              where?: InputMaybe<PersonWhere>;
              update?: InputMaybe<PersonUpdateInput>;
            };

            export enum SortDirection {
              /** Sort by field values in ascending order. */
              Asc = \\"ASC\\",
              /** Sort by field values in descending order. */
              Desc = \\"DESC\\",
            }

            export type ActedIn = {
              screenTime: Scalars[\\"Int\\"];
            };

            export type CreateInfo = {
              __typename?: \\"CreateInfo\\";
              bookmark?: Maybe<Scalars[\\"String\\"]>;
              nodesCreated: Scalars[\\"Int\\"];
              relationshipsCreated: Scalars[\\"Int\\"];
            };

            export type CreateMoviesMutationResponse = {
              __typename?: \\"CreateMoviesMutationResponse\\";
              info: CreateInfo;
              movies: Array<Movie>;
            };

            export type CreatePeopleMutationResponse = {
              __typename?: \\"CreatePeopleMutationResponse\\";
              info: CreateInfo;
              people: Array<Person>;
            };

            export type DeleteInfo = {
              __typename?: \\"DeleteInfo\\";
              bookmark?: Maybe<Scalars[\\"String\\"]>;
              nodesDeleted: Scalars[\\"Int\\"];
              relationshipsDeleted: Scalars[\\"Int\\"];
            };

            export type IntAggregateSelectionNonNullable = {
              __typename?: \\"IntAggregateSelectionNonNullable\\";
              max: Scalars[\\"Int\\"];
              min: Scalars[\\"Int\\"];
              average: Scalars[\\"Float\\"];
              sum: Scalars[\\"Int\\"];
            };

            export type Movie = {
              __typename?: \\"Movie\\";
              title: Scalars[\\"String\\"];
              actors: Array<Person>;
              actorsAggregate?: Maybe<MoviePersonActorsAggregationSelection>;
              actorsConnection: MovieActorsConnection;
            };

            export type MovieActorsArgs = {
              where?: InputMaybe<PersonWhere>;
              options?: InputMaybe<PersonOptions>;
              directed?: InputMaybe<Scalars[\\"Boolean\\"]>;
            };

            export type MovieActorsAggregateArgs = {
              where?: InputMaybe<PersonWhere>;
              directed?: InputMaybe<Scalars[\\"Boolean\\"]>;
            };

            export type MovieActorsConnectionArgs = {
              where?: InputMaybe<MovieActorsConnectionWhere>;
              first?: InputMaybe<Scalars[\\"Int\\"]>;
              after?: InputMaybe<Scalars[\\"String\\"]>;
              directed?: InputMaybe<Scalars[\\"Boolean\\"]>;
              sort?: InputMaybe<Array<MovieActorsConnectionSort>>;
            };

            export type MovieActorsConnection = {
              __typename?: \\"MovieActorsConnection\\";
              edges: Array<MovieActorsRelationship>;
              totalCount: Scalars[\\"Int\\"];
              pageInfo: PageInfo;
            };

            export type MovieActorsRelationship = ActedIn & {
              __typename?: \\"MovieActorsRelationship\\";
              cursor: Scalars[\\"String\\"];
              node: Person;
              screenTime: Scalars[\\"Int\\"];
            };

            export type MovieAggregateSelection = {
              __typename?: \\"MovieAggregateSelection\\";
              count: Scalars[\\"Int\\"];
              title: StringAggregateSelectionNonNullable;
            };

            export type MovieEdge = {
              __typename?: \\"MovieEdge\\";
              cursor: Scalars[\\"String\\"];
              node: Movie;
            };

            export type MoviePersonActorsAggregationSelection = {
              __typename?: \\"MoviePersonActorsAggregationSelection\\";
              count: Scalars[\\"Int\\"];
              node?: Maybe<MoviePersonActorsNodeAggregateSelection>;
              edge?: Maybe<MoviePersonActorsEdgeAggregateSelection>;
            };

            export type MoviePersonActorsEdgeAggregateSelection = {
              __typename?: \\"MoviePersonActorsEdgeAggregateSelection\\";
              screenTime: IntAggregateSelectionNonNullable;
            };

            export type MoviePersonActorsNodeAggregateSelection = {
              __typename?: \\"MoviePersonActorsNodeAggregateSelection\\";
              name: StringAggregateSelectionNonNullable;
            };

            export type MoviesConnection = {
              __typename?: \\"MoviesConnection\\";
              totalCount: Scalars[\\"Int\\"];
              pageInfo: PageInfo;
              edges: Array<MovieEdge>;
            };

            /** Pagination information (Relay) */
            export type PageInfo = {
              __typename?: \\"PageInfo\\";
              hasNextPage: Scalars[\\"Boolean\\"];
              hasPreviousPage: Scalars[\\"Boolean\\"];
              startCursor?: Maybe<Scalars[\\"String\\"]>;
              endCursor?: Maybe<Scalars[\\"String\\"]>;
            };

            export type PeopleConnection = {
              __typename?: \\"PeopleConnection\\";
              totalCount: Scalars[\\"Int\\"];
              pageInfo: PageInfo;
              edges: Array<PersonEdge>;
            };

            export type Person = {
              __typename?: \\"Person\\";
              name: Scalars[\\"String\\"];
            };

            export type PersonAggregateSelection = {
              __typename?: \\"PersonAggregateSelection\\";
              count: Scalars[\\"Int\\"];
              name: StringAggregateSelectionNonNullable;
            };

            export type PersonEdge = {
              __typename?: \\"PersonEdge\\";
              cursor: Scalars[\\"String\\"];
              node: Person;
            };

            export type StringAggregateSelectionNonNullable = {
              __typename?: \\"StringAggregateSelectionNonNullable\\";
              shortest: Scalars[\\"String\\"];
              longest: Scalars[\\"String\\"];
            };

            export type UpdateInfo = {
              __typename?: \\"UpdateInfo\\";
              bookmark?: Maybe<Scalars[\\"String\\"]>;
              nodesCreated: Scalars[\\"Int\\"];
              nodesDeleted: Scalars[\\"Int\\"];
              relationshipsCreated: Scalars[\\"Int\\"];
              relationshipsDeleted: Scalars[\\"Int\\"];
            };

            export type UpdateMoviesMutationResponse = {
              __typename?: \\"UpdateMoviesMutationResponse\\";
              info: UpdateInfo;
              movies: Array<Movie>;
            };

            export type UpdatePeopleMutationResponse = {
              __typename?: \\"UpdatePeopleMutationResponse\\";
              info: UpdateInfo;
              people: Array<Person>;
            };

            export type ActedInCreateInput = {
              screenTime: Scalars[\\"Int\\"];
            };

            export type ActedInSort = {
              screenTime?: InputMaybe<SortDirection>;
            };

            export type ActedInUpdateInput = {
              screenTime?: InputMaybe<Scalars[\\"Int\\"]>;
              screenTime_INCREMENT?: InputMaybe<Scalars[\\"Int\\"]>;
              screenTime_DECREMENT?: InputMaybe<Scalars[\\"Int\\"]>;
            };

            export type ActedInWhere = {
              OR?: InputMaybe<Array<ActedInWhere>>;
              AND?: InputMaybe<Array<ActedInWhere>>;
              NOT?: InputMaybe<ActedInWhere>;
              screenTime?: InputMaybe<Scalars[\\"Int\\"]>;
              /** @deprecated Negation filters will be deprecated, use the NOT operator to achieve the same behavior */
              screenTime_NOT?: InputMaybe<Scalars[\\"Int\\"]>;
              screenTime_IN?: InputMaybe<Array<Scalars[\\"Int\\"]>>;
              /** @deprecated Negation filters will be deprecated, use the NOT operator to achieve the same behavior */
              screenTime_NOT_IN?: InputMaybe<Array<Scalars[\\"Int\\"]>>;
              screenTime_LT?: InputMaybe<Scalars[\\"Int\\"]>;
              screenTime_LTE?: InputMaybe<Scalars[\\"Int\\"]>;
              screenTime_GT?: InputMaybe<Scalars[\\"Int\\"]>;
              screenTime_GTE?: InputMaybe<Scalars[\\"Int\\"]>;
            };

            export type MovieActorsAggregateInput = {
              count?: InputMaybe<Scalars[\\"Int\\"]>;
              count_LT?: InputMaybe<Scalars[\\"Int\\"]>;
              count_LTE?: InputMaybe<Scalars[\\"Int\\"]>;
              count_GT?: InputMaybe<Scalars[\\"Int\\"]>;
              count_GTE?: InputMaybe<Scalars[\\"Int\\"]>;
              AND?: InputMaybe<Array<MovieActorsAggregateInput>>;
              OR?: InputMaybe<Array<MovieActorsAggregateInput>>;
              NOT?: InputMaybe<MovieActorsAggregateInput>;
              node?: InputMaybe<MovieActorsNodeAggregationWhereInput>;
              edge?: InputMaybe<MovieActorsEdgeAggregationWhereInput>;
            };

            export type MovieActorsConnectFieldInput = {
              where?: InputMaybe<PersonConnectWhere>;
              edge: ActedInCreateInput;
              /** Whether or not to overwrite any matching relationship with the new properties. Will default to \`false\` in 4.0.0. */
              overwrite?: Scalars[\\"Boolean\\"];
            };

            export type MovieActorsConnectionSort = {
              edge?: InputMaybe<ActedInSort>;
              node?: InputMaybe<PersonSort>;
            };

            export type MovieActorsConnectionWhere = {
              AND?: InputMaybe<Array<MovieActorsConnectionWhere>>;
              OR?: InputMaybe<Array<MovieActorsConnectionWhere>>;
              NOT?: InputMaybe<MovieActorsConnectionWhere>;
              edge?: InputMaybe<ActedInWhere>;
              /** @deprecated Negation filters will be deprecated, use the NOT operator to achieve the same behavior */
              edge_NOT?: InputMaybe<ActedInWhere>;
              node?: InputMaybe<PersonWhere>;
              /** @deprecated Negation filters will be deprecated, use the NOT operator to achieve the same behavior */
              node_NOT?: InputMaybe<PersonWhere>;
            };

            export type MovieActorsCreateFieldInput = {
              node: PersonCreateInput;
              edge: ActedInCreateInput;
            };

            export type MovieActorsDeleteFieldInput = {
              where?: InputMaybe<MovieActorsConnectionWhere>;
            };

            export type MovieActorsDisconnectFieldInput = {
              where?: InputMaybe<MovieActorsConnectionWhere>;
            };

            export type MovieActorsEdgeAggregationWhereInput = {
              AND?: InputMaybe<Array<MovieActorsEdgeAggregationWhereInput>>;
              OR?: InputMaybe<Array<MovieActorsEdgeAggregationWhereInput>>;
              NOT?: InputMaybe<MovieActorsEdgeAggregationWhereInput>;
              /** @deprecated Aggregation filters that are not relying on an aggregating function will be deprecated. */
              screenTime_EQUAL?: InputMaybe<Scalars[\\"Int\\"]>;
              screenTime_AVERAGE_EQUAL?: InputMaybe<Scalars[\\"Float\\"]>;
              screenTime_MIN_EQUAL?: InputMaybe<Scalars[\\"Int\\"]>;
              screenTime_MAX_EQUAL?: InputMaybe<Scalars[\\"Int\\"]>;
              screenTime_SUM_EQUAL?: InputMaybe<Scalars[\\"Int\\"]>;
              /** @deprecated Aggregation filters that are not relying on an aggregating function will be deprecated. */
              screenTime_GT?: InputMaybe<Scalars[\\"Int\\"]>;
              screenTime_AVERAGE_GT?: InputMaybe<Scalars[\\"Float\\"]>;
              screenTime_MIN_GT?: InputMaybe<Scalars[\\"Int\\"]>;
              screenTime_MAX_GT?: InputMaybe<Scalars[\\"Int\\"]>;
              screenTime_SUM_GT?: InputMaybe<Scalars[\\"Int\\"]>;
              /** @deprecated Aggregation filters that are not relying on an aggregating function will be deprecated. */
              screenTime_GTE?: InputMaybe<Scalars[\\"Int\\"]>;
              screenTime_AVERAGE_GTE?: InputMaybe<Scalars[\\"Float\\"]>;
              screenTime_MIN_GTE?: InputMaybe<Scalars[\\"Int\\"]>;
              screenTime_MAX_GTE?: InputMaybe<Scalars[\\"Int\\"]>;
              screenTime_SUM_GTE?: InputMaybe<Scalars[\\"Int\\"]>;
              /** @deprecated Aggregation filters that are not relying on an aggregating function will be deprecated. */
              screenTime_LT?: InputMaybe<Scalars[\\"Int\\"]>;
              screenTime_AVERAGE_LT?: InputMaybe<Scalars[\\"Float\\"]>;
              screenTime_MIN_LT?: InputMaybe<Scalars[\\"Int\\"]>;
              screenTime_MAX_LT?: InputMaybe<Scalars[\\"Int\\"]>;
              screenTime_SUM_LT?: InputMaybe<Scalars[\\"Int\\"]>;
              /** @deprecated Aggregation filters that are not relying on an aggregating function will be deprecated. */
              screenTime_LTE?: InputMaybe<Scalars[\\"Int\\"]>;
              screenTime_AVERAGE_LTE?: InputMaybe<Scalars[\\"Float\\"]>;
              screenTime_MIN_LTE?: InputMaybe<Scalars[\\"Int\\"]>;
              screenTime_MAX_LTE?: InputMaybe<Scalars[\\"Int\\"]>;
              screenTime_SUM_LTE?: InputMaybe<Scalars[\\"Int\\"]>;
            };

            export type MovieActorsFieldInput = {
              create?: InputMaybe<Array<MovieActorsCreateFieldInput>>;
              connect?: InputMaybe<Array<MovieActorsConnectFieldInput>>;
            };

            export type MovieActorsNodeAggregationWhereInput = {
              AND?: InputMaybe<Array<MovieActorsNodeAggregationWhereInput>>;
              OR?: InputMaybe<Array<MovieActorsNodeAggregationWhereInput>>;
              NOT?: InputMaybe<MovieActorsNodeAggregationWhereInput>;
              /** @deprecated Aggregation filters that are not relying on an aggregating function will be deprecated. */
              name_EQUAL?: InputMaybe<Scalars[\\"String\\"]>;
              /** @deprecated Please use the explicit _LENGTH version for string aggregation. */
              name_AVERAGE_EQUAL?: InputMaybe<Scalars[\\"Float\\"]>;
              /** @deprecated Please use the explicit _LENGTH version for string aggregation. */
              name_LONGEST_EQUAL?: InputMaybe<Scalars[\\"Int\\"]>;
              /** @deprecated Please use the explicit _LENGTH version for string aggregation. */
              name_SHORTEST_EQUAL?: InputMaybe<Scalars[\\"Int\\"]>;
<<<<<<< HEAD
              name_AVERAGE_LENGTH_EQUAL?: InputMaybe<Scalars[\\"Float\\"]>;
              name_LONGEST_LENGTH_EQUAL?: InputMaybe<Scalars[\\"Int\\"]>;
              name_SHORTEST_LENGTH_EQUAL?: InputMaybe<Scalars[\\"Int\\"]>;
=======
              /** @deprecated Aggregation filters that are not relying on an aggregating function will be deprecated. */
>>>>>>> 90380fc3
              name_GT?: InputMaybe<Scalars[\\"Int\\"]>;
              /** @deprecated Please use the explicit _LENGTH version for string aggregation. */
              name_AVERAGE_GT?: InputMaybe<Scalars[\\"Float\\"]>;
              /** @deprecated Please use the explicit _LENGTH version for string aggregation. */
              name_LONGEST_GT?: InputMaybe<Scalars[\\"Int\\"]>;
              /** @deprecated Please use the explicit _LENGTH version for string aggregation. */
              name_SHORTEST_GT?: InputMaybe<Scalars[\\"Int\\"]>;
<<<<<<< HEAD
              name_AVERAGE_LENGTH_GT?: InputMaybe<Scalars[\\"Float\\"]>;
              name_LONGEST_LENGTH_GT?: InputMaybe<Scalars[\\"Int\\"]>;
              name_SHORTEST_LENGTH_GT?: InputMaybe<Scalars[\\"Int\\"]>;
=======
              /** @deprecated Aggregation filters that are not relying on an aggregating function will be deprecated. */
>>>>>>> 90380fc3
              name_GTE?: InputMaybe<Scalars[\\"Int\\"]>;
              /** @deprecated Please use the explicit _LENGTH version for string aggregation. */
              name_AVERAGE_GTE?: InputMaybe<Scalars[\\"Float\\"]>;
              /** @deprecated Please use the explicit _LENGTH version for string aggregation. */
              name_LONGEST_GTE?: InputMaybe<Scalars[\\"Int\\"]>;
              /** @deprecated Please use the explicit _LENGTH version for string aggregation. */
              name_SHORTEST_GTE?: InputMaybe<Scalars[\\"Int\\"]>;
<<<<<<< HEAD
              name_AVERAGE_LENGTH_GTE?: InputMaybe<Scalars[\\"Float\\"]>;
              name_LONGEST_LENGTH_GTE?: InputMaybe<Scalars[\\"Int\\"]>;
              name_SHORTEST_LENGTH_GTE?: InputMaybe<Scalars[\\"Int\\"]>;
=======
              /** @deprecated Aggregation filters that are not relying on an aggregating function will be deprecated. */
>>>>>>> 90380fc3
              name_LT?: InputMaybe<Scalars[\\"Int\\"]>;
              /** @deprecated Please use the explicit _LENGTH version for string aggregation. */
              name_AVERAGE_LT?: InputMaybe<Scalars[\\"Float\\"]>;
              /** @deprecated Please use the explicit _LENGTH version for string aggregation. */
              name_LONGEST_LT?: InputMaybe<Scalars[\\"Int\\"]>;
              /** @deprecated Please use the explicit _LENGTH version for string aggregation. */
              name_SHORTEST_LT?: InputMaybe<Scalars[\\"Int\\"]>;
<<<<<<< HEAD
              name_AVERAGE_LENGTH_LT?: InputMaybe<Scalars[\\"Float\\"]>;
              name_LONGEST_LENGTH_LT?: InputMaybe<Scalars[\\"Int\\"]>;
              name_SHORTEST_LENGTH_LT?: InputMaybe<Scalars[\\"Int\\"]>;
=======
              /** @deprecated Aggregation filters that are not relying on an aggregating function will be deprecated. */
>>>>>>> 90380fc3
              name_LTE?: InputMaybe<Scalars[\\"Int\\"]>;
              /** @deprecated Please use the explicit _LENGTH version for string aggregation. */
              name_AVERAGE_LTE?: InputMaybe<Scalars[\\"Float\\"]>;
              /** @deprecated Please use the explicit _LENGTH version for string aggregation. */
              name_LONGEST_LTE?: InputMaybe<Scalars[\\"Int\\"]>;
              /** @deprecated Please use the explicit _LENGTH version for string aggregation. */
              name_SHORTEST_LTE?: InputMaybe<Scalars[\\"Int\\"]>;
              name_AVERAGE_LENGTH_LTE?: InputMaybe<Scalars[\\"Float\\"]>;
              name_LONGEST_LENGTH_LTE?: InputMaybe<Scalars[\\"Int\\"]>;
              name_SHORTEST_LENGTH_LTE?: InputMaybe<Scalars[\\"Int\\"]>;
            };

            export type MovieActorsUpdateConnectionInput = {
              node?: InputMaybe<PersonUpdateInput>;
              edge?: InputMaybe<ActedInUpdateInput>;
            };

            export type MovieActorsUpdateFieldInput = {
              where?: InputMaybe<MovieActorsConnectionWhere>;
              update?: InputMaybe<MovieActorsUpdateConnectionInput>;
              connect?: InputMaybe<Array<MovieActorsConnectFieldInput>>;
              disconnect?: InputMaybe<Array<MovieActorsDisconnectFieldInput>>;
              create?: InputMaybe<Array<MovieActorsCreateFieldInput>>;
              delete?: InputMaybe<Array<MovieActorsDeleteFieldInput>>;
            };

            export type MovieConnectInput = {
              actors?: InputMaybe<Array<MovieActorsConnectFieldInput>>;
            };

            export type MovieCreateInput = {
              title: Scalars[\\"String\\"];
              actors?: InputMaybe<MovieActorsFieldInput>;
            };

            export type MovieDeleteInput = {
              actors?: InputMaybe<Array<MovieActorsDeleteFieldInput>>;
            };

            export type MovieDisconnectInput = {
              actors?: InputMaybe<Array<MovieActorsDisconnectFieldInput>>;
            };

            export type MovieOptions = {
              /** Specify one or more MovieSort objects to sort Movies by. The sorts will be applied in the order in which they are arranged in the array. */
              sort?: InputMaybe<Array<MovieSort>>;
              limit?: InputMaybe<Scalars[\\"Int\\"]>;
              offset?: InputMaybe<Scalars[\\"Int\\"]>;
            };

            export type MovieRelationInput = {
              actors?: InputMaybe<Array<MovieActorsCreateFieldInput>>;
            };

            /** Fields to sort Movies by. The order in which sorts are applied is not guaranteed when specifying many fields in one MovieSort object. */
            export type MovieSort = {
              title?: InputMaybe<SortDirection>;
            };

            export type MovieUpdateInput = {
              title?: InputMaybe<Scalars[\\"String\\"]>;
              actors?: InputMaybe<Array<MovieActorsUpdateFieldInput>>;
            };

            export type MovieWhere = {
              OR?: InputMaybe<Array<MovieWhere>>;
              AND?: InputMaybe<Array<MovieWhere>>;
              NOT?: InputMaybe<MovieWhere>;
              title?: InputMaybe<Scalars[\\"String\\"]>;
              /** @deprecated Negation filters will be deprecated, use the NOT operator to achieve the same behavior */
              title_NOT?: InputMaybe<Scalars[\\"String\\"]>;
              title_IN?: InputMaybe<Array<Scalars[\\"String\\"]>>;
              /** @deprecated Negation filters will be deprecated, use the NOT operator to achieve the same behavior */
              title_NOT_IN?: InputMaybe<Array<Scalars[\\"String\\"]>>;
              title_CONTAINS?: InputMaybe<Scalars[\\"String\\"]>;
              title_STARTS_WITH?: InputMaybe<Scalars[\\"String\\"]>;
              title_ENDS_WITH?: InputMaybe<Scalars[\\"String\\"]>;
              /** @deprecated Negation filters will be deprecated, use the NOT operator to achieve the same behavior */
              title_NOT_CONTAINS?: InputMaybe<Scalars[\\"String\\"]>;
              /** @deprecated Negation filters will be deprecated, use the NOT operator to achieve the same behavior */
              title_NOT_STARTS_WITH?: InputMaybe<Scalars[\\"String\\"]>;
              /** @deprecated Negation filters will be deprecated, use the NOT operator to achieve the same behavior */
              title_NOT_ENDS_WITH?: InputMaybe<Scalars[\\"String\\"]>;
              /** @deprecated Use \`actors_SOME\` instead. */
              actors?: InputMaybe<PersonWhere>;
              /** @deprecated Use \`actors_NONE\` instead. */
              actors_NOT?: InputMaybe<PersonWhere>;
              actorsAggregate?: InputMaybe<MovieActorsAggregateInput>;
              /** Return Movies where all of the related People match this filter */
              actors_ALL?: InputMaybe<PersonWhere>;
              /** Return Movies where none of the related People match this filter */
              actors_NONE?: InputMaybe<PersonWhere>;
              /** Return Movies where one of the related People match this filter */
              actors_SINGLE?: InputMaybe<PersonWhere>;
              /** Return Movies where some of the related People match this filter */
              actors_SOME?: InputMaybe<PersonWhere>;
              /** @deprecated Use \`actorsConnection_SOME\` instead. */
              actorsConnection?: InputMaybe<MovieActorsConnectionWhere>;
              /** @deprecated Use \`actorsConnection_NONE\` instead. */
              actorsConnection_NOT?: InputMaybe<MovieActorsConnectionWhere>;
              actorsConnection_ALL?: InputMaybe<MovieActorsConnectionWhere>;
              actorsConnection_NONE?: InputMaybe<MovieActorsConnectionWhere>;
              actorsConnection_SINGLE?: InputMaybe<MovieActorsConnectionWhere>;
              actorsConnection_SOME?: InputMaybe<MovieActorsConnectionWhere>;
            };

            export type PersonConnectWhere = {
              node: PersonWhere;
            };

            export type PersonCreateInput = {
              name: Scalars[\\"String\\"];
            };

            export type PersonOptions = {
              /** Specify one or more PersonSort objects to sort People by. The sorts will be applied in the order in which they are arranged in the array. */
              sort?: InputMaybe<Array<PersonSort>>;
              limit?: InputMaybe<Scalars[\\"Int\\"]>;
              offset?: InputMaybe<Scalars[\\"Int\\"]>;
            };

            /** Fields to sort People by. The order in which sorts are applied is not guaranteed when specifying many fields in one PersonSort object. */
            export type PersonSort = {
              name?: InputMaybe<SortDirection>;
            };

            export type PersonUpdateInput = {
              name?: InputMaybe<Scalars[\\"String\\"]>;
            };

            export type PersonWhere = {
              OR?: InputMaybe<Array<PersonWhere>>;
              AND?: InputMaybe<Array<PersonWhere>>;
              NOT?: InputMaybe<PersonWhere>;
              name?: InputMaybe<Scalars[\\"String\\"]>;
              /** @deprecated Negation filters will be deprecated, use the NOT operator to achieve the same behavior */
              name_NOT?: InputMaybe<Scalars[\\"String\\"]>;
              name_IN?: InputMaybe<Array<Scalars[\\"String\\"]>>;
              /** @deprecated Negation filters will be deprecated, use the NOT operator to achieve the same behavior */
              name_NOT_IN?: InputMaybe<Array<Scalars[\\"String\\"]>>;
              name_CONTAINS?: InputMaybe<Scalars[\\"String\\"]>;
              name_STARTS_WITH?: InputMaybe<Scalars[\\"String\\"]>;
              name_ENDS_WITH?: InputMaybe<Scalars[\\"String\\"]>;
              /** @deprecated Negation filters will be deprecated, use the NOT operator to achieve the same behavior */
              name_NOT_CONTAINS?: InputMaybe<Scalars[\\"String\\"]>;
              /** @deprecated Negation filters will be deprecated, use the NOT operator to achieve the same behavior */
              name_NOT_STARTS_WITH?: InputMaybe<Scalars[\\"String\\"]>;
              /** @deprecated Negation filters will be deprecated, use the NOT operator to achieve the same behavior */
              name_NOT_ENDS_WITH?: InputMaybe<Scalars[\\"String\\"]>;
            };

            export interface StringAggregateInputNonNullable {
              shortest?: boolean;
              longest?: boolean;
            }
            export interface MovieAggregateSelectionInput {
              count?: boolean;
              title?: StringAggregateInputNonNullable;
            }

            export declare class MovieModel {
              public find(args?: {
                where?: MovieWhere;

                options?: MovieOptions;
                selectionSet?: string | DocumentNode | SelectionSetNode;
                args?: any;
                context?: any;
                rootValue?: any;
              }): Promise<Movie[]>;
              public create(args: {
                input: MovieCreateInput[];
                selectionSet?: string | DocumentNode | SelectionSetNode;
                args?: any;
                context?: any;
                rootValue?: any;
              }): Promise<CreateMoviesMutationResponse>;
              public update(args: {
                where?: MovieWhere;
                update?: MovieUpdateInput;
                connect?: MovieConnectInput;
                disconnect?: MovieDisconnectInput;
                create?: MovieCreateInput;

                selectionSet?: string | DocumentNode | SelectionSetNode;
                args?: any;
                context?: any;
                rootValue?: any;
              }): Promise<UpdateMoviesMutationResponse>;
              public delete(args: {
                where?: MovieWhere;
                delete?: MovieDeleteInput;
                context?: any;
                rootValue?: any;
              }): Promise<{ nodesDeleted: number; relationshipsDeleted: number }>;
              public aggregate(args: {
                where?: MovieWhere;

                aggregate: MovieAggregateSelectionInput;
                context?: any;
                rootValue?: any;
              }): Promise<MovieAggregateSelection>;
            }

            export interface StringAggregateInputNonNullable {
              shortest?: boolean;
              longest?: boolean;
            }
            export interface PersonAggregateSelectionInput {
              count?: boolean;
              name?: StringAggregateInputNonNullable;
            }

            export declare class PersonModel {
              public find(args?: {
                where?: PersonWhere;

                options?: PersonOptions;
                selectionSet?: string | DocumentNode | SelectionSetNode;
                args?: any;
                context?: any;
                rootValue?: any;
              }): Promise<Person[]>;
              public create(args: {
                input: PersonCreateInput[];
                selectionSet?: string | DocumentNode | SelectionSetNode;
                args?: any;
                context?: any;
                rootValue?: any;
              }): Promise<CreatePeopleMutationResponse>;
              public update(args: {
                where?: PersonWhere;
                update?: PersonUpdateInput;

                selectionSet?: string | DocumentNode | SelectionSetNode;
                args?: any;
                context?: any;
                rootValue?: any;
              }): Promise<UpdatePeopleMutationResponse>;
              public delete(args: {
                where?: PersonWhere;

                context?: any;
                rootValue?: any;
              }): Promise<{ nodesDeleted: number; relationshipsDeleted: number }>;
              public aggregate(args: {
                where?: PersonWhere;

                aggregate: PersonAggregateSelectionInput;
                context?: any;
                rootValue?: any;
              }): Promise<PersonAggregateSelection>;
            }

            export interface ModelMap {
              Movie: MovieModel;
              Person: PersonModel;
            }
            "
        `);
    });

    test("should throw outFile or noWrite required", async () => {
        const typeDefs = `
          type User {
              name: String
          }
        `;

        const ogm = new OGM({
            typeDefs,
            // @ts-ignore
            driver: {},
        });

        await expect(() =>
            generate({
                ogm,
            })
        ).rejects.toThrow("outFile or noWrite required");
    });
});<|MERGE_RESOLUTION|>--- conflicted
+++ resolved
@@ -1333,13 +1333,10 @@
               name_LONGEST_EQUAL?: InputMaybe<Scalars[\\"Int\\"]>;
               /** @deprecated Please use the explicit _LENGTH version for string aggregation. */
               name_SHORTEST_EQUAL?: InputMaybe<Scalars[\\"Int\\"]>;
-<<<<<<< HEAD
               name_AVERAGE_LENGTH_EQUAL?: InputMaybe<Scalars[\\"Float\\"]>;
               name_LONGEST_LENGTH_EQUAL?: InputMaybe<Scalars[\\"Int\\"]>;
               name_SHORTEST_LENGTH_EQUAL?: InputMaybe<Scalars[\\"Int\\"]>;
-=======
               /** @deprecated Aggregation filters that are not relying on an aggregating function will be deprecated. */
->>>>>>> 90380fc3
               name_GT?: InputMaybe<Scalars[\\"Int\\"]>;
               /** @deprecated Please use the explicit _LENGTH version for string aggregation. */
               name_AVERAGE_GT?: InputMaybe<Scalars[\\"Float\\"]>;
@@ -1347,13 +1344,10 @@
               name_LONGEST_GT?: InputMaybe<Scalars[\\"Int\\"]>;
               /** @deprecated Please use the explicit _LENGTH version for string aggregation. */
               name_SHORTEST_GT?: InputMaybe<Scalars[\\"Int\\"]>;
-<<<<<<< HEAD
               name_AVERAGE_LENGTH_GT?: InputMaybe<Scalars[\\"Float\\"]>;
               name_LONGEST_LENGTH_GT?: InputMaybe<Scalars[\\"Int\\"]>;
               name_SHORTEST_LENGTH_GT?: InputMaybe<Scalars[\\"Int\\"]>;
-=======
               /** @deprecated Aggregation filters that are not relying on an aggregating function will be deprecated. */
->>>>>>> 90380fc3
               name_GTE?: InputMaybe<Scalars[\\"Int\\"]>;
               /** @deprecated Please use the explicit _LENGTH version for string aggregation. */
               name_AVERAGE_GTE?: InputMaybe<Scalars[\\"Float\\"]>;
@@ -1361,13 +1355,10 @@
               name_LONGEST_GTE?: InputMaybe<Scalars[\\"Int\\"]>;
               /** @deprecated Please use the explicit _LENGTH version for string aggregation. */
               name_SHORTEST_GTE?: InputMaybe<Scalars[\\"Int\\"]>;
-<<<<<<< HEAD
               name_AVERAGE_LENGTH_GTE?: InputMaybe<Scalars[\\"Float\\"]>;
               name_LONGEST_LENGTH_GTE?: InputMaybe<Scalars[\\"Int\\"]>;
               name_SHORTEST_LENGTH_GTE?: InputMaybe<Scalars[\\"Int\\"]>;
-=======
               /** @deprecated Aggregation filters that are not relying on an aggregating function will be deprecated. */
->>>>>>> 90380fc3
               name_LT?: InputMaybe<Scalars[\\"Int\\"]>;
               /** @deprecated Please use the explicit _LENGTH version for string aggregation. */
               name_AVERAGE_LT?: InputMaybe<Scalars[\\"Float\\"]>;
@@ -1375,13 +1366,10 @@
               name_LONGEST_LT?: InputMaybe<Scalars[\\"Int\\"]>;
               /** @deprecated Please use the explicit _LENGTH version for string aggregation. */
               name_SHORTEST_LT?: InputMaybe<Scalars[\\"Int\\"]>;
-<<<<<<< HEAD
               name_AVERAGE_LENGTH_LT?: InputMaybe<Scalars[\\"Float\\"]>;
               name_LONGEST_LENGTH_LT?: InputMaybe<Scalars[\\"Int\\"]>;
               name_SHORTEST_LENGTH_LT?: InputMaybe<Scalars[\\"Int\\"]>;
-=======
               /** @deprecated Aggregation filters that are not relying on an aggregating function will be deprecated. */
->>>>>>> 90380fc3
               name_LTE?: InputMaybe<Scalars[\\"Int\\"]>;
               /** @deprecated Please use the explicit _LENGTH version for string aggregation. */
               name_AVERAGE_LTE?: InputMaybe<Scalars[\\"Float\\"]>;
