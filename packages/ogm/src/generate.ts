/*
 * Copyright (c) "Neo4j"
 * Neo4j Sweden AB [http://neo4j.com]
 *
 * This file is part of Neo4j.
 *
 * Licensed under the Apache License, Version 2.0 (the "License");
 * you may not use this file except in compliance with the License.
 * You may obtain a copy of the License at
 *
 *     http://www.apache.org/licenses/LICENSE-2.0
 *
 * Unless required by applicable law or agreed to in writing, software
 * distributed under the License is distributed on an "AS IS" BASIS,
 * WITHOUT WARRANTIES OR CONDITIONS OF ANY KIND, either express or implied.
 * See the License for the specific language governing permissions and
 * limitations under the License.
 */

import { codegen } from "@graphql-codegen/core";
import * as typescriptPlugin from "@graphql-codegen/typescript";
import { Types } from "@graphql-codegen/plugin-helpers";
<<<<<<< HEAD
import { Neo4jGraphQL } from "@neo4j/graphql";
import camelCase from "camelcase";
import pluralize from "pluralize";
=======
import { upperFirst, Neo4jGraphQL } from "@neo4j/graphql";
>>>>>>> 96640ef8
import * as fs from "fs";
import * as graphql from "graphql";
import prettier from "prettier";
import { OGM } from "./index";
import { getReferenceNode } from "./utils";
import { upperFirst } from "./utils/upper-first";

export interface IGenerateOptions {
    /**
        File to write types to
    */
    outFile?: string;
    /**
        If specified will return the string contents of file and not write
    */
    noWrite?: boolean;
    /**
        Instance of @neo4j/graphql-ogm
    */
    ogm: OGM;
}

function createLines({ input, searchFor }: { input: string; searchFor: string }): string[] {
    const [, start] = input.split(searchFor);
    const [ohItIsThis] = start.split(`}`);
    const lines = ohItIsThis.split("\n").filter(Boolean);

    return lines;
}

function createAggregationInput({
    basedOnSearch,
    typeName,
    aggregateSelections = {},
    input,
}: {
    basedOnSearch: string;
    typeName: string;
    aggregateSelections?: any;
    input: string;
}) {
    const interfaceStrs = [`export interface ${typeName} {`];

    const lines = createLines({ input, searchFor: basedOnSearch });

    lines.forEach((line) => {
        const [fieldName, type] = line.split(":").map((x) => x.trim().replace(";", ""));

        if (fieldName === "__typename?") {
            return;
        }

        if (type.endsWith(`AggregateSelectionNonNullable`) || type.endsWith(`AggregateSelectionNullable`)) {
            const newTypeName = `${type.replace(`Selection`, "Input")}`;

            if (!aggregateSelections[type]) {
                const createdInput = createAggregationInput({
                    basedOnSearch: `export type ${type} = {`,
                    typeName: newTypeName,
                    aggregateSelections,
                    input,
                });

                aggregateSelections[type] = createdInput[0];
            }

            interfaceStrs.push(`${removeOptional(fieldName)}?: ${newTypeName};`);

            return;
        }

        interfaceStrs.push(`${removeOptional(fieldName)}?: boolean;`);
    });

    interfaceStrs.push("}");

    return [interfaceStrs.join("\n"), aggregateSelections];
}

function hasConnectOrCreate(node: any, schema: Neo4jGraphQL): boolean {
    for (const relation of node.relationFields) {
        const refNode = getReferenceNode(schema, relation);
        if (refNode && refNode.uniqueFields.length > 0) return true;
    }
    return false;
}

async function generate(options: IGenerateOptions): Promise<undefined | string> {
    const config: Types.GenerateOptions = {
        config: {},
        plugins: [
            {
                typescript: {},
            },
        ],
        filename: options.outFile || "some-random-file-name-thats-not-used",
        documents: [],
        schema: graphql.parse(graphql.printSchema(options.ogm.neoSchema.schema)),
        pluginMap: {
            typescript: typescriptPlugin,
        },
    };

    const output = await codegen(config);

    const content: string[] = [`import { SelectionSetNode, DocumentNode } from "graphql";`, output];

    const aggregateSelections: any = {};
    const modeMap: Record<string, string> = {};

    options.ogm.neoSchema.nodes.forEach((node) => {
        const modelName = `${node.name}Model`;
        const hasFulltextArg = Boolean(node.fulltextDirective);

        modeMap[node.name] = modelName;

        const aggregationInput = createAggregationInput({
            basedOnSearch: `export type ${node.name}AggregateSelection = {`,
            typeName: `${node.name}AggregateInput`,
            aggregateSelections,
            input: output,
        });

        const nodeHasConnectOrCreate = hasConnectOrCreate(node, options.ogm.neoSchema);
        const model = `
            ${Object.values(aggregationInput[1]).join("\n")}
            ${aggregationInput[0]}

            export declare class ${modelName} {
                public find(args?: {
                    where?: ${node.name}Where;
                    ${hasFulltextArg ? `fulltext?: ${node.name}Fulltext;` : ""}
                    options?: ${node.name}Options;
                    selectionSet?: string | DocumentNode | SelectionSetNode;
                    args?: any;
                    context?: any;
                    rootValue?: any;
                }): Promise<${node.name}[]>
                public count(args?: {
                    where?: ${node.name}Where;
                    ${hasFulltextArg ? `fulltext?: ${node.name}Fulltext;` : ""}
                }): Promise<number>
                public create(args: {
                    input: ${node.name}CreateInput[];
                    selectionSet?: string | DocumentNode | SelectionSetNode;
                    args?: any;
                    context?: any;
                    rootValue?: any;
                }): Promise<Create${upperFirst(node.plural)}MutationResponse>
                public update(args: {
                    where?: ${node.name}Where;
                    update?: ${node.name}UpdateInput;
                    ${node.relationFields.length ? `connect?: ${node.name}ConnectInput` : ""}
                    ${node.relationFields.length ? `disconnect?: ${node.name}DisconnectInput` : ""}
                    ${node.relationFields.length ? `create?: ${node.name}CreateInput` : ""}
                    ${nodeHasConnectOrCreate ? `connectOrCreate?: ${node.name}ConnectOrCreateInput` : ""}
                    selectionSet?: string | DocumentNode | SelectionSetNode;
                    args?: any;
                    context?: any;
                    rootValue?: any;
                }): Promise<Update${upperFirst(node.plural)}MutationResponse>
                public delete(args: {
                    where?: ${node.name}Where;
                    ${node.relationFields.length ? `delete?: ${node.name}DeleteInput` : ""}
                    context?: any;
                    rootValue: any;
                }): Promise<{ nodesDeleted: number; relationshipsDeleted: number; }>
                public aggregate(args: {
                    where?: ${node.name}Where;
                    ${hasFulltextArg ? `fulltext?: ${node.name}Fulltext;` : ""}
                    aggregate: ${node.name}AggregateInput;
                    context?: any;
                    rootValue?: any;
                }): Promise<${node.name}AggregateSelection>
            }
        `;

        content.push(model);
    });

    content.push(`
        export interface ModelMap {
            ${Object.entries(modeMap)
                .map(([k, v]) => `${k}: ${v}`)
                .join(";\n")}
        }
    `);

    const formattedContent = prettier.format(content.join("\n"), { parser: "typescript" });

    if (options.noWrite) {
        return formattedContent;
    }

    if (!options.outFile) {
        throw new Error("outFile or noWrite required");
    }

    await fs.promises.writeFile(options.outFile, formattedContent);

    return undefined;
}

export default generate;

function removeOptional(type: string): string {
    return type.replace(/\?$/, "");
}<|MERGE_RESOLUTION|>--- conflicted
+++ resolved
@@ -20,13 +20,7 @@
 import { codegen } from "@graphql-codegen/core";
 import * as typescriptPlugin from "@graphql-codegen/typescript";
 import { Types } from "@graphql-codegen/plugin-helpers";
-<<<<<<< HEAD
 import { Neo4jGraphQL } from "@neo4j/graphql";
-import camelCase from "camelcase";
-import pluralize from "pluralize";
-=======
-import { upperFirst, Neo4jGraphQL } from "@neo4j/graphql";
->>>>>>> 96640ef8
 import * as fs from "fs";
 import * as graphql from "graphql";
 import prettier from "prettier";
