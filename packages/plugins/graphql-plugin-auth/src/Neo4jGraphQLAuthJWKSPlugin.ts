/*
 * Copyright (c) "Neo4j"
 * Neo4j Sweden AB [http://neo4j.com]
 *
 * This file is part of Neo4j.
 *
 * Licensed under the Apache License, Version 2.0 (the "License");
 * you may not use this file except in compliance with the License.
 * You may obtain a copy of the License at
 *
 *     http://www.apache.org/licenses/LICENSE-2.0
 *
 * Unless required by applicable law or agreed to in writing, software
 * distributed under the License is distributed on an "AS IS" BASIS,
 * WITHOUT WARRANTIES OR CONDITIONS OF ANY KIND, either express or implied.
 * See the License for the specific language governing permissions and
 * limitations under the License.
 */

import jsonwebtoken from "jsonwebtoken";
import type JwksRsa from "jwks-rsa";
import { JwksClient } from "jwks-rsa";
import Debug from "debug";
import { DEBUG_PREFIX } from "./constants";
import type { RequestLike } from "./types";

const debug = Debug(DEBUG_PREFIX);

export interface JWKSPluginInput {
    jwksEndpoint: string | ((req: RequestLike) => string);
    rolesPath?: string;
    globalAuthentication?: boolean;
    bindPredicate?: "all" | "any";
}

class Neo4jGraphQLAuthJWKSPlugin {
    rolesPath?: string;
    isGlobalAuthenticationEnabled?: boolean;
<<<<<<< HEAD
    client: JwksClient | null = null;
    options!: JwksRsa.Options;
    input: JWKSPluginInput;
=======
    client: JwksClient;
    bindPredicate: "all" | "any";

>>>>>>> c153b667
    constructor(input: JWKSPluginInput) {

        //We are going to use this input later, so we need to save it here.
        this.input = input;

        this.rolesPath = input.rolesPath;
        this.isGlobalAuthenticationEnabled = input.globalAuthentication || false;
        this.bindPredicate = input.bindPredicate || "all";

        //It will be empty string is the endpoint is a function
        //This means the value will be calculated later
        const jwksEndpoint = typeof input.jwksEndpoint === 'string' ? input.jwksEndpoint : '';

        this.options = {
            jwksUri: jwksEndpoint,
            rateLimit: true,
            jwksRequestsPerMinute: 10,
            cache: true,
            cacheMaxEntries: 5,
            cacheMaxAge: 600000,
        };

        //If the endpoint is set in the constructor directly we can create th client immediately here
        if (jwksEndpoint !== '')
            this.client = new JwksClient(this.options);
    }

    tryToResolveKeys(req: RequestLike): void {
        if (typeof this.input.jwksEndpoint === 'string') return;

        //The url will be computed based on the jwksEndpoint implementation
        this.options.jwksUri = this.input.jwksEndpoint(req);

        this.client = new JwksClient(this.options);

        return;
    }

    async decode<T>(token: string): Promise<T | undefined> {
        let result: T | undefined;

        try {
            debug("Verifying JWT using OpenID Public Key Set Endpoint");

            result = await this.verifyJWKS<T>({
                token,
            });
        } catch (error) {
            debug("%s", error);
        }

        return result;
    }

    private async verifyJWKS<T>({ token }: { token: string }): Promise<T> {
        const getKey: jsonwebtoken.GetPublicKeyOrSecret = (header, callback) => {
            if (!this.client) {
                debug("JwksClient should NOT be empty! Make sure the 'tryToResolveKeys' method is called before decoding");
                return;
            }
            const kid: string = header.kid || "";

            this.client.getSigningKey(kid, (err, key) => {
                const signingKey = key?.getPublicKey();
                callback(err, signingKey);
            });
        };

        return new Promise((resolve, reject) => {
            if (!this.client) reject("JwksClient should NOT be empty! Make sure the 'tryToResolveKeys' method is called before decoding");
            jsonwebtoken.verify(
                token,
                getKey,
                {
                    algorithms: ["HS256", "RS256"],
                },
                (err, decoded) => {
                    if (err) {
                        reject(err);
                    } else {
                        resolve(decoded as unknown as T);
                    }
                }
            );
        });
    }
}

export default Neo4jGraphQLAuthJWKSPlugin;<|MERGE_RESOLUTION|>--- conflicted
+++ resolved
@@ -36,15 +36,10 @@
 class Neo4jGraphQLAuthJWKSPlugin {
     rolesPath?: string;
     isGlobalAuthenticationEnabled?: boolean;
-<<<<<<< HEAD
     client: JwksClient | null = null;
     options!: JwksRsa.Options;
+    bindPredicate: "all" | "any";
     input: JWKSPluginInput;
-=======
-    client: JwksClient;
-    bindPredicate: "all" | "any";
-
->>>>>>> c153b667
     constructor(input: JWKSPluginInput) {
 
         //We are going to use this input later, so we need to save it here.
@@ -54,7 +49,7 @@
         this.isGlobalAuthenticationEnabled = input.globalAuthentication || false;
         this.bindPredicate = input.bindPredicate || "all";
 
-        //It will be empty string is the endpoint is a function
+        //It will be empty string if the endpoint is a function
         //This means the value will be calculated later
         const jwksEndpoint = typeof input.jwksEndpoint === 'string' ? input.jwksEndpoint : '';
 
