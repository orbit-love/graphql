--- conflicted
+++ resolved
@@ -37,11 +37,7 @@
             }),
             nodes: [],
             relationships: [],
-<<<<<<< HEAD
-            schemaModel: {} as any,
-=======
             schemaModel: new Neo4jGraphQLSchemaModel({ concreteEntities: [], compositeEntities: [] }),
->>>>>>> 50410b64
             schema: new GraphQLSchema({}),
             subscriptionsEnabled: false,
             executionContext: {} as neo4j.Driver,
