--- conflicted
+++ resolved
@@ -138,12 +138,12 @@
                 CALL {
                     WITH *
                     MATCH (this)-[this0:HAS_CONTENT]-(this_content:\`Blog\`)
-                    WITH this_content { __resolveType: \\"Blog\\", .title } AS this_content
+                    WITH this_content { __resolveType: \\"Blog\\", .title, __id: id(this) } AS this_content
                     RETURN this_content AS this_content
                     UNION
                     WITH *
                     MATCH (this)-[this1:HAS_CONTENT]-(this_content:\`Post\`)
-                    WITH this_content { __resolveType: \\"Post\\", .content } AS this_content
+                    WITH this_content { __resolveType: \\"Post\\", .content, __id: id(this) } AS this_content
                     RETURN this_content AS this_content
                 }
                 WITH this_content
@@ -210,34 +210,20 @@
         expect(formatCypher(result.cypher)).toMatchInlineSnapshot(`
             "MATCH (this:\`Actor\`)
             CALL {
-<<<<<<< HEAD
-            WITH *
-            CALL {
-                WITH this
-                MATCH (this)-[this0:ACTED_IN]-(this_Movie:\`Movie\`)
-                RETURN { __resolveType: \\"Movie\\", __id: id(this_Movie), title: this_Movie.title } AS this_actedIn
-                UNION
-                WITH this
-                MATCH (this)-[this1:ACTED_IN]-(this_Series:\`Series\`)
-                RETURN { __resolveType: \\"Series\\", __id: id(this_Series), title: this_Series.title } AS this_actedIn
-            }
-            RETURN collect(this_actedIn) AS this_actedIn
-=======
                 WITH this
                 CALL {
                     WITH *
                     MATCH (this)-[this0:ACTED_IN]-(this_actedIn:\`Movie\`)
-                    WITH this_actedIn { __resolveType: \\"Movie\\", .title } AS this_actedIn
+                    WITH this_actedIn { __resolveType: \\"Movie\\", .title, __id: id(this) } AS this_actedIn
                     RETURN this_actedIn AS this_actedIn
                     UNION
                     WITH *
                     MATCH (this)-[this1:ACTED_IN]-(this_actedIn:\`Series\`)
-                    WITH this_actedIn { __resolveType: \\"Series\\", .title } AS this_actedIn
+                    WITH this_actedIn { __resolveType: \\"Series\\", .title, __id: id(this) } AS this_actedIn
                     RETURN this_actedIn AS this_actedIn
                 }
                 WITH this_actedIn
                 RETURN collect(this_actedIn) AS this_actedIn
->>>>>>> fed572e8
             }
             RETURN this { actedIn: this_actedIn } AS this"
         `);
