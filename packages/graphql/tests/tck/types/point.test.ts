--- conflicted
+++ resolved
@@ -37,7 +37,7 @@
 
         neoSchema = new Neo4jGraphQL({
             typeDefs,
-            config: { enableRegex: true }
+            config: { enableRegex: true },
         });
     });
 
@@ -56,7 +56,7 @@
 
         const req = createJwtRequest("secret", {});
         const result = await translateQuery(neoSchema, query, {
-            req
+            req,
         });
 
         expect(formatCypher(result.cypher)).toMatchInlineSnapshot(`
@@ -92,7 +92,7 @@
 
         const req = createJwtRequest("secret", {});
         const result = await translateQuery(neoSchema, query, {
-            req
+            req,
         });
 
         expect(formatCypher(result.cypher)).toMatchInlineSnapshot(`
@@ -129,7 +129,7 @@
 
         const req = createJwtRequest("secret", {});
         const result = await translateQuery(neoSchema, query, {
-            req
+            req,
         });
 
         expect(formatCypher(result.cypher)).toMatchInlineSnapshot(`
@@ -168,7 +168,7 @@
 
         const req = createJwtRequest("secret", {});
         const result = await translateQuery(neoSchema, query, {
-            req
+            req,
         });
 
         expect(formatCypher(result.cypher)).toMatchInlineSnapshot(`
@@ -222,18 +222,13 @@
 
             const req = createJwtRequest("secret", {});
             const result = await translateQuery(neoSchema, query, {
-                req
-            });
-
-            expect(formatCypher(result.cypher)).toMatchInlineSnapshot(`
-                "MATCH (this:\`PointContainer\`)
-<<<<<<< HEAD
+                req,
+            });
+
+            expect(formatCypher(result.cypher)).toMatchInlineSnapshot(`
+                "MATCH (this:\`PointContainer\`)
                 WHERE point.distance(this.point, point($param0.point)) < $param0.distance
-                RETURN this { point: (CASE
-=======
-                WHERE distance(this.point, point($param0.point)) < $param0.distance
-                RETURN this { point: CASE
->>>>>>> eac2b154
+                RETURN this { point: CASE
                     WHEN this.point IS NOT NULL THEN { point: this.point }
                     ELSE NULL
                 END } AS this"
@@ -266,18 +261,13 @@
 
             const req = createJwtRequest("secret", {});
             const result = await translateQuery(neoSchema, query, {
-                req
-            });
-
-            expect(formatCypher(result.cypher)).toMatchInlineSnapshot(`
-                "MATCH (this:\`PointContainer\`)
-<<<<<<< HEAD
+                req,
+            });
+
+            expect(formatCypher(result.cypher)).toMatchInlineSnapshot(`
+                "MATCH (this:\`PointContainer\`)
                 WHERE point.distance(this.point, point($param0.point)) <= $param0.distance
-                RETURN this { point: (CASE
-=======
-                WHERE distance(this.point, point($param0.point)) <= $param0.distance
-                RETURN this { point: CASE
->>>>>>> eac2b154
+                RETURN this { point: CASE
                     WHEN this.point IS NOT NULL THEN { point: this.point }
                     ELSE NULL
                 END } AS this"
@@ -310,18 +300,13 @@
 
             const req = createJwtRequest("secret", {});
             const result = await translateQuery(neoSchema, query, {
-                req
-            });
-
-            expect(formatCypher(result.cypher)).toMatchInlineSnapshot(`
-                "MATCH (this:\`PointContainer\`)
-<<<<<<< HEAD
+                req,
+            });
+
+            expect(formatCypher(result.cypher)).toMatchInlineSnapshot(`
+                "MATCH (this:\`PointContainer\`)
                 WHERE point.distance(this.point, point($param0.point)) > $param0.distance
-                RETURN this { point: (CASE
-=======
-                WHERE distance(this.point, point($param0.point)) > $param0.distance
-                RETURN this { point: CASE
->>>>>>> eac2b154
+                RETURN this { point: CASE
                     WHEN this.point IS NOT NULL THEN { point: this.point }
                     ELSE NULL
                 END } AS this"
@@ -354,18 +339,13 @@
 
             const req = createJwtRequest("secret", {});
             const result = await translateQuery(neoSchema, query, {
-                req
-            });
-
-            expect(formatCypher(result.cypher)).toMatchInlineSnapshot(`
-                "MATCH (this:\`PointContainer\`)
-<<<<<<< HEAD
+                req,
+            });
+
+            expect(formatCypher(result.cypher)).toMatchInlineSnapshot(`
+                "MATCH (this:\`PointContainer\`)
                 WHERE point.distance(this.point, point($param0.point)) >= $param0.distance
-                RETURN this { point: (CASE
-=======
-                WHERE distance(this.point, point($param0.point)) >= $param0.distance
-                RETURN this { point: CASE
->>>>>>> eac2b154
+                RETURN this { point: CASE
                     WHEN this.point IS NOT NULL THEN { point: this.point }
                     ELSE NULL
                 END } AS this"
@@ -400,18 +380,13 @@
 
             const req = createJwtRequest("secret", {});
             const result = await translateQuery(neoSchema, query, {
-                req
-            });
-
-            expect(formatCypher(result.cypher)).toMatchInlineSnapshot(`
-                "MATCH (this:\`PointContainer\`)
-<<<<<<< HEAD
+                req,
+            });
+
+            expect(formatCypher(result.cypher)).toMatchInlineSnapshot(`
+                "MATCH (this:\`PointContainer\`)
                 WHERE point.distance(this.point, point($param0.point)) = $param0.distance
-                RETURN this { point: (CASE
-=======
-                WHERE distance(this.point, point($param0.point)) = $param0.distance
-                RETURN this { point: CASE
->>>>>>> eac2b154
+                RETURN this { point: CASE
                     WHEN this.point IS NOT NULL THEN { point: this.point }
                     ELSE NULL
                 END } AS this"
@@ -445,7 +420,7 @@
             const req = createJwtRequest("secret", {});
             const result = await translateQuery(neoSchema, query, {
                 req,
-                neo4jVersion: "4.4"
+                neo4jVersion: "4.4",
             });
 
             expect(formatCypher(result.cypher)).toMatchInlineSnapshot(`
@@ -485,7 +460,7 @@
             const req = createJwtRequest("secret", {});
             const result = await translateQuery(neoSchema, query, {
                 req,
-                neo4jVersion: "4.4"
+                neo4jVersion: "4.4",
             });
 
             expect(formatCypher(result.cypher)).toMatchInlineSnapshot(`
@@ -525,7 +500,7 @@
             const req = createJwtRequest("secret", {});
             const result = await translateQuery(neoSchema, query, {
                 req,
-                neo4jVersion: "4.4"
+                neo4jVersion: "4.4",
             });
 
             expect(formatCypher(result.cypher)).toMatchInlineSnapshot(`
@@ -565,7 +540,7 @@
             const req = createJwtRequest("secret", {});
             const result = await translateQuery(neoSchema, query, {
                 req,
-                neo4jVersion: "4.4"
+                neo4jVersion: "4.4",
             });
 
             expect(formatCypher(result.cypher)).toMatchInlineSnapshot(`
@@ -607,7 +582,7 @@
             const req = createJwtRequest("secret", {});
             const result = await translateQuery(neoSchema, query, {
                 req,
-                neo4jVersion: "4.4"
+                neo4jVersion: "4.4",
             });
 
             expect(formatCypher(result.cypher)).toMatchInlineSnapshot(`
@@ -650,7 +625,7 @@
 
         const req = createJwtRequest("secret", {});
         const result = await translateQuery(neoSchema, query, {
-            req
+            req,
         });
 
         expect(formatCypher(result.cypher)).toMatchInlineSnapshot(`
@@ -700,7 +675,7 @@
 
         const req = createJwtRequest("secret", {});
         const result = await translateQuery(neoSchema, query, {
-            req
+            req,
         });
 
         expect(formatCypher(result.cypher)).toMatchInlineSnapshot(`
