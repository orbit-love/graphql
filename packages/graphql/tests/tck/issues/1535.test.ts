/*
 * Copyright (c) "Neo4j"
 * Neo4j Sweden AB [http://neo4j.com]
 *
 * This file is part of Neo4j.
 *
 * Licensed under the Apache License, Version 2.0 (the "License");
 * you may not use this file except in compliance with the License.
 * You may obtain a copy of the License at
 *
 *     http://www.apache.org/licenses/LICENSE-2.0
 *
 * Unless required by applicable law or agreed to in writing, software
 * distributed under the License is distributed on an "AS IS" BASIS,
 * WITHOUT WARRANTIES OR CONDITIONS OF ANY KIND, either express or implied.
 * See the License for the specific language governing permissions and
 * limitations under the License.
 */

import { gql } from "apollo-server";
import type { DocumentNode } from "graphql";
import { Neo4jGraphQL } from "../../../src";
import { formatCypher, translateQuery, formatParams } from "../utils/tck-test-utils";

describe("https://github.com/neo4j/graphql/issues/1535", () => {
    let typeDefs: DocumentNode;
    let neoSchema: Neo4jGraphQL;

    beforeAll(() => {
        typeDefs = gql`
            type Tenant {
                id: ID! @id
                name: String!
                events: [Event!]! @relationship(type: "HOSTED_BY", direction: IN)
                fooBars: [FooBar!]! @relationship(type: "HAS_FOOBARS", direction: OUT)
            }

            interface Event {
                id: ID!
                title: String
                beginsAt: DateTime!
            }

            type Screening implements Event {
                id: ID! @id
                title: String
                beginsAt: DateTime!
            }

            type Booking implements Event {
                id: ID!
                title: String
                beginsAt: DateTime!
                duration: Int!
            }

            type FooBar {
                id: ID! @id
                name: String!
            }
        `;

        neoSchema = new Neo4jGraphQL({
            typeDefs,
        });
    });

    test("should use alias in result projection for a field using an interface", async () => {
        const query = gql`
            query {
                tenants {
                    id
                    name
                    events232: events {
                        id
                    }
                }
            }
        `;
        const result = await translateQuery(neoSchema, query);

        expect(formatCypher(result.cypher)).toMatchInlineSnapshot(`
            "MATCH (this:\`Tenant\`)
            CALL {
<<<<<<< HEAD
            WITH *
            CALL {
                WITH this
                MATCH (this)<-[this0:HOSTED_BY]-(this_Screening:\`Screening\`)
                RETURN { __resolveType: \\"Screening\\", __id: id(this_Screening), id: this_Screening.id } AS this_events
                UNION
                WITH this
                MATCH (this)<-[this1:HOSTED_BY]-(this_Booking:\`Booking\`)
                RETURN { __resolveType: \\"Booking\\", __id: id(this_Booking), id: this_Booking.id } AS this_events
            }
            RETURN collect(this_events) AS this_events
=======
                WITH this
                CALL {
                    WITH *
                    MATCH (this)<-[this0:HOSTED_BY]-(this_events232:\`Screening\`)
                    WITH this_events232 { __resolveType: \\"Screening\\", .id } AS this_events232
                    RETURN this_events232 AS this_events232
                    UNION
                    WITH *
                    MATCH (this)<-[this1:HOSTED_BY]-(this_events232:\`Booking\`)
                    WITH this_events232 { __resolveType: \\"Booking\\", .id } AS this_events232
                    RETURN this_events232 AS this_events232
                }
                WITH this_events232
                RETURN collect(this_events232) AS this_events232
>>>>>>> fed572e8
            }
            RETURN this { .id, .name, events232: this_events232 } AS this"
        `);

        expect(formatParams(result.params)).toMatchInlineSnapshot(`"{}"`);
    });
});<|MERGE_RESOLUTION|>--- conflicted
+++ resolved
@@ -82,34 +82,20 @@
         expect(formatCypher(result.cypher)).toMatchInlineSnapshot(`
             "MATCH (this:\`Tenant\`)
             CALL {
-<<<<<<< HEAD
-            WITH *
-            CALL {
-                WITH this
-                MATCH (this)<-[this0:HOSTED_BY]-(this_Screening:\`Screening\`)
-                RETURN { __resolveType: \\"Screening\\", __id: id(this_Screening), id: this_Screening.id } AS this_events
-                UNION
-                WITH this
-                MATCH (this)<-[this1:HOSTED_BY]-(this_Booking:\`Booking\`)
-                RETURN { __resolveType: \\"Booking\\", __id: id(this_Booking), id: this_Booking.id } AS this_events
-            }
-            RETURN collect(this_events) AS this_events
-=======
                 WITH this
                 CALL {
                     WITH *
                     MATCH (this)<-[this0:HOSTED_BY]-(this_events232:\`Screening\`)
-                    WITH this_events232 { __resolveType: \\"Screening\\", .id } AS this_events232
+                    WITH this_events232 { __resolveType: \\"Screening\\", .id, __id: id(this) } AS this_events232
                     RETURN this_events232 AS this_events232
                     UNION
                     WITH *
                     MATCH (this)<-[this1:HOSTED_BY]-(this_events232:\`Booking\`)
-                    WITH this_events232 { __resolveType: \\"Booking\\", .id } AS this_events232
+                    WITH this_events232 { __resolveType: \\"Booking\\", .id, __id: id(this) } AS this_events232
                     RETURN this_events232 AS this_events232
                 }
                 WITH this_events232
                 RETURN collect(this_events232) AS this_events232
->>>>>>> fed572e8
             }
             RETURN this { .id, .name, events232: this_events232 } AS this"
         `);
