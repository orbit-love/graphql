/*
 * Copyright (c) "Neo4j"
 * Neo4j Sweden AB [http://neo4j.com]
 *
 * This file is part of Neo4j.
 *
 * Licensed under the Apache License, Version 2.0 (the "License");
 * you may not use this file except in compliance with the License.
 * You may obtain a copy of the License at
 *
 *     http://www.apache.org/licenses/LICENSE-2.0
 *
 * Unless required by applicable law or agreed to in writing, software
 * distributed under the License is distributed on an "AS IS" BASIS,
 * WITHOUT WARRANTIES OR CONDITIONS OF ANY KIND, either express or implied.
 * See the License for the specific language governing permissions and
 * limitations under the License.
 */

import { gql } from "apollo-server";
import { Neo4jGraphQL } from "../../../src";
import { formatCypher, translateQuery, formatParams } from "../utils/tck-test-utils";

describe("https://github.com/neo4j/graphql/issues/2614", () => {
    let typeDefs: string;
    let neoSchema: Neo4jGraphQL;

    beforeAll(() => {
        typeDefs = `
            interface Production {
                title: String!
                actors: [Actor!]!
            }
            
            type Movie implements Production @node(labels:["Film"]){
                title: String!
                actors: [Actor!]! @relationship(type: "ACTED_IN", direction: IN, properties: "ActedIn")
                runtime: Int!
            }
            
            type Series implements Production {
                title: String!
                actors: [Actor!]! @relationship(type: "ACTED_IN", direction: IN, properties: "ActedIn")
                episodes: Int!
            }
            
            interface ActedIn @relationshipProperties {
                role: String!
            }
            
            type Actor {
                name: String!
                actedIn: [Production!]! @relationship(type: "ACTED_IN", direction: OUT, properties: "ActedIn")
            }
        `;

        neoSchema = new Neo4jGraphQL({
            typeDefs,
        });
    });

    test("should use the provided node directive label in the call subquery", async () => {
        const query = gql`
            query GetProductionsMovie {
                actors {
                    actedIn(where: { _on: { Movie: { title: "Test Movie" } } }) {
                        title
                    }
                }
            }
        `;
        const result = await translateQuery(neoSchema, query);

        expect(formatCypher(result.cypher)).toMatchInlineSnapshot(`
            "MATCH (this:\`Actor\`)
            CALL {
                WITH this
<<<<<<< HEAD
                MATCH (this)-[this0:ACTED_IN]->(this_Movie:\`Film\`)
                WHERE this_Movie.title = $param0
                RETURN { __resolveType: \\"Movie\\", __id: id(this_Movie), title: this_Movie.title } AS this_actedIn
            }
            RETURN collect(this_actedIn) AS this_actedIn
=======
                CALL {
                    WITH *
                    MATCH (this)-[this0:ACTED_IN]->(this_actedIn:\`Film\`)
                    WHERE this_actedIn.title = $param0
                    WITH this_actedIn { __resolveType: \\"Movie\\", .title } AS this_actedIn
                    RETURN this_actedIn AS this_actedIn
                }
                WITH this_actedIn
                RETURN collect(this_actedIn) AS this_actedIn
>>>>>>> fed572e8
            }
            RETURN this { actedIn: this_actedIn } AS this"
        `);

        expect(formatParams(result.params)).toMatchInlineSnapshot(`
            "{
                \\"param0\\": \\"Test Movie\\"
            }"
        `);
    });
});<|MERGE_RESOLUTION|>--- conflicted
+++ resolved
@@ -75,23 +75,15 @@
             "MATCH (this:\`Actor\`)
             CALL {
                 WITH this
-<<<<<<< HEAD
-                MATCH (this)-[this0:ACTED_IN]->(this_Movie:\`Film\`)
-                WHERE this_Movie.title = $param0
-                RETURN { __resolveType: \\"Movie\\", __id: id(this_Movie), title: this_Movie.title } AS this_actedIn
-            }
-            RETURN collect(this_actedIn) AS this_actedIn
-=======
                 CALL {
                     WITH *
                     MATCH (this)-[this0:ACTED_IN]->(this_actedIn:\`Film\`)
                     WHERE this_actedIn.title = $param0
-                    WITH this_actedIn { __resolveType: \\"Movie\\", .title } AS this_actedIn
+                    WITH this_actedIn { __resolveType: \\"Movie\\", .title, __id: id(this) } AS this_actedIn
                     RETURN this_actedIn AS this_actedIn
                 }
                 WITH this_actedIn
                 RETURN collect(this_actedIn) AS this_actedIn
->>>>>>> fed572e8
             }
             RETURN this { actedIn: this_actedIn } AS this"
         `);
