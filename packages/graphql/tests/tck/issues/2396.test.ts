--- conflicted
+++ resolved
@@ -188,21 +188,12 @@
             WHERE ((this.price >= $param4 AND var6 = true) AND ($isAuthenticated = true AND this.archivedAt IS NULL))
             CALL {
                 WITH this
-<<<<<<< HEAD
                 MATCH (this)-[this7:\`HAS_VALUATION\`]->(this8:\`Valuation\`)
-                WHERE this8.archivedAt IS NULL
+                WHERE ($isAuthenticated = true AND this8.archivedAt IS NULL)
                 CALL {
                     WITH this8
                     MATCH (this8)-[this9:\`VALUATION_FOR\`]->(this10:\`Estate\`)
-                    WHERE this10.archivedAt IS NULL
-=======
-                MATCH (this)-[this7:HAS_VALUATION]->(this8:\`Valuation\`)
-                WHERE ($isAuthenticated = true AND this8.archivedAt IS NULL)
-                CALL {
-                    WITH this8
-                    MATCH (this8)-[this9:VALUATION_FOR]->(this10:\`Estate\`)
                     WHERE ($isAuthenticated = true AND this10.archivedAt IS NULL)
->>>>>>> 9e296ba8
                     WITH this10 { .uuid } AS this10
                     RETURN head(collect(this10)) AS var11
                 }
@@ -303,21 +294,12 @@
             LIMIT $param7
             CALL {
                 WITH this
-<<<<<<< HEAD
                 MATCH (this)-[this7:\`HAS_VALUATION\`]->(this8:\`Valuation\`)
-                WHERE this8.archivedAt IS NULL
+                WHERE ($isAuthenticated = true AND this8.archivedAt IS NULL)
                 CALL {
                     WITH this8
                     MATCH (this8)-[this9:\`VALUATION_FOR\`]->(this10:\`Estate\`)
-                    WHERE this10.archivedAt IS NULL
-=======
-                MATCH (this)-[this7:HAS_VALUATION]->(this8:\`Valuation\`)
-                WHERE ($isAuthenticated = true AND this8.archivedAt IS NULL)
-                CALL {
-                    WITH this8
-                    MATCH (this8)-[this9:VALUATION_FOR]->(this10:\`Estate\`)
                     WHERE ($isAuthenticated = true AND this10.archivedAt IS NULL)
->>>>>>> 9e296ba8
                     WITH this10 { .uuid } AS this10
                     RETURN head(collect(this10)) AS var11
                 }
@@ -426,21 +408,12 @@
             LIMIT $param7
             CALL {
                 WITH this
-<<<<<<< HEAD
                 MATCH (this)-[this7:\`HAS_VALUATION\`]->(this8:\`Valuation\`)
-                WHERE this8.archivedAt IS NULL
+                WHERE ($isAuthenticated = true AND this8.archivedAt IS NULL)
                 CALL {
                     WITH this8
                     MATCH (this8)-[this9:\`VALUATION_FOR\`]->(this10:\`Estate\`)
-                    WHERE this10.archivedAt IS NULL
-=======
-                MATCH (this)-[this7:HAS_VALUATION]->(this8:\`Valuation\`)
-                WHERE ($isAuthenticated = true AND this8.archivedAt IS NULL)
-                CALL {
-                    WITH this8
-                    MATCH (this8)-[this9:VALUATION_FOR]->(this10:\`Estate\`)
                     WHERE ($isAuthenticated = true AND this10.archivedAt IS NULL)
->>>>>>> 9e296ba8
                     WITH this10 { .uuid } AS this10
                     RETURN head(collect(this10)) AS var11
                 }
