/*
 * Copyright (c) "Neo4j"
 * Neo4j Sweden AB [http://neo4j.com]
 *
 * This file is part of Neo4j.
 *
 * Licensed under the Apache License, Version 2.0 (the "License");
 * you may not use this file except in compliance with the License.
 * You may obtain a copy of the License at
 *
 *     http://www.apache.org/licenses/LICENSE-2.0
 *
 * Unless required by applicable law or agreed to in writing, software
 * distributed under the License is distributed on an "AS IS" BASIS,
 * WITHOUT WARRANTIES OR CONDITIONS OF ANY KIND, either express or implied.
 * See the License for the specific language governing permissions and
 * limitations under the License.
 */

import { gql } from "apollo-server";
import type { DocumentNode } from "graphql";
import { Neo4jGraphQL } from "../../../src";
import { formatCypher, translateQuery, formatParams } from "../utils/tck-test-utils";

describe("https://github.com/neo4j/graphql/issues/1221", () => {
    let typeDefs: DocumentNode;
    let neoSchema: Neo4jGraphQL;

    test("should apply where filter for deep relations, two relations deep", async () => {
        typeDefs = gql`
            type Series {
                id: ID! @id(autogenerate: false)
                current: Boolean!
                architecture: [MasterData!]!
                    @relationship(type: "ARCHITECTURE", properties: "RelationProps", direction: OUT)
            }

            type NameDetails @exclude(operations: [CREATE, UPDATE, DELETE, READ]) {
                fullName: String!
            }

            interface RelationProps {
                current: Boolean!
            }

            type MasterData {
                id: ID! @id(autogenerate: false)
                current: Boolean!
                nameDetails: NameDetails @relationship(type: "HAS_NAME", properties: "RelationProps", direction: OUT)
            }
        `;

        neoSchema = new Neo4jGraphQL({
            typeDefs,
        });

        const query = gql`
            query {
                series(
                    where: {
                        current: true
                        architectureConnection_SINGLE: {
                            node: { nameDetailsConnection: { node: { fullName: "MHA" } } }
                        }
                    }
                ) {
                    id
                    architectureConnection(where: { edge: { current: true } }) {
                        edges {
                            node {
                                nameDetailsConnection(where: { edge: { current: true } }) {
                                    edges {
                                        node {
                                            fullName
                                        }
                                    }
                                }
                            }
                        }
                    }
                }
            }
        `;

        const result = await translateQuery(neoSchema, query);

        expect(formatCypher(result.cypher)).toMatchInlineSnapshot(`
            "MATCH (this:\`Series\`)
<<<<<<< HEAD
            WHERE (this.current = $param0 AND single(this2 IN [(this)-[this3:ARCHITECTURE]->(this2:\`MasterData\`) WHERE single(this0 IN [(this2)-[this1:HAS_NAME]->(this0:\`NameDetails\`) WHERE this0.fullName = $param1 | 1] WHERE true) | 1] WHERE true))
=======
            WHERE (this.current = $param0 AND size([(this)-[this3:ARCHITECTURE]->(this1:\`MasterData\`) WHERE size([(this1)-[this2:HAS_NAME]->(this0:\`NameDetails\`) WHERE this0.fullName = $param1 | 1]) = 1 | 1]) = 1)
>>>>>>> 89e7c3ab
            CALL {
                WITH this
                MATCH (this)-[this_connection_architectureConnectionthis0:ARCHITECTURE]->(this_MasterData:\`MasterData\`)
                WHERE this_connection_architectureConnectionthis0.current = $this_connection_architectureConnectionparam0
                CALL {
                    WITH this_MasterData
                    MATCH (this_MasterData)-[this_MasterData_connection_nameDetailsConnectionthis0:HAS_NAME]->(this_MasterData_NameDetails:\`NameDetails\`)
                    WHERE this_MasterData_connection_nameDetailsConnectionthis0.current = $this_MasterData_connection_nameDetailsConnectionparam0
                    WITH { node: { fullName: this_MasterData_NameDetails.fullName } } AS edge
                    WITH collect(edge) AS edges
                    WITH edges, size(edges) AS totalCount
                    RETURN { edges: edges, totalCount: totalCount } AS this_MasterData_nameDetailsConnection
                }
                WITH { node: { nameDetailsConnection: this_MasterData_nameDetailsConnection } } AS edge
                WITH collect(edge) AS edges
                WITH edges, size(edges) AS totalCount
                RETURN { edges: edges, totalCount: totalCount } AS this_architectureConnection
            }
            RETURN this { .id, architectureConnection: this_architectureConnection } AS this"
        `);

        expect(formatParams(result.params)).toMatchInlineSnapshot(`
            "{
                \\"param0\\": true,
                \\"param1\\": \\"MHA\\",
                \\"this_connection_architectureConnectionparam0\\": true,
                \\"this_MasterData_connection_nameDetailsConnectionparam0\\": true
            }"
        `);
    });

    test("should apply where filter for deep relations, three relations deep", async () => {
        typeDefs = gql`
            type Main {
                id: ID! @id(autogenerate: false)
                current: Boolean!
                main: [Series!]! @relationship(type: "MAIN", properties: "RelationProps", direction: OUT)
            }

            type Series {
                id: ID! @id(autogenerate: false)
                current: Boolean!
                architecture: [MasterData!]!
                    @relationship(type: "ARCHITECTURE", properties: "RelationProps", direction: OUT)
            }

            type NameDetails @exclude(operations: [CREATE, UPDATE, DELETE, READ]) {
                fullName: String!
            }

            interface RelationProps {
                current: Boolean!
            }

            type MasterData {
                id: ID! @id(autogenerate: false)
                current: Boolean!
                nameDetails: NameDetails @relationship(type: "HAS_NAME", properties: "RelationProps", direction: OUT)
            }
        `;

        neoSchema = new Neo4jGraphQL({
            typeDefs,
        });

        const query = gql`
            query {
                mains(
                    where: {
                        current: true
                        mainConnection_SINGLE: {
                            node: {
                                architectureConnection: {
                                    node: { nameDetailsConnection: { node: { fullName: "MHA" } } }
                                }
                            }
                        }
                    }
                ) {
                    id
                    mainConnection(where: { edge: { current: true } }) {
                        edges {
                            node {
                                architectureConnection(where: { edge: { current: true } }) {
                                    edges {
                                        node {
                                            nameDetailsConnection(where: { edge: { current: true } }) {
                                                edges {
                                                    node {
                                                        fullName
                                                    }
                                                }
                                            }
                                        }
                                    }
                                }
                            }
                        }
                    }
                }
            }
        `;

        const result = await translateQuery(neoSchema, query);

        expect(formatCypher(result.cypher)).toMatchInlineSnapshot(`
            "MATCH (this:\`Main\`)
<<<<<<< HEAD
            WHERE (this.current = $param0 AND single(this1 IN [(this)-[this5:MAIN]->(this1:\`Series\`) WHERE EXISTS {
                MATCH (this1)-[this0:ARCHITECTURE]->(this2:\`MasterData\`)
                WHERE single(this3 IN [(this2)-[this4:HAS_NAME]->(this3:\`NameDetails\`) WHERE this3.fullName = $param1 | 1] WHERE true)
            } | 1] WHERE true))
=======
            WHERE (this.current = $param0 AND size([(this)-[this5:MAIN]->(this0:\`Series\`) WHERE EXISTS {
                MATCH (this0)-[this1:ARCHITECTURE]->(this2:\`MasterData\`)
                WHERE size([(this2)-[this4:HAS_NAME]->(this3:\`NameDetails\`) WHERE this3.fullName = $param1 | 1]) = 1
            } | 1]) = 1)
>>>>>>> 89e7c3ab
            CALL {
                WITH this
                MATCH (this)-[this_connection_mainConnectionthis0:MAIN]->(this_Series:\`Series\`)
                WHERE this_connection_mainConnectionthis0.current = $this_connection_mainConnectionparam0
                CALL {
                    WITH this_Series
                    MATCH (this_Series)-[this_Series_connection_architectureConnectionthis0:ARCHITECTURE]->(this_Series_MasterData:\`MasterData\`)
                    WHERE this_Series_connection_architectureConnectionthis0.current = $this_Series_connection_architectureConnectionparam0
                    CALL {
                        WITH this_Series_MasterData
                        MATCH (this_Series_MasterData)-[this_Series_MasterData_connection_nameDetailsConnectionthis0:HAS_NAME]->(this_Series_MasterData_NameDetails:\`NameDetails\`)
                        WHERE this_Series_MasterData_connection_nameDetailsConnectionthis0.current = $this_Series_MasterData_connection_nameDetailsConnectionparam0
                        WITH { node: { fullName: this_Series_MasterData_NameDetails.fullName } } AS edge
                        WITH collect(edge) AS edges
                        WITH edges, size(edges) AS totalCount
                        RETURN { edges: edges, totalCount: totalCount } AS this_Series_MasterData_nameDetailsConnection
                    }
                    WITH { node: { nameDetailsConnection: this_Series_MasterData_nameDetailsConnection } } AS edge
                    WITH collect(edge) AS edges
                    WITH edges, size(edges) AS totalCount
                    RETURN { edges: edges, totalCount: totalCount } AS this_Series_architectureConnection
                }
                WITH { node: { architectureConnection: this_Series_architectureConnection } } AS edge
                WITH collect(edge) AS edges
                WITH edges, size(edges) AS totalCount
                RETURN { edges: edges, totalCount: totalCount } AS this_mainConnection
            }
            RETURN this { .id, mainConnection: this_mainConnection } AS this"
        `);

        expect(formatParams(result.params)).toMatchInlineSnapshot(`
            "{
                \\"param0\\": true,
                \\"param1\\": \\"MHA\\",
                \\"this_connection_mainConnectionparam0\\": true,
                \\"this_Series_connection_architectureConnectionparam0\\": true,
                \\"this_Series_MasterData_connection_nameDetailsConnectionparam0\\": true
            }"
        `);
    });
});<|MERGE_RESOLUTION|>--- conflicted
+++ resolved
@@ -86,11 +86,7 @@
 
         expect(formatCypher(result.cypher)).toMatchInlineSnapshot(`
             "MATCH (this:\`Series\`)
-<<<<<<< HEAD
-            WHERE (this.current = $param0 AND single(this2 IN [(this)-[this3:ARCHITECTURE]->(this2:\`MasterData\`) WHERE single(this0 IN [(this2)-[this1:HAS_NAME]->(this0:\`NameDetails\`) WHERE this0.fullName = $param1 | 1] WHERE true) | 1] WHERE true))
-=======
-            WHERE (this.current = $param0 AND size([(this)-[this3:ARCHITECTURE]->(this1:\`MasterData\`) WHERE size([(this1)-[this2:HAS_NAME]->(this0:\`NameDetails\`) WHERE this0.fullName = $param1 | 1]) = 1 | 1]) = 1)
->>>>>>> 89e7c3ab
+            WHERE (this.current = $param0 AND single(this1 IN [(this)-[this3:ARCHITECTURE]->(this1:\`MasterData\`) WHERE single(this0 IN [(this1)-[this2:HAS_NAME]->(this0:\`NameDetails\`) WHERE this0.fullName = $param1 | 1] WHERE true) | 1] WHERE true))
             CALL {
                 WITH this
                 MATCH (this)-[this_connection_architectureConnectionthis0:ARCHITECTURE]->(this_MasterData:\`MasterData\`)
@@ -198,17 +194,10 @@
 
         expect(formatCypher(result.cypher)).toMatchInlineSnapshot(`
             "MATCH (this:\`Main\`)
-<<<<<<< HEAD
-            WHERE (this.current = $param0 AND single(this1 IN [(this)-[this5:MAIN]->(this1:\`Series\`) WHERE EXISTS {
-                MATCH (this1)-[this0:ARCHITECTURE]->(this2:\`MasterData\`)
+            WHERE (this.current = $param0 AND single(this0 IN [(this)-[this5:MAIN]->(this0:\`Series\`) WHERE EXISTS {
+                MATCH (this0)-[this1:ARCHITECTURE]->(this2:\`MasterData\`)
                 WHERE single(this3 IN [(this2)-[this4:HAS_NAME]->(this3:\`NameDetails\`) WHERE this3.fullName = $param1 | 1] WHERE true)
             } | 1] WHERE true))
-=======
-            WHERE (this.current = $param0 AND size([(this)-[this5:MAIN]->(this0:\`Series\`) WHERE EXISTS {
-                MATCH (this0)-[this1:ARCHITECTURE]->(this2:\`MasterData\`)
-                WHERE size([(this2)-[this4:HAS_NAME]->(this3:\`NameDetails\`) WHERE this3.fullName = $param1 | 1]) = 1
-            } | 1]) = 1)
->>>>>>> 89e7c3ab
             CALL {
                 WITH this
                 MATCH (this)-[this_connection_mainConnectionthis0:MAIN]->(this_Series:\`Series\`)
