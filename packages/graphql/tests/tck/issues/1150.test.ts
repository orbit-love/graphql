/*
 * Copyright (c) "Neo4j"
 * Neo4j Sweden AB [http://neo4j.com]
 *
 * This file is part of Neo4j.
 *
 * Licensed under the Apache License, Version 2.0 (the "License");
 * you may not use this file except in compliance with the License.
 * You may obtain a copy of the License at
 *
 *     http://www.apache.org/licenses/LICENSE-2.0
 *
 * Unless required by applicable law or agreed to in writing, software
 * distributed under the License is distributed on an "AS IS" BASIS,
 * WITHOUT WARRANTIES OR CONDITIONS OF ANY KIND, either express or implied.
 * See the License for the specific language governing permissions and
 * limitations under the License.
 */

import { gql } from "graphql-tag";
import { Neo4jGraphQL } from "../../../src";
import { formatCypher, translateQuery, formatParams } from "../utils/tck-test-utils";
import { createBearerToken } from "../../utils/create-bearer-token";

describe("https://github.com/neo4j/graphql/issues/1150", () => {
    test("union types with auth and connection-where", async () => {
        const secret = "secret";

        const typeDefs = gql`
            type JWT @jwt {
                roles: [String!]!
            }

            type Battery {
                id: ID! @id(autogenerate: false)
                current: Boolean!
            }

            extend type Battery @authorization(validate: [{ where: { jwt: { roles_INCLUDES: "admin" } } }])

            type CombustionEngine {
                id: ID! @id(autogenerate: false)
                current: Boolean!
            }

            type Drive {
                id: ID! @id(autogenerate: false)
                current: Boolean!
                driveCompositions: [DriveComposition!]!
                    @relationship(type: "CONSISTS_OF", properties: "RelationProps", direction: OUT)
            }

            union DriveComponent = Battery | CombustionEngine

            type DriveComposition {
                id: ID! @id(autogenerate: false)
                current: Boolean!
                driveComponent: [DriveComponent!]!
                    @relationship(type: "HAS", properties: "RelationProps", direction: OUT)
            }

            interface RelationProps @relationshipProperties {
                current: Boolean!
            }
        `;

        const neoSchema = new Neo4jGraphQL({
            typeDefs,
            features: { authorization: { key: secret } },
        });

        const query = gql`
            query getDrivesWithFilteredUnionType {
                drives(where: { current: true }) {
                    current
                    driveCompositionsConnection(where: { edge: { current: true } }) {
                        edges {
                            node {
                                driveComponentConnection(
                                    where: {
                                        Battery: { edge: { current: true } }
                                        CombustionEngine: { edge: { current: true } }
                                    }
                                ) {
                                    edges {
                                        current
                                        node {
                                            ... on Battery {
                                                id
                                            }
                                            ... on CombustionEngine {
                                                id
                                            }
                                        }
                                    }
                                }
                            }
                        }
                    }
                }
            }
        `;

        const token = createBearerToken(secret, { roles: ["admin"] });
        const result = await translateQuery(neoSchema, query, {
            token,
        });

        expect(formatCypher(result.cypher)).toMatchInlineSnapshot(`
            "MATCH (this:\`Drive\`)
            WHERE this.current = $param0
            CALL {
                WITH this
                MATCH (this)-[this0:\`CONSISTS_OF\`]->(this1:\`DriveComposition\`)
                WHERE this0.current = $param1
                CALL {
                    WITH this1
                    CALL {
                        WITH this1
<<<<<<< HEAD
                        MATCH (this1:\`DriveComposition\`)-[this2:\`HAS\`]->(this3:\`Battery\`)
                        WHERE (this2.current = $param2 AND apoc.util.validatePredicate(NOT ((any(var5 IN [\\"admin\\"] WHERE any(var4 IN $auth.roles WHERE var4 = var5)) AND apoc.util.validatePredicate(NOT ($auth.isAuthenticated = true), \\"@neo4j/graphql/UNAUTHENTICATED\\", [0]))), \\"@neo4j/graphql/FORBIDDEN\\", [0]))
=======
                        MATCH (this1:\`DriveComposition\`)-[this2:HAS]->(this3:\`Battery\`)
                        WHERE (this2.current = $param2 AND apoc.util.validatePredicate(NOT ($isAuthenticated = true AND $param4 IN $jwt.roles), \\"@neo4j/graphql/FORBIDDEN\\", [0]))
>>>>>>> b0182757
                        WITH { current: this2.current, node: { __resolveType: \\"Battery\\", __id: id(this3), id: this3.id } } AS edge
                        RETURN edge
                        UNION
                        WITH this1
<<<<<<< HEAD
                        MATCH (this1:\`DriveComposition\`)-[this6:\`HAS\`]->(this7:\`CombustionEngine\`)
                        WHERE this6.current = $param4
                        WITH { current: this6.current, node: { __resolveType: \\"CombustionEngine\\", __id: id(this7), id: this7.id } } AS edge
=======
                        MATCH (this1:\`DriveComposition\`)-[this4:HAS]->(this5:\`CombustionEngine\`)
                        WHERE this4.current = $param6
                        WITH { current: this4.current, node: { __resolveType: \\"CombustionEngine\\", __id: id(this5), id: this5.id } } AS edge
>>>>>>> b0182757
                        RETURN edge
                    }
                    WITH collect(edge) AS edges
                    WITH edges, size(edges) AS totalCount
                    RETURN { edges: edges, totalCount: totalCount } AS var6
                }
                WITH { node: { driveComponentConnection: var6 } } AS edge
                WITH collect(edge) AS edges
                WITH edges, size(edges) AS totalCount
                RETURN { edges: edges, totalCount: totalCount } AS var7
            }
            RETURN this { .current, driveCompositionsConnection: var7 } AS this"
        `);

        expect(formatParams(result.params)).toMatchInlineSnapshot(`
            "{
                \\"param0\\": true,
                \\"param1\\": true,
                \\"param2\\": true,
                \\"isAuthenticated\\": true,
                \\"param4\\": \\"admin\\",
                \\"jwt\\": {
                    \\"roles\\": [
                        \\"admin\\"
                    ]
                },
                \\"param6\\": true
            }"
        `);
    });
});<|MERGE_RESOLUTION|>--- conflicted
+++ resolved
@@ -117,26 +117,15 @@
                     WITH this1
                     CALL {
                         WITH this1
-<<<<<<< HEAD
                         MATCH (this1:\`DriveComposition\`)-[this2:\`HAS\`]->(this3:\`Battery\`)
-                        WHERE (this2.current = $param2 AND apoc.util.validatePredicate(NOT ((any(var5 IN [\\"admin\\"] WHERE any(var4 IN $auth.roles WHERE var4 = var5)) AND apoc.util.validatePredicate(NOT ($auth.isAuthenticated = true), \\"@neo4j/graphql/UNAUTHENTICATED\\", [0]))), \\"@neo4j/graphql/FORBIDDEN\\", [0]))
-=======
-                        MATCH (this1:\`DriveComposition\`)-[this2:HAS]->(this3:\`Battery\`)
                         WHERE (this2.current = $param2 AND apoc.util.validatePredicate(NOT ($isAuthenticated = true AND $param4 IN $jwt.roles), \\"@neo4j/graphql/FORBIDDEN\\", [0]))
->>>>>>> b0182757
                         WITH { current: this2.current, node: { __resolveType: \\"Battery\\", __id: id(this3), id: this3.id } } AS edge
                         RETURN edge
                         UNION
                         WITH this1
-<<<<<<< HEAD
-                        MATCH (this1:\`DriveComposition\`)-[this6:\`HAS\`]->(this7:\`CombustionEngine\`)
-                        WHERE this6.current = $param4
-                        WITH { current: this6.current, node: { __resolveType: \\"CombustionEngine\\", __id: id(this7), id: this7.id } } AS edge
-=======
-                        MATCH (this1:\`DriveComposition\`)-[this4:HAS]->(this5:\`CombustionEngine\`)
+                        MATCH (this1:\`DriveComposition\`)-[this4:\`HAS\`]->(this5:\`CombustionEngine\`)
                         WHERE this4.current = $param6
                         WITH { current: this4.current, node: { __resolveType: \\"CombustionEngine\\", __id: id(this5), id: this5.id } } AS edge
->>>>>>> b0182757
                         RETURN edge
                     }
                     WITH collect(edge) AS edges
