/*
 * Copyright (c) "Neo4j"
 * Neo4j Sweden AB [http://neo4j.com]
 *
 * This file is part of Neo4j.
 *
 * Licensed under the Apache License, Version 2.0 (the "License");
 * you may not use this file except in compliance with the License.
 * You may obtain a copy of the License at
 *
 *     http://www.apache.org/licenses/LICENSE-2.0
 *
 * Unless required by applicable law or agreed to in writing, software
 * distributed under the License is distributed on an "AS IS" BASIS,
 * WITHOUT WARRANTIES OR CONDITIONS OF ANY KIND, either express or implied.
 * See the License for the specific language governing permissions and
 * limitations under the License.
 */

import { gql } from "graphql-tag";
import type { DocumentNode } from "graphql";
import { Neo4jGraphQL } from "../../../src";
import { formatCypher, translateQuery, formatParams } from "../utils/tck-test-utils";
import { createBearerToken } from "../../utils/create-bearer-token";

describe("https://github.com/neo4j/graphql/issues/1115", () => {
    let typeDefs: DocumentNode;
    let neoSchema: Neo4jGraphQL;

    beforeAll(() => {
        typeDefs = gql`
            type JWT @jwt {
                roles: [String!]!
            }

            type Parent {
                children: [Child!]! @relationship(type: "HAS", direction: IN)
            }

            type Child {
                tcId: String @unique
            }

            extend type Child
                @authorization(
                    validate: [
                        {
                            operations: [READ, CREATE, UPDATE, DELETE, CREATE_RELATIONSHIP, DELETE_RELATIONSHIP]
                            where: { jwt: { roles_INCLUDES: "upstream" } }
                        }
                        { operations: [READ], where: { jwt: { roles_INCLUDES: "downstream" } } }
                    ]
                )
        `;

        neoSchema = new Neo4jGraphQL({
            typeDefs,
            features: { authorization: { key: "secret" } },
        });
    });

    test("multiple connectOrCreate operations with auth", async () => {
        const query = gql`
            mutation UpdateParents {
                updateParents(
                    connectOrCreate: {
                        children: [
                            { where: { node: { tcId: "123" } }, onCreate: { node: { tcId: "123" } } }
                            { where: { node: { tcId: "456" } }, onCreate: { node: { tcId: "456" } } }
                        ]
                    }
                ) {
                    info {
                        nodesCreated
                    }
                }
            }
        `;

        const result = await translateQuery(neoSchema, query, {
            contextValues: { token: createBearerToken("secret") },
        });

        expect(formatCypher(result.cypher)).toMatchInlineSnapshot(`
            "MATCH (this:\`Parent\`)
            WITH this
            CALL {
                WITH this
                MERGE (this_connectOrCreate_children0:\`Child\` { tcId: $this_connectOrCreate_children_param0 })
                ON CREATE SET
                    this_connectOrCreate_children0.tcId = $this_connectOrCreate_children_param1
                MERGE (this)<-[this_connectOrCreate_children_this0:\`HAS\`]-(this_connectOrCreate_children0)
                WITH *
<<<<<<< HEAD
                CALL apoc.util.validate(NOT (any(auth_var1 IN [\\"upstream\\"] WHERE any(auth_var0 IN $auth.roles WHERE auth_var0 = auth_var1))), \\"@neo4j/graphql/FORBIDDEN\\", [0])
=======
                WHERE apoc.util.validatePredicate(NOT ($isAuthenticated = true AND $this_connectOrCreate_children_param3 IN $jwt.roles), \\"@neo4j/graphql/FORBIDDEN\\", [0])
                RETURN COUNT(*) AS _
>>>>>>> 9e296ba8
            }
            WITH this
            CALL {
                WITH this
                MERGE (this_connectOrCreate_children1:\`Child\` { tcId: $this_connectOrCreate_children_param5 })
                ON CREATE SET
<<<<<<< HEAD
                    this_connectOrCreate_children1.tcId = $this_connectOrCreate_children_param3
                MERGE (this)<-[this_connectOrCreate_children_this1:\`HAS\`]-(this_connectOrCreate_children1)
                WITH *
                CALL apoc.util.validate(NOT (any(auth_var1 IN [\\"upstream\\"] WHERE any(auth_var0 IN $auth.roles WHERE auth_var0 = auth_var1))), \\"@neo4j/graphql/FORBIDDEN\\", [0])
=======
                    this_connectOrCreate_children1.tcId = $this_connectOrCreate_children_param6
                MERGE (this)<-[this_connectOrCreate_children_this1:HAS]-(this_connectOrCreate_children1)
                WITH *
                WHERE apoc.util.validatePredicate(NOT ($isAuthenticated = true AND $this_connectOrCreate_children_param7 IN $jwt.roles), \\"@neo4j/graphql/FORBIDDEN\\", [0])
                RETURN COUNT(*) AS _
>>>>>>> 9e296ba8
            }
            WITH *
            RETURN 'Query cannot conclude with CALL'"
        `);
        expect(formatParams(result.params)).toMatchInlineSnapshot(`
            "{
                \\"this_connectOrCreate_children_param0\\": \\"123\\",
                \\"this_connectOrCreate_children_param1\\": \\"123\\",
                \\"isAuthenticated\\": true,
                \\"this_connectOrCreate_children_param3\\": \\"upstream\\",
                \\"jwt\\": {
                    \\"roles\\": []
                },
                \\"this_connectOrCreate_children_param5\\": \\"456\\",
                \\"this_connectOrCreate_children_param6\\": \\"456\\",
                \\"this_connectOrCreate_children_param7\\": \\"upstream\\",
                \\"resolvedCallbacks\\": {}
            }"
        `);
    });
});<|MERGE_RESOLUTION|>--- conflicted
+++ resolved
@@ -91,30 +91,17 @@
                     this_connectOrCreate_children0.tcId = $this_connectOrCreate_children_param1
                 MERGE (this)<-[this_connectOrCreate_children_this0:\`HAS\`]-(this_connectOrCreate_children0)
                 WITH *
-<<<<<<< HEAD
-                CALL apoc.util.validate(NOT (any(auth_var1 IN [\\"upstream\\"] WHERE any(auth_var0 IN $auth.roles WHERE auth_var0 = auth_var1))), \\"@neo4j/graphql/FORBIDDEN\\", [0])
-=======
                 WHERE apoc.util.validatePredicate(NOT ($isAuthenticated = true AND $this_connectOrCreate_children_param3 IN $jwt.roles), \\"@neo4j/graphql/FORBIDDEN\\", [0])
-                RETURN COUNT(*) AS _
->>>>>>> 9e296ba8
             }
             WITH this
             CALL {
                 WITH this
                 MERGE (this_connectOrCreate_children1:\`Child\` { tcId: $this_connectOrCreate_children_param5 })
                 ON CREATE SET
-<<<<<<< HEAD
-                    this_connectOrCreate_children1.tcId = $this_connectOrCreate_children_param3
+                    this_connectOrCreate_children1.tcId = $this_connectOrCreate_children_param6
                 MERGE (this)<-[this_connectOrCreate_children_this1:\`HAS\`]-(this_connectOrCreate_children1)
                 WITH *
-                CALL apoc.util.validate(NOT (any(auth_var1 IN [\\"upstream\\"] WHERE any(auth_var0 IN $auth.roles WHERE auth_var0 = auth_var1))), \\"@neo4j/graphql/FORBIDDEN\\", [0])
-=======
-                    this_connectOrCreate_children1.tcId = $this_connectOrCreate_children_param6
-                MERGE (this)<-[this_connectOrCreate_children_this1:HAS]-(this_connectOrCreate_children1)
-                WITH *
                 WHERE apoc.util.validatePredicate(NOT ($isAuthenticated = true AND $this_connectOrCreate_children_param7 IN $jwt.roles), \\"@neo4j/graphql/FORBIDDEN\\", [0])
-                RETURN COUNT(*) AS _
->>>>>>> 9e296ba8
             }
             WITH *
             RETURN 'Query cannot conclude with CALL'"
