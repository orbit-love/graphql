/*
 * Copyright (c) "Neo4j"
 * Neo4j Sweden AB [http://neo4j.com]
 *
 * This file is part of Neo4j.
 *
 * Licensed under the Apache License, Version 2.0 (the "License");
 * you may not use this file except in compliance with the License.
 * You may obtain a copy of the License at
 *
 *     http://www.apache.org/licenses/LICENSE-2.0
 *
 * Unless required by applicable law or agreed to in writing, software
 * distributed under the License is distributed on an "AS IS" BASIS,
 * WITHOUT WARRANTIES OR CONDITIONS OF ANY KIND, either express or implied.
 * See the License for the specific language governing permissions and
 * limitations under the License.
 */

import { gql } from "apollo-server";
import { Neo4jGraphQL } from "../../../src";
import { formatCypher, translateQuery, formatParams } from "../utils/tck-test-utils";

describe("https://github.com/neo4j/graphql/issues/2670", () => {
    let neoSchema: Neo4jGraphQL;

    const typeDefs = gql`
        type Movie {
            title: String
            genres: [Genre!]! @relationship(type: "IN_GENRE", direction: OUT, properties: "InGenre")
        }

        type Genre {
            name: String
            movies: [Movie!]! @relationship(type: "IN_GENRE", direction: IN, properties: "InGenre")
            series: [Series!]! @relationship(type: "IN_GENRE", direction: IN, properties: "InGenre")
        }

        type Series {
            name: String!
            genres: [Genre!]! @relationship(type: "IN_GENRE", direction: OUT, properties: "InGenre")
        }

        interface InGenre {
            intValue: Int!
        }
    `;

    beforeAll(() => {
        neoSchema = new Neo4jGraphQL({
            typeDefs,
        });
    });

    test("should find where moviesAggregate count equal", async () => {
        const query = gql`
            {
                movies(where: { genresConnection: { node: { moviesAggregate: { count: 2 } } } }) {
                    title
                }
            }
        `;

        const result = await translateQuery(neoSchema, query);

        expect(formatCypher(result.cypher)).toMatchInlineSnapshot(`
            "MATCH (this:\`Movie\`)
            CALL {
<<<<<<< HEAD
                WITH this1
                MATCH (this1)<-[this2:IN_GENRE]-(this3:\`Movie\`)
                RETURN count(this3) = $param0 AS var4
            }
            WITH this, collect(var4) AS var4
            WITH *
            WHERE EXISTS {
=======
                WITH this
>>>>>>> 4f040946
                MATCH (this)-[this0:IN_GENRE]->(this1:\`Genre\`)
                CALL {
                    WITH this1
                    MATCH (this3:\`Movie\`)-[this2:IN_GENRE]->(this1)
                    RETURN count(this3) = $param0 AS var4
                }
                WITH *
                WHERE var4 = true
                RETURN count(this1) > 0 AS var5
            }
            WITH *
            WHERE var5 = true
            RETURN this { .title } AS this"
        `);

        expect(formatParams(result.params)).toMatchInlineSnapshot(`
            "{
                \\"param0\\": {
                    \\"low\\": 2,
                    \\"high\\": 0
                }
            }"
        `);
    });

    test("should find where moviesAggregate count_LT", async () => {
        const query = gql`
            {
                movies(where: { genresConnection: { node: { moviesAggregate: { count_LT: 3 } } } }) {
                    title
                }
            }
        `;

        const result = await translateQuery(neoSchema, query);

        expect(formatCypher(result.cypher)).toMatchInlineSnapshot(`
            "MATCH (this:\`Movie\`)
            CALL {
<<<<<<< HEAD
                WITH this1
                MATCH (this1)<-[this2:IN_GENRE]-(this3:\`Movie\`)
                RETURN count(this3) < $param0 AS var4
            }
            WITH this, collect(var4) AS var4
            WITH *
            WHERE EXISTS {
=======
                WITH this
>>>>>>> 4f040946
                MATCH (this)-[this0:IN_GENRE]->(this1:\`Genre\`)
                CALL {
                    WITH this1
                    MATCH (this3:\`Movie\`)-[this2:IN_GENRE]->(this1)
                    RETURN count(this3) < $param0 AS var4
                }
                WITH *
                WHERE var4 = true
                RETURN count(this1) > 0 AS var5
            }
            WITH *
            WHERE var5 = true
            RETURN this { .title } AS this"
        `);

        expect(formatParams(result.params)).toMatchInlineSnapshot(`
            "{
                \\"param0\\": {
                    \\"low\\": 3,
                    \\"high\\": 0
                }
            }"
        `);
    });

    test("should find where moviesAggregate count_GT", async () => {
        const query = gql`
            {
                movies(where: { genresConnection: { node: { moviesAggregate: { count_GT: 2 } } } }) {
                    title
                }
            }
        `;

        const result = await translateQuery(neoSchema, query);

        expect(formatCypher(result.cypher)).toMatchInlineSnapshot(`
            "MATCH (this:\`Movie\`)
            CALL {
<<<<<<< HEAD
                WITH this1
                MATCH (this1)<-[this2:IN_GENRE]-(this3:\`Movie\`)
                RETURN count(this3) > $param0 AS var4
            }
            WITH this, collect(var4) AS var4
            WITH *
            WHERE EXISTS {
=======
                WITH this
>>>>>>> 4f040946
                MATCH (this)-[this0:IN_GENRE]->(this1:\`Genre\`)
                CALL {
                    WITH this1
                    MATCH (this3:\`Movie\`)-[this2:IN_GENRE]->(this1)
                    RETURN count(this3) > $param0 AS var4
                }
                WITH *
                WHERE var4 = true
                RETURN count(this1) > 0 AS var5
            }
            WITH *
            WHERE var5 = true
            RETURN this { .title } AS this"
        `);

        expect(formatParams(result.params)).toMatchInlineSnapshot(`
            "{
                \\"param0\\": {
                    \\"low\\": 2,
                    \\"high\\": 0
                }
            }"
        `);
    });

    test("should find where moviesAggregate node property SHORTEST", async () => {
        const query = gql`
            {
                movies(
                    where: { genresConnection: { node: { moviesAggregate: { node: { title_SHORTEST_EQUAL: 5 } } } } }
                ) {
                    title
                }
            }
        `;

        const result = await translateQuery(neoSchema, query);

        expect(formatCypher(result.cypher)).toMatchInlineSnapshot(`
            "MATCH (this:\`Movie\`)
            CALL {
<<<<<<< HEAD
                WITH this1
                MATCH (this1)<-[this2:IN_GENRE]-(this3:\`Movie\`)
                RETURN min(size(this3.title)) = $param0 AS var4
            }
            WITH this, collect(var4) AS var4
            WITH *
            WHERE EXISTS {
=======
                WITH this
>>>>>>> 4f040946
                MATCH (this)-[this0:IN_GENRE]->(this1:\`Genre\`)
                CALL {
                    WITH this1
                    MATCH (this3:\`Movie\`)-[this2:IN_GENRE]->(this1)
                    RETURN min(size(this3.title)) = $param0 AS var4
                }
                WITH *
                WHERE var4 = true
                RETURN count(this1) > 0 AS var5
            }
            WITH *
            WHERE var5 = true
            RETURN this { .title } AS this"
        `);

        expect(formatParams(result.params)).toMatchInlineSnapshot(`
            "{
                \\"param0\\": {
                    \\"low\\": 5,
                    \\"high\\": 0
                }
            }"
        `);
    });

    test("should find where moviesAggregate node property AVERAGE", async () => {
        const query = gql`
            {
                movies(
                    where: { genresConnection: { node: { moviesAggregate: { node: { title_AVERAGE_EQUAL: 1 } } } } }
                ) {
                    title
                }
            }
        `;

        const result = await translateQuery(neoSchema, query);

        expect(formatCypher(result.cypher)).toMatchInlineSnapshot(`
            "MATCH (this:\`Movie\`)
            CALL {
<<<<<<< HEAD
                WITH this1
                MATCH (this1)<-[this2:IN_GENRE]-(this3:\`Movie\`)
                RETURN avg(size(this3.title)) = $param0 AS var4
            }
            WITH this, collect(var4) AS var4
            WITH *
            WHERE EXISTS {
=======
                WITH this
>>>>>>> 4f040946
                MATCH (this)-[this0:IN_GENRE]->(this1:\`Genre\`)
                CALL {
                    WITH this1
                    MATCH (this3:\`Movie\`)-[this2:IN_GENRE]->(this1)
                    RETURN avg(size(this3.title)) = $param0 AS var4
                }
                WITH *
                WHERE var4 = true
                RETURN count(this1) > 0 AS var5
            }
            WITH *
            WHERE var5 = true
            RETURN this { .title } AS this"
        `);

        expect(formatParams(result.params)).toMatchInlineSnapshot(`
            "{
                \\"param0\\": 1
            }"
        `);
    });

    test("should find where moviesAggregate edge property MAX_LT", async () => {
        const query = gql`
            {
                movies(where: { genresConnection: { node: { moviesAggregate: { edge: { intValue_MAX_LT: 983 } } } } }) {
                    title
                }
            }
        `;

        const result = await translateQuery(neoSchema, query);

        expect(formatCypher(result.cypher)).toMatchInlineSnapshot(`
            "MATCH (this:\`Movie\`)
            CALL {
<<<<<<< HEAD
                WITH this1
                MATCH (this1)<-[this2:IN_GENRE]-(this3:\`Movie\`)
                RETURN max(this2.intValue) < $param0 AS var4
            }
            WITH this, collect(var4) AS var4
            WITH *
            WHERE EXISTS {
=======
                WITH this
>>>>>>> 4f040946
                MATCH (this)-[this0:IN_GENRE]->(this1:\`Genre\`)
                CALL {
                    WITH this1
                    MATCH (this3:\`Movie\`)-[this2:IN_GENRE]->(this1)
                    RETURN max(this2.intValue) < $param0 AS var4
                }
                WITH *
                WHERE var4 = true
                RETURN count(this1) > 0 AS var5
            }
            WITH *
            WHERE var5 = true
            RETURN this { .title } AS this"
        `);

        expect(formatParams(result.params)).toMatchInlineSnapshot(`
            "{
                \\"param0\\": {
                    \\"low\\": 983,
                    \\"high\\": 0
                }
            }"
        `);
    });

    test("should find where moviesAggregate edge property MIN_EQUAL", async () => {
        const query = gql`
            {
                movies(
                    where: { genresConnection: { node: { moviesAggregate: { edge: { intValue_MIN_EQUAL: 1 } } } } }
                ) {
                    title
                }
            }
        `;

        const result = await translateQuery(neoSchema, query);

        expect(formatCypher(result.cypher)).toMatchInlineSnapshot(`
            "MATCH (this:\`Movie\`)
            CALL {
<<<<<<< HEAD
                WITH this1
                MATCH (this1)<-[this2:IN_GENRE]-(this3:\`Movie\`)
                RETURN min(this2.intValue) = $param0 AS var4
            }
            WITH this, collect(var4) AS var4
            WITH *
            WHERE EXISTS {
=======
                WITH this
>>>>>>> 4f040946
                MATCH (this)-[this0:IN_GENRE]->(this1:\`Genre\`)
                CALL {
                    WITH this1
                    MATCH (this3:\`Movie\`)-[this2:IN_GENRE]->(this1)
                    RETURN min(this2.intValue) = $param0 AS var4
                }
                WITH *
                WHERE var4 = true
                RETURN count(this1) > 0 AS var5
            }
            WITH *
            WHERE var5 = true
            RETURN this { .title } AS this"
        `);

        expect(formatParams(result.params)).toMatchInlineSnapshot(`
            "{
                \\"param0\\": {
                    \\"low\\": 1,
                    \\"high\\": 0
                }
            }"
        `);
    });

    test("should find where genresConnection_SOME", async () => {
        const query = gql`
            {
                movies(where: { genresConnection_SOME: { node: { moviesAggregate: { count: 2 } } } }) {
                    title
                }
            }
        `;

        const result = await translateQuery(neoSchema, query);

        expect(formatCypher(result.cypher)).toMatchInlineSnapshot(`
            "MATCH (this:\`Movie\`)
            CALL {
<<<<<<< HEAD
                WITH this1
                MATCH (this1)<-[this2:IN_GENRE]-(this3:\`Movie\`)
                RETURN count(this3) = $param0 AS var4
            }
            WITH this, collect(var4) AS var4
            WITH *
            WHERE EXISTS {
=======
                WITH this
>>>>>>> 4f040946
                MATCH (this)-[this0:IN_GENRE]->(this1:\`Genre\`)
                CALL {
                    WITH this1
                    MATCH (this3:\`Movie\`)-[this2:IN_GENRE]->(this1)
                    RETURN count(this3) = $param0 AS var4
                }
                WITH *
                WHERE var4 = true
                RETURN count(this1) > 0 AS var5
            }
            WITH *
            WHERE var5 = true
            RETURN this { .title } AS this"
        `);

        expect(formatParams(result.params)).toMatchInlineSnapshot(`
            "{
                \\"param0\\": {
                    \\"low\\": 2,
                    \\"high\\": 0
                }
            }"
        `);
    });

    test("should find where genresConnection_NONE", async () => {
        const query = gql`
            {
                movies(where: { genresConnection_NONE: { node: { moviesAggregate: { count: 2 } } } }) {
                    title
                }
            }
        `;

        const result = await translateQuery(neoSchema, query);

        expect(formatCypher(result.cypher)).toMatchInlineSnapshot(`
            "MATCH (this:\`Movie\`)
            CALL {
<<<<<<< HEAD
                WITH this1
                MATCH (this1)<-[this2:IN_GENRE]-(this3:\`Movie\`)
                RETURN count(this3) = $param0 AS var4
=======
                WITH this
                MATCH (this)-[this0:IN_GENRE]->(this1:\`Genre\`)
                CALL {
                    WITH this1
                    MATCH (this3:\`Movie\`)-[this2:IN_GENRE]->(this1)
                    RETURN count(this3) = $param0 AS var4
                }
                WITH *
                WHERE var4 = true
                RETURN count(this1) > 0 AS var5
>>>>>>> 4f040946
            }
            WITH *
            WHERE var5 = false
            RETURN this { .title } AS this"
        `);

        expect(formatParams(result.params)).toMatchInlineSnapshot(`
            "{
                \\"param0\\": {
                    \\"low\\": 2,
                    \\"high\\": 0
                }
            }"
        `);
    });

    test("should find where genresConnection_ALL", async () => {
        const query = gql`
            {
                movies(where: { genresConnection_ALL: { node: { moviesAggregate: { count: 2 } } } }) {
                    title
                }
            }
        `;

        const result = await translateQuery(neoSchema, query);

        expect(formatCypher(result.cypher)).toMatchInlineSnapshot(`
            "MATCH (this:\`Movie\`)
            CALL {
<<<<<<< HEAD
                WITH this1
                MATCH (this1)<-[this2:IN_GENRE]-(this3:\`Movie\`)
                RETURN count(this3) = $param0 AS var4
            }
            WITH this, collect(var4) AS var4
            WITH *
            WHERE (EXISTS {
=======
                WITH this
>>>>>>> 4f040946
                MATCH (this)-[this0:IN_GENRE]->(this1:\`Genre\`)
                CALL {
                    WITH this1
                    MATCH (this3:\`Movie\`)-[this2:IN_GENRE]->(this1)
                    RETURN count(this3) = $param0 AS var4
                }
                WITH *
                WHERE var4 = true
                RETURN count(this1) > 0 AS var5
            }
            CALL {
                WITH this
                MATCH (this)-[this0:IN_GENRE]->(this1:\`Genre\`)
                CALL {
                    WITH this1
                    MATCH (this7:\`Movie\`)-[this6:IN_GENRE]->(this1)
                    RETURN count(this7) = $param1 AS var8
                }
                WITH *
                WHERE NOT (var8 = true)
                RETURN count(this1) > 0 AS var9
            }
            WITH *
            WHERE (var9 = false AND var5 = true)
            RETURN this { .title } AS this"
        `);

        expect(formatParams(result.params)).toMatchInlineSnapshot(`
            "{
                \\"param0\\": {
                    \\"low\\": 2,
                    \\"high\\": 0
                },
                \\"param1\\": {
                    \\"low\\": 2,
                    \\"high\\": 0
                }
            }"
        `);
    });

    test("should find where genresConnection_SINGLE", async () => {
        const query = gql`
            {
                movies(where: { genresConnection_SINGLE: { node: { moviesAggregate: { count: 2 } } } }) {
                    title
                }
            }
        `;

        const result = await translateQuery(neoSchema, query);

        expect(formatCypher(result.cypher)).toMatchInlineSnapshot(`
            "MATCH (this:\`Movie\`)
            CALL {
<<<<<<< HEAD
                WITH this1
                MATCH (this1)<-[this2:IN_GENRE]-(this3:\`Movie\`)
                RETURN count(this3) = $param0 AS var4
=======
                WITH this
                MATCH (this)-[this0:IN_GENRE]->(this1:\`Genre\`)
                CALL {
                    WITH this1
                    MATCH (this3:\`Movie\`)-[this2:IN_GENRE]->(this1)
                    RETURN count(this3) = $param0 AS var4
                }
                WITH *
                WHERE var4 = true
                RETURN count(this1) = 1 AS var5
>>>>>>> 4f040946
            }
            WITH *
            WHERE var5 = true
            RETURN this { .title } AS this"
        `);

        expect(formatParams(result.params)).toMatchInlineSnapshot(`
            "{
                \\"param0\\": {
                    \\"low\\": 2,
                    \\"high\\": 0
                }
            }"
        `);
    });

    test("should find where genresConnection_NOT", async () => {
        const query = gql`
            {
                movies(where: { genresConnection_NOT: { node: { moviesAggregate: { count: 2 } } } }) {
                    title
                }
            }
        `;

        const result = await translateQuery(neoSchema, query);

        expect(formatCypher(result.cypher)).toMatchInlineSnapshot(`
            "MATCH (this:\`Movie\`)
            CALL {
<<<<<<< HEAD
                WITH this1
                MATCH (this1)<-[this2:IN_GENRE]-(this3:\`Movie\`)
                RETURN count(this3) = $param0 AS var4
=======
                WITH this
                MATCH (this)-[this0:IN_GENRE]->(this1:\`Genre\`)
                CALL {
                    WITH this1
                    MATCH (this3:\`Movie\`)-[this2:IN_GENRE]->(this1)
                    RETURN count(this3) = $param0 AS var4
                }
                WITH *
                WHERE var4 = true
                RETURN count(this1) > 0 AS var5
>>>>>>> 4f040946
            }
            WITH *
            WHERE var5 = false
            RETURN this { .title } AS this"
        `);

        expect(formatParams(result.params)).toMatchInlineSnapshot(`
            "{
                \\"param0\\": {
                    \\"low\\": 2,
                    \\"high\\": 0
                }
            }"
        `);
    });

    test("should find genresConnection with multiple AND aggregates", async () => {
        const query = gql`
            {
                movies(
                    where: {
                        genresConnection: {
                            AND: [
                                { node: { moviesAggregate: { count: 2 } } }
                                { node: { seriesAggregate: { node: { name_SHORTEST_EQUAL: 1 } } } }
                            ]
                        }
                    }
                ) {
                    title
                }
            }
        `;

        const result = await translateQuery(neoSchema, query);

        expect(formatCypher(result.cypher)).toMatchInlineSnapshot(`
            "MATCH (this:\`Movie\`)
            CALL {
<<<<<<< HEAD
                WITH this1
                MATCH (this1)<-[this2:IN_GENRE]-(this3:\`Movie\`)
                RETURN count(this3) = $param0 AS var4
            }
            CALL {
                WITH this1
                MATCH (this1)<-[this5:IN_GENRE]-(this6:\`Series\`)
                RETURN min(size(this6.name)) = $param1 AS var7
            }
            WITH this, collect(var4) AS var4, collect(var7) AS var7
            WITH *
            WHERE EXISTS {
=======
                WITH this
>>>>>>> 4f040946
                MATCH (this)-[this0:IN_GENRE]->(this1:\`Genre\`)
                CALL {
                    WITH this1
                    MATCH (this3:\`Movie\`)-[this2:IN_GENRE]->(this1)
                    RETURN count(this3) = $param0 AS var4
                }
                CALL {
                    WITH this1
                    MATCH (this6:\`Series\`)-[this5:IN_GENRE]->(this1)
                    RETURN min(size(this6.name)) = $param1 AS var7
                }
                WITH *
                WHERE (var4 = true AND var7 = true)
                RETURN count(this1) > 0 AS var8
            }
            WITH *
            WHERE var8 = true
            RETURN this { .title } AS this"
        `);

        expect(formatParams(result.params)).toMatchInlineSnapshot(`
            "{
                \\"param0\\": {
                    \\"low\\": 2,
                    \\"high\\": 0
                },
                \\"param1\\": {
                    \\"low\\": 1,
                    \\"high\\": 0
                }
            }"
        `);
    });

    test("should find genresConnection with multiple OR aggregates", async () => {
        const query = gql`
            {
                movies(
                    where: {
                        genresConnection: {
                            OR: [
                                { node: { moviesAggregate: { count: 3 } } }
                                { node: { seriesAggregate: { node: { name_SHORTEST_EQUAL: 983 } } } }
                            ]
                        }
                    }
                ) {
                    title
                }
            }
        `;

        const result = await translateQuery(neoSchema, query);

        expect(formatCypher(result.cypher)).toMatchInlineSnapshot(`
            "MATCH (this:\`Movie\`)
            CALL {
<<<<<<< HEAD
                WITH this1
                MATCH (this1)<-[this2:IN_GENRE]-(this3:\`Movie\`)
                RETURN count(this3) = $param0 AS var4
            }
            CALL {
                WITH this1
                MATCH (this1)<-[this5:IN_GENRE]-(this6:\`Series\`)
                RETURN min(size(this6.name)) = $param1 AS var7
            }
            WITH this, collect(var4) AS var4, collect(var7) AS var7
            WITH *
            WHERE EXISTS {
=======
                WITH this
>>>>>>> 4f040946
                MATCH (this)-[this0:IN_GENRE]->(this1:\`Genre\`)
                CALL {
                    WITH this1
                    MATCH (this3:\`Movie\`)-[this2:IN_GENRE]->(this1)
                    RETURN count(this3) = $param0 AS var4
                }
                CALL {
                    WITH this1
                    MATCH (this6:\`Series\`)-[this5:IN_GENRE]->(this1)
                    RETURN min(size(this6.name)) = $param1 AS var7
                }
                WITH *
                WHERE (var4 = true OR var7 = true)
                RETURN count(this1) > 0 AS var8
            }
            WITH *
            WHERE var8 = true
            RETURN this { .title } AS this"
        `);

        expect(formatParams(result.params)).toMatchInlineSnapshot(`
            "{
                \\"param0\\": {
                    \\"low\\": 3,
                    \\"high\\": 0
                },
                \\"param1\\": {
                    \\"low\\": 983,
                    \\"high\\": 0
                }
            }"
        `);
    });

    test("should find genresConnection with multiple implicit AND aggregates", async () => {
        const query = gql`
            {
                movies(
                    where: {
                        genresConnection: {
                            node: {
                                moviesAggregate: { count: 2 }
                                seriesAggregate: { node: { name_SHORTEST_EQUAL: 983 } }
                            }
                        }
                    }
                ) {
                    title
                }
            }
        `;

        const result = await translateQuery(neoSchema, query);

        expect(formatCypher(result.cypher)).toMatchInlineSnapshot(`
            "MATCH (this:\`Movie\`)
            CALL {
<<<<<<< HEAD
                WITH this1
                MATCH (this1)<-[this2:IN_GENRE]-(this3:\`Movie\`)
                RETURN count(this3) = $param0 AS var4
            }
            CALL {
                WITH this1
                MATCH (this1)<-[this5:IN_GENRE]-(this6:\`Series\`)
                RETURN min(size(this6.name)) = $param1 AS var7
            }
            WITH this, collect(var4) AS var4, collect(var7) AS var7
            WITH *
            WHERE EXISTS {
=======
                WITH this
>>>>>>> 4f040946
                MATCH (this)-[this0:IN_GENRE]->(this1:\`Genre\`)
                CALL {
                    WITH this1
                    MATCH (this3:\`Movie\`)-[this2:IN_GENRE]->(this1)
                    RETURN count(this3) = $param0 AS var4
                }
                CALL {
                    WITH this1
                    MATCH (this6:\`Series\`)-[this5:IN_GENRE]->(this1)
                    RETURN min(size(this6.name)) = $param1 AS var7
                }
                WITH *
                WHERE (var4 = true AND var7 = true)
                RETURN count(this1) > 0 AS var8
            }
            WITH *
            WHERE var8 = true
            RETURN this { .title } AS this"
        `);

        expect(formatParams(result.params)).toMatchInlineSnapshot(`
            "{
                \\"param0\\": {
                    \\"low\\": 2,
                    \\"high\\": 0
                },
                \\"param1\\": {
                    \\"low\\": 983,
                    \\"high\\": 0
                }
            }"
        `);
    });

    test("should find genresConnection with aggregation at the same level", async () => {
        const query = gql`
            {
                movies(
                    where: {
                        genresConnection: { node: { moviesAggregate: { count: 3 } } }
                        genresAggregate: { count: 1 }
                    }
                ) {
                    title
                }
            }
        `;

        const result = await translateQuery(neoSchema, query);

        expect(formatCypher(result.cypher)).toMatchInlineSnapshot(`
            "MATCH (this:\`Movie\`)
            CALL {
                WITH this
                MATCH (this)-[this0:IN_GENRE]->(this1:\`Genre\`)
                RETURN count(this1) = $param0 AS var2
            }
            CALL {
<<<<<<< HEAD
                WITH this4
                MATCH (this4)<-[this5:IN_GENRE]-(this6:\`Movie\`)
                RETURN count(this6) = $param1 AS var7
=======
                WITH this
                MATCH (this)-[this3:IN_GENRE]->(this4:\`Genre\`)
                CALL {
                    WITH this4
                    MATCH (this6:\`Movie\`)-[this5:IN_GENRE]->(this4)
                    RETURN count(this6) = $param1 AS var7
                }
                WITH *
                WHERE var7 = true
                RETURN count(this4) > 0 AS var8
>>>>>>> 4f040946
            }
            WITH *
            WHERE (var2 = true AND var8 = true)
            RETURN this { .title } AS this"
        `);

        expect(formatParams(result.params)).toMatchInlineSnapshot(`
            "{
                \\"param0\\": {
                    \\"low\\": 1,
                    \\"high\\": 0
                },
                \\"param1\\": {
                    \\"low\\": 3,
                    \\"high\\": 0
                }
            }"
        `);
    });
});<|MERGE_RESOLUTION|>--- conflicted
+++ resolved
@@ -64,33 +64,23 @@
         const result = await translateQuery(neoSchema, query);
 
         expect(formatCypher(result.cypher)).toMatchInlineSnapshot(`
-            "MATCH (this:\`Movie\`)
-            CALL {
-<<<<<<< HEAD
-                WITH this1
-                MATCH (this1)<-[this2:IN_GENRE]-(this3:\`Movie\`)
-                RETURN count(this3) = $param0 AS var4
-            }
-            WITH this, collect(var4) AS var4
-            WITH *
-            WHERE EXISTS {
-=======
-                WITH this
->>>>>>> 4f040946
-                MATCH (this)-[this0:IN_GENRE]->(this1:\`Genre\`)
-                CALL {
-                    WITH this1
-                    MATCH (this3:\`Movie\`)-[this2:IN_GENRE]->(this1)
-                    RETURN count(this3) = $param0 AS var4
-                }
-                WITH *
-                WHERE var4 = true
-                RETURN count(this1) > 0 AS var5
-            }
-            WITH *
-            WHERE var5 = true
-            RETURN this { .title } AS this"
-        `);
+"MATCH (this:\`Movie\`)
+CALL {
+    WITH this
+    MATCH (this)-[this0:IN_GENRE]->(this1:\`Genre\`)
+    CALL {
+        WITH this1
+        MATCH (this1)<-[this2:IN_GENRE]-(this3:\`Movie\`)
+        RETURN count(this3) = $param0 AS var4
+    }
+    WITH *
+    WHERE var4 = true
+    RETURN count(this1) > 0 AS var5
+}
+WITH *
+WHERE var5 = true
+RETURN this { .title } AS this"
+`);
 
         expect(formatParams(result.params)).toMatchInlineSnapshot(`
             "{
@@ -114,33 +104,23 @@
         const result = await translateQuery(neoSchema, query);
 
         expect(formatCypher(result.cypher)).toMatchInlineSnapshot(`
-            "MATCH (this:\`Movie\`)
-            CALL {
-<<<<<<< HEAD
-                WITH this1
-                MATCH (this1)<-[this2:IN_GENRE]-(this3:\`Movie\`)
-                RETURN count(this3) < $param0 AS var4
-            }
-            WITH this, collect(var4) AS var4
-            WITH *
-            WHERE EXISTS {
-=======
-                WITH this
->>>>>>> 4f040946
-                MATCH (this)-[this0:IN_GENRE]->(this1:\`Genre\`)
-                CALL {
-                    WITH this1
-                    MATCH (this3:\`Movie\`)-[this2:IN_GENRE]->(this1)
-                    RETURN count(this3) < $param0 AS var4
-                }
-                WITH *
-                WHERE var4 = true
-                RETURN count(this1) > 0 AS var5
-            }
-            WITH *
-            WHERE var5 = true
-            RETURN this { .title } AS this"
-        `);
+"MATCH (this:\`Movie\`)
+CALL {
+    WITH this
+    MATCH (this)-[this0:IN_GENRE]->(this1:\`Genre\`)
+    CALL {
+        WITH this1
+        MATCH (this1)<-[this2:IN_GENRE]-(this3:\`Movie\`)
+        RETURN count(this3) < $param0 AS var4
+    }
+    WITH *
+    WHERE var4 = true
+    RETURN count(this1) > 0 AS var5
+}
+WITH *
+WHERE var5 = true
+RETURN this { .title } AS this"
+`);
 
         expect(formatParams(result.params)).toMatchInlineSnapshot(`
             "{
@@ -164,33 +144,23 @@
         const result = await translateQuery(neoSchema, query);
 
         expect(formatCypher(result.cypher)).toMatchInlineSnapshot(`
-            "MATCH (this:\`Movie\`)
-            CALL {
-<<<<<<< HEAD
-                WITH this1
-                MATCH (this1)<-[this2:IN_GENRE]-(this3:\`Movie\`)
-                RETURN count(this3) > $param0 AS var4
-            }
-            WITH this, collect(var4) AS var4
-            WITH *
-            WHERE EXISTS {
-=======
-                WITH this
->>>>>>> 4f040946
-                MATCH (this)-[this0:IN_GENRE]->(this1:\`Genre\`)
-                CALL {
-                    WITH this1
-                    MATCH (this3:\`Movie\`)-[this2:IN_GENRE]->(this1)
-                    RETURN count(this3) > $param0 AS var4
-                }
-                WITH *
-                WHERE var4 = true
-                RETURN count(this1) > 0 AS var5
-            }
-            WITH *
-            WHERE var5 = true
-            RETURN this { .title } AS this"
-        `);
+"MATCH (this:\`Movie\`)
+CALL {
+    WITH this
+    MATCH (this)-[this0:IN_GENRE]->(this1:\`Genre\`)
+    CALL {
+        WITH this1
+        MATCH (this1)<-[this2:IN_GENRE]-(this3:\`Movie\`)
+        RETURN count(this3) > $param0 AS var4
+    }
+    WITH *
+    WHERE var4 = true
+    RETURN count(this1) > 0 AS var5
+}
+WITH *
+WHERE var5 = true
+RETURN this { .title } AS this"
+`);
 
         expect(formatParams(result.params)).toMatchInlineSnapshot(`
             "{
@@ -216,33 +186,23 @@
         const result = await translateQuery(neoSchema, query);
 
         expect(formatCypher(result.cypher)).toMatchInlineSnapshot(`
-            "MATCH (this:\`Movie\`)
-            CALL {
-<<<<<<< HEAD
-                WITH this1
-                MATCH (this1)<-[this2:IN_GENRE]-(this3:\`Movie\`)
-                RETURN min(size(this3.title)) = $param0 AS var4
-            }
-            WITH this, collect(var4) AS var4
-            WITH *
-            WHERE EXISTS {
-=======
-                WITH this
->>>>>>> 4f040946
-                MATCH (this)-[this0:IN_GENRE]->(this1:\`Genre\`)
-                CALL {
-                    WITH this1
-                    MATCH (this3:\`Movie\`)-[this2:IN_GENRE]->(this1)
-                    RETURN min(size(this3.title)) = $param0 AS var4
-                }
-                WITH *
-                WHERE var4 = true
-                RETURN count(this1) > 0 AS var5
-            }
-            WITH *
-            WHERE var5 = true
-            RETURN this { .title } AS this"
-        `);
+"MATCH (this:\`Movie\`)
+CALL {
+    WITH this
+    MATCH (this)-[this0:IN_GENRE]->(this1:\`Genre\`)
+    CALL {
+        WITH this1
+        MATCH (this1)<-[this2:IN_GENRE]-(this3:\`Movie\`)
+        RETURN min(size(this3.title)) = $param0 AS var4
+    }
+    WITH *
+    WHERE var4 = true
+    RETURN count(this1) > 0 AS var5
+}
+WITH *
+WHERE var5 = true
+RETURN this { .title } AS this"
+`);
 
         expect(formatParams(result.params)).toMatchInlineSnapshot(`
             "{
@@ -268,33 +228,23 @@
         const result = await translateQuery(neoSchema, query);
 
         expect(formatCypher(result.cypher)).toMatchInlineSnapshot(`
-            "MATCH (this:\`Movie\`)
-            CALL {
-<<<<<<< HEAD
-                WITH this1
-                MATCH (this1)<-[this2:IN_GENRE]-(this3:\`Movie\`)
-                RETURN avg(size(this3.title)) = $param0 AS var4
-            }
-            WITH this, collect(var4) AS var4
-            WITH *
-            WHERE EXISTS {
-=======
-                WITH this
->>>>>>> 4f040946
-                MATCH (this)-[this0:IN_GENRE]->(this1:\`Genre\`)
-                CALL {
-                    WITH this1
-                    MATCH (this3:\`Movie\`)-[this2:IN_GENRE]->(this1)
-                    RETURN avg(size(this3.title)) = $param0 AS var4
-                }
-                WITH *
-                WHERE var4 = true
-                RETURN count(this1) > 0 AS var5
-            }
-            WITH *
-            WHERE var5 = true
-            RETURN this { .title } AS this"
-        `);
+"MATCH (this:\`Movie\`)
+CALL {
+    WITH this
+    MATCH (this)-[this0:IN_GENRE]->(this1:\`Genre\`)
+    CALL {
+        WITH this1
+        MATCH (this1)<-[this2:IN_GENRE]-(this3:\`Movie\`)
+        RETURN avg(size(this3.title)) = $param0 AS var4
+    }
+    WITH *
+    WHERE var4 = true
+    RETURN count(this1) > 0 AS var5
+}
+WITH *
+WHERE var5 = true
+RETURN this { .title } AS this"
+`);
 
         expect(formatParams(result.params)).toMatchInlineSnapshot(`
             "{
@@ -315,33 +265,23 @@
         const result = await translateQuery(neoSchema, query);
 
         expect(formatCypher(result.cypher)).toMatchInlineSnapshot(`
-            "MATCH (this:\`Movie\`)
-            CALL {
-<<<<<<< HEAD
-                WITH this1
-                MATCH (this1)<-[this2:IN_GENRE]-(this3:\`Movie\`)
-                RETURN max(this2.intValue) < $param0 AS var4
-            }
-            WITH this, collect(var4) AS var4
-            WITH *
-            WHERE EXISTS {
-=======
-                WITH this
->>>>>>> 4f040946
-                MATCH (this)-[this0:IN_GENRE]->(this1:\`Genre\`)
-                CALL {
-                    WITH this1
-                    MATCH (this3:\`Movie\`)-[this2:IN_GENRE]->(this1)
-                    RETURN max(this2.intValue) < $param0 AS var4
-                }
-                WITH *
-                WHERE var4 = true
-                RETURN count(this1) > 0 AS var5
-            }
-            WITH *
-            WHERE var5 = true
-            RETURN this { .title } AS this"
-        `);
+"MATCH (this:\`Movie\`)
+CALL {
+    WITH this
+    MATCH (this)-[this0:IN_GENRE]->(this1:\`Genre\`)
+    CALL {
+        WITH this1
+        MATCH (this1)<-[this2:IN_GENRE]-(this3:\`Movie\`)
+        RETURN max(this2.intValue) < $param0 AS var4
+    }
+    WITH *
+    WHERE var4 = true
+    RETURN count(this1) > 0 AS var5
+}
+WITH *
+WHERE var5 = true
+RETURN this { .title } AS this"
+`);
 
         expect(formatParams(result.params)).toMatchInlineSnapshot(`
             "{
@@ -367,33 +307,23 @@
         const result = await translateQuery(neoSchema, query);
 
         expect(formatCypher(result.cypher)).toMatchInlineSnapshot(`
-            "MATCH (this:\`Movie\`)
-            CALL {
-<<<<<<< HEAD
-                WITH this1
-                MATCH (this1)<-[this2:IN_GENRE]-(this3:\`Movie\`)
-                RETURN min(this2.intValue) = $param0 AS var4
-            }
-            WITH this, collect(var4) AS var4
-            WITH *
-            WHERE EXISTS {
-=======
-                WITH this
->>>>>>> 4f040946
-                MATCH (this)-[this0:IN_GENRE]->(this1:\`Genre\`)
-                CALL {
-                    WITH this1
-                    MATCH (this3:\`Movie\`)-[this2:IN_GENRE]->(this1)
-                    RETURN min(this2.intValue) = $param0 AS var4
-                }
-                WITH *
-                WHERE var4 = true
-                RETURN count(this1) > 0 AS var5
-            }
-            WITH *
-            WHERE var5 = true
-            RETURN this { .title } AS this"
-        `);
+"MATCH (this:\`Movie\`)
+CALL {
+    WITH this
+    MATCH (this)-[this0:IN_GENRE]->(this1:\`Genre\`)
+    CALL {
+        WITH this1
+        MATCH (this1)<-[this2:IN_GENRE]-(this3:\`Movie\`)
+        RETURN min(this2.intValue) = $param0 AS var4
+    }
+    WITH *
+    WHERE var4 = true
+    RETURN count(this1) > 0 AS var5
+}
+WITH *
+WHERE var5 = true
+RETURN this { .title } AS this"
+`);
 
         expect(formatParams(result.params)).toMatchInlineSnapshot(`
             "{
@@ -417,33 +347,23 @@
         const result = await translateQuery(neoSchema, query);
 
         expect(formatCypher(result.cypher)).toMatchInlineSnapshot(`
-            "MATCH (this:\`Movie\`)
-            CALL {
-<<<<<<< HEAD
-                WITH this1
-                MATCH (this1)<-[this2:IN_GENRE]-(this3:\`Movie\`)
-                RETURN count(this3) = $param0 AS var4
-            }
-            WITH this, collect(var4) AS var4
-            WITH *
-            WHERE EXISTS {
-=======
-                WITH this
->>>>>>> 4f040946
-                MATCH (this)-[this0:IN_GENRE]->(this1:\`Genre\`)
-                CALL {
-                    WITH this1
-                    MATCH (this3:\`Movie\`)-[this2:IN_GENRE]->(this1)
-                    RETURN count(this3) = $param0 AS var4
-                }
-                WITH *
-                WHERE var4 = true
-                RETURN count(this1) > 0 AS var5
-            }
-            WITH *
-            WHERE var5 = true
-            RETURN this { .title } AS this"
-        `);
+"MATCH (this:\`Movie\`)
+CALL {
+    WITH this
+    MATCH (this)-[this0:IN_GENRE]->(this1:\`Genre\`)
+    CALL {
+        WITH this1
+        MATCH (this1)<-[this2:IN_GENRE]-(this3:\`Movie\`)
+        RETURN count(this3) = $param0 AS var4
+    }
+    WITH *
+    WHERE var4 = true
+    RETURN count(this1) > 0 AS var5
+}
+WITH *
+WHERE var5 = true
+RETURN this { .title } AS this"
+`);
 
         expect(formatParams(result.params)).toMatchInlineSnapshot(`
             "{
@@ -467,29 +387,23 @@
         const result = await translateQuery(neoSchema, query);
 
         expect(formatCypher(result.cypher)).toMatchInlineSnapshot(`
-            "MATCH (this:\`Movie\`)
-            CALL {
-<<<<<<< HEAD
-                WITH this1
-                MATCH (this1)<-[this2:IN_GENRE]-(this3:\`Movie\`)
-                RETURN count(this3) = $param0 AS var4
-=======
-                WITH this
-                MATCH (this)-[this0:IN_GENRE]->(this1:\`Genre\`)
-                CALL {
-                    WITH this1
-                    MATCH (this3:\`Movie\`)-[this2:IN_GENRE]->(this1)
-                    RETURN count(this3) = $param0 AS var4
-                }
-                WITH *
-                WHERE var4 = true
-                RETURN count(this1) > 0 AS var5
->>>>>>> 4f040946
-            }
-            WITH *
-            WHERE var5 = false
-            RETURN this { .title } AS this"
-        `);
+"MATCH (this:\`Movie\`)
+CALL {
+    WITH this
+    MATCH (this)-[this0:IN_GENRE]->(this1:\`Genre\`)
+    CALL {
+        WITH this1
+        MATCH (this1)<-[this2:IN_GENRE]-(this3:\`Movie\`)
+        RETURN count(this3) = $param0 AS var4
+    }
+    WITH *
+    WHERE var4 = true
+    RETURN count(this1) > 0 AS var5
+}
+WITH *
+WHERE var5 = false
+RETURN this { .title } AS this"
+`);
 
         expect(formatParams(result.params)).toMatchInlineSnapshot(`
             "{
@@ -513,45 +427,35 @@
         const result = await translateQuery(neoSchema, query);
 
         expect(formatCypher(result.cypher)).toMatchInlineSnapshot(`
-            "MATCH (this:\`Movie\`)
-            CALL {
-<<<<<<< HEAD
-                WITH this1
-                MATCH (this1)<-[this2:IN_GENRE]-(this3:\`Movie\`)
-                RETURN count(this3) = $param0 AS var4
-            }
-            WITH this, collect(var4) AS var4
-            WITH *
-            WHERE (EXISTS {
-=======
-                WITH this
->>>>>>> 4f040946
-                MATCH (this)-[this0:IN_GENRE]->(this1:\`Genre\`)
-                CALL {
-                    WITH this1
-                    MATCH (this3:\`Movie\`)-[this2:IN_GENRE]->(this1)
-                    RETURN count(this3) = $param0 AS var4
-                }
-                WITH *
-                WHERE var4 = true
-                RETURN count(this1) > 0 AS var5
-            }
-            CALL {
-                WITH this
-                MATCH (this)-[this0:IN_GENRE]->(this1:\`Genre\`)
-                CALL {
-                    WITH this1
-                    MATCH (this7:\`Movie\`)-[this6:IN_GENRE]->(this1)
-                    RETURN count(this7) = $param1 AS var8
-                }
-                WITH *
-                WHERE NOT (var8 = true)
-                RETURN count(this1) > 0 AS var9
-            }
-            WITH *
-            WHERE (var9 = false AND var5 = true)
-            RETURN this { .title } AS this"
-        `);
+"MATCH (this:\`Movie\`)
+CALL {
+    WITH this
+    MATCH (this)-[this0:IN_GENRE]->(this1:\`Genre\`)
+    CALL {
+        WITH this1
+        MATCH (this1)<-[this2:IN_GENRE]-(this3:\`Movie\`)
+        RETURN count(this3) = $param0 AS var4
+    }
+    WITH *
+    WHERE var4 = true
+    RETURN count(this1) > 0 AS var5
+}
+CALL {
+    WITH this
+    MATCH (this)-[this0:IN_GENRE]->(this1:\`Genre\`)
+    CALL {
+        WITH this1
+        MATCH (this1)<-[this6:IN_GENRE]-(this7:\`Movie\`)
+        RETURN count(this7) = $param1 AS var8
+    }
+    WITH *
+    WHERE NOT (var8 = true)
+    RETURN count(this1) > 0 AS var9
+}
+WITH *
+WHERE (var9 = false AND var5 = true)
+RETURN this { .title } AS this"
+`);
 
         expect(formatParams(result.params)).toMatchInlineSnapshot(`
             "{
@@ -579,29 +483,23 @@
         const result = await translateQuery(neoSchema, query);
 
         expect(formatCypher(result.cypher)).toMatchInlineSnapshot(`
-            "MATCH (this:\`Movie\`)
-            CALL {
-<<<<<<< HEAD
-                WITH this1
-                MATCH (this1)<-[this2:IN_GENRE]-(this3:\`Movie\`)
-                RETURN count(this3) = $param0 AS var4
-=======
-                WITH this
-                MATCH (this)-[this0:IN_GENRE]->(this1:\`Genre\`)
-                CALL {
-                    WITH this1
-                    MATCH (this3:\`Movie\`)-[this2:IN_GENRE]->(this1)
-                    RETURN count(this3) = $param0 AS var4
-                }
-                WITH *
-                WHERE var4 = true
-                RETURN count(this1) = 1 AS var5
->>>>>>> 4f040946
-            }
-            WITH *
-            WHERE var5 = true
-            RETURN this { .title } AS this"
-        `);
+"MATCH (this:\`Movie\`)
+CALL {
+    WITH this
+    MATCH (this)-[this0:IN_GENRE]->(this1:\`Genre\`)
+    CALL {
+        WITH this1
+        MATCH (this1)<-[this2:IN_GENRE]-(this3:\`Movie\`)
+        RETURN count(this3) = $param0 AS var4
+    }
+    WITH *
+    WHERE var4 = true
+    RETURN count(this1) = 1 AS var5
+}
+WITH *
+WHERE var5 = true
+RETURN this { .title } AS this"
+`);
 
         expect(formatParams(result.params)).toMatchInlineSnapshot(`
             "{
@@ -625,29 +523,23 @@
         const result = await translateQuery(neoSchema, query);
 
         expect(formatCypher(result.cypher)).toMatchInlineSnapshot(`
-            "MATCH (this:\`Movie\`)
-            CALL {
-<<<<<<< HEAD
-                WITH this1
-                MATCH (this1)<-[this2:IN_GENRE]-(this3:\`Movie\`)
-                RETURN count(this3) = $param0 AS var4
-=======
-                WITH this
-                MATCH (this)-[this0:IN_GENRE]->(this1:\`Genre\`)
-                CALL {
-                    WITH this1
-                    MATCH (this3:\`Movie\`)-[this2:IN_GENRE]->(this1)
-                    RETURN count(this3) = $param0 AS var4
-                }
-                WITH *
-                WHERE var4 = true
-                RETURN count(this1) > 0 AS var5
->>>>>>> 4f040946
-            }
-            WITH *
-            WHERE var5 = false
-            RETURN this { .title } AS this"
-        `);
+"MATCH (this:\`Movie\`)
+CALL {
+    WITH this
+    MATCH (this)-[this0:IN_GENRE]->(this1:\`Genre\`)
+    CALL {
+        WITH this1
+        MATCH (this1)<-[this2:IN_GENRE]-(this3:\`Movie\`)
+        RETURN count(this3) = $param0 AS var4
+    }
+    WITH *
+    WHERE var4 = true
+    RETURN count(this1) > 0 AS var5
+}
+WITH *
+WHERE var5 = false
+RETURN this { .title } AS this"
+`);
 
         expect(formatParams(result.params)).toMatchInlineSnapshot(`
             "{
@@ -680,43 +572,28 @@
         const result = await translateQuery(neoSchema, query);
 
         expect(formatCypher(result.cypher)).toMatchInlineSnapshot(`
-            "MATCH (this:\`Movie\`)
-            CALL {
-<<<<<<< HEAD
-                WITH this1
-                MATCH (this1)<-[this2:IN_GENRE]-(this3:\`Movie\`)
-                RETURN count(this3) = $param0 AS var4
-            }
-            CALL {
-                WITH this1
-                MATCH (this1)<-[this5:IN_GENRE]-(this6:\`Series\`)
-                RETURN min(size(this6.name)) = $param1 AS var7
-            }
-            WITH this, collect(var4) AS var4, collect(var7) AS var7
-            WITH *
-            WHERE EXISTS {
-=======
-                WITH this
->>>>>>> 4f040946
-                MATCH (this)-[this0:IN_GENRE]->(this1:\`Genre\`)
-                CALL {
-                    WITH this1
-                    MATCH (this3:\`Movie\`)-[this2:IN_GENRE]->(this1)
-                    RETURN count(this3) = $param0 AS var4
-                }
-                CALL {
-                    WITH this1
-                    MATCH (this6:\`Series\`)-[this5:IN_GENRE]->(this1)
-                    RETURN min(size(this6.name)) = $param1 AS var7
-                }
-                WITH *
-                WHERE (var4 = true AND var7 = true)
-                RETURN count(this1) > 0 AS var8
-            }
-            WITH *
-            WHERE var8 = true
-            RETURN this { .title } AS this"
-        `);
+"MATCH (this:\`Movie\`)
+CALL {
+    WITH this
+    MATCH (this)-[this0:IN_GENRE]->(this1:\`Genre\`)
+    CALL {
+        WITH this1
+        MATCH (this1)<-[this2:IN_GENRE]-(this3:\`Movie\`)
+        RETURN count(this3) = $param0 AS var4
+    }
+    CALL {
+        WITH this1
+        MATCH (this1)<-[this5:IN_GENRE]-(this6:\`Series\`)
+        RETURN min(size(this6.name)) = $param1 AS var7
+    }
+    WITH *
+    WHERE (var4 = true AND var7 = true)
+    RETURN count(this1) > 0 AS var8
+}
+WITH *
+WHERE var8 = true
+RETURN this { .title } AS this"
+`);
 
         expect(formatParams(result.params)).toMatchInlineSnapshot(`
             "{
@@ -753,43 +630,28 @@
         const result = await translateQuery(neoSchema, query);
 
         expect(formatCypher(result.cypher)).toMatchInlineSnapshot(`
-            "MATCH (this:\`Movie\`)
-            CALL {
-<<<<<<< HEAD
-                WITH this1
-                MATCH (this1)<-[this2:IN_GENRE]-(this3:\`Movie\`)
-                RETURN count(this3) = $param0 AS var4
-            }
-            CALL {
-                WITH this1
-                MATCH (this1)<-[this5:IN_GENRE]-(this6:\`Series\`)
-                RETURN min(size(this6.name)) = $param1 AS var7
-            }
-            WITH this, collect(var4) AS var4, collect(var7) AS var7
-            WITH *
-            WHERE EXISTS {
-=======
-                WITH this
->>>>>>> 4f040946
-                MATCH (this)-[this0:IN_GENRE]->(this1:\`Genre\`)
-                CALL {
-                    WITH this1
-                    MATCH (this3:\`Movie\`)-[this2:IN_GENRE]->(this1)
-                    RETURN count(this3) = $param0 AS var4
-                }
-                CALL {
-                    WITH this1
-                    MATCH (this6:\`Series\`)-[this5:IN_GENRE]->(this1)
-                    RETURN min(size(this6.name)) = $param1 AS var7
-                }
-                WITH *
-                WHERE (var4 = true OR var7 = true)
-                RETURN count(this1) > 0 AS var8
-            }
-            WITH *
-            WHERE var8 = true
-            RETURN this { .title } AS this"
-        `);
+"MATCH (this:\`Movie\`)
+CALL {
+    WITH this
+    MATCH (this)-[this0:IN_GENRE]->(this1:\`Genre\`)
+    CALL {
+        WITH this1
+        MATCH (this1)<-[this2:IN_GENRE]-(this3:\`Movie\`)
+        RETURN count(this3) = $param0 AS var4
+    }
+    CALL {
+        WITH this1
+        MATCH (this1)<-[this5:IN_GENRE]-(this6:\`Series\`)
+        RETURN min(size(this6.name)) = $param1 AS var7
+    }
+    WITH *
+    WHERE (var4 = true OR var7 = true)
+    RETURN count(this1) > 0 AS var8
+}
+WITH *
+WHERE var8 = true
+RETURN this { .title } AS this"
+`);
 
         expect(formatParams(result.params)).toMatchInlineSnapshot(`
             "{
@@ -826,43 +688,28 @@
         const result = await translateQuery(neoSchema, query);
 
         expect(formatCypher(result.cypher)).toMatchInlineSnapshot(`
-            "MATCH (this:\`Movie\`)
-            CALL {
-<<<<<<< HEAD
-                WITH this1
-                MATCH (this1)<-[this2:IN_GENRE]-(this3:\`Movie\`)
-                RETURN count(this3) = $param0 AS var4
-            }
-            CALL {
-                WITH this1
-                MATCH (this1)<-[this5:IN_GENRE]-(this6:\`Series\`)
-                RETURN min(size(this6.name)) = $param1 AS var7
-            }
-            WITH this, collect(var4) AS var4, collect(var7) AS var7
-            WITH *
-            WHERE EXISTS {
-=======
-                WITH this
->>>>>>> 4f040946
-                MATCH (this)-[this0:IN_GENRE]->(this1:\`Genre\`)
-                CALL {
-                    WITH this1
-                    MATCH (this3:\`Movie\`)-[this2:IN_GENRE]->(this1)
-                    RETURN count(this3) = $param0 AS var4
-                }
-                CALL {
-                    WITH this1
-                    MATCH (this6:\`Series\`)-[this5:IN_GENRE]->(this1)
-                    RETURN min(size(this6.name)) = $param1 AS var7
-                }
-                WITH *
-                WHERE (var4 = true AND var7 = true)
-                RETURN count(this1) > 0 AS var8
-            }
-            WITH *
-            WHERE var8 = true
-            RETURN this { .title } AS this"
-        `);
+"MATCH (this:\`Movie\`)
+CALL {
+    WITH this
+    MATCH (this)-[this0:IN_GENRE]->(this1:\`Genre\`)
+    CALL {
+        WITH this1
+        MATCH (this1)<-[this2:IN_GENRE]-(this3:\`Movie\`)
+        RETURN count(this3) = $param0 AS var4
+    }
+    CALL {
+        WITH this1
+        MATCH (this1)<-[this5:IN_GENRE]-(this6:\`Series\`)
+        RETURN min(size(this6.name)) = $param1 AS var7
+    }
+    WITH *
+    WHERE (var4 = true AND var7 = true)
+    RETURN count(this1) > 0 AS var8
+}
+WITH *
+WHERE var8 = true
+RETURN this { .title } AS this"
+`);
 
         expect(formatParams(result.params)).toMatchInlineSnapshot(`
             "{
@@ -895,34 +742,28 @@
         const result = await translateQuery(neoSchema, query);
 
         expect(formatCypher(result.cypher)).toMatchInlineSnapshot(`
-            "MATCH (this:\`Movie\`)
-            CALL {
-                WITH this
-                MATCH (this)-[this0:IN_GENRE]->(this1:\`Genre\`)
-                RETURN count(this1) = $param0 AS var2
-            }
-            CALL {
-<<<<<<< HEAD
-                WITH this4
-                MATCH (this4)<-[this5:IN_GENRE]-(this6:\`Movie\`)
-                RETURN count(this6) = $param1 AS var7
-=======
-                WITH this
-                MATCH (this)-[this3:IN_GENRE]->(this4:\`Genre\`)
-                CALL {
-                    WITH this4
-                    MATCH (this6:\`Movie\`)-[this5:IN_GENRE]->(this4)
-                    RETURN count(this6) = $param1 AS var7
-                }
-                WITH *
-                WHERE var7 = true
-                RETURN count(this4) > 0 AS var8
->>>>>>> 4f040946
-            }
-            WITH *
-            WHERE (var2 = true AND var8 = true)
-            RETURN this { .title } AS this"
-        `);
+"MATCH (this:\`Movie\`)
+CALL {
+    WITH this
+    MATCH (this)-[this0:IN_GENRE]->(this1:\`Genre\`)
+    RETURN count(this1) = $param0 AS var2
+}
+CALL {
+    WITH this
+    MATCH (this)-[this3:IN_GENRE]->(this4:\`Genre\`)
+    CALL {
+        WITH this4
+        MATCH (this4)<-[this5:IN_GENRE]-(this6:\`Movie\`)
+        RETURN count(this6) = $param1 AS var7
+    }
+    WITH *
+    WHERE var7 = true
+    RETURN count(this4) > 0 AS var8
+}
+WITH *
+WHERE (var2 = true AND var8 = true)
+RETURN this { .title } AS this"
+`);
 
         expect(formatParams(result.params)).toMatchInlineSnapshot(`
             "{
