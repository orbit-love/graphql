--- conflicted
+++ resolved
@@ -115,7 +115,6 @@
             MATCH (this:\`Movie\`)
             WHERE this.id = $param0
             WITH this, meta + { event: \\"delete\\", id: id(this), properties: { old: this { .* }, new: null }, timestamp: timestamp(), typename: \\"Movie\\" } AS meta
-<<<<<<< HEAD
             WITH *
             CALL {
             WITH this, meta
@@ -139,25 +138,6 @@
             WITH meta
             UNWIND meta AS m
             RETURN collect(DISTINCT m) AS meta"
-=======
-            WITH this, meta
-            OPTIONAL MATCH (this)<-[this_actors0_relationship:ACTED_IN]-(this_actors0:Actor)
-            WHERE this_actors0.name = $this_deleteMovies_args_delete_actors0_where_this_actors0param0
-            WITH this, meta, collect(DISTINCT this_actors0) AS this_actors0_to_delete, this_actors0_relationship
-            WITH this, this_actors0_to_delete, REDUCE(m=meta, n IN this_actors0_to_delete | m + { event: \\"delete\\", id: id(n), properties: { old: n { .* }, new: null }, timestamp: timestamp(), typename: \\"Actor\\" } + { event: \\"delete_relationship\\", timestamp: timestamp(), id_from: id(n), id_to: id(this), id: id(this_actors0_relationship), relationshipName: \\"ACTED_IN\\", fromTypename: \\"Actor\\", toTypename: \\"Movie\\", properties: { from: n { .* }, to: this { .* }, relationship: this_actors0_relationship { .* } } }) AS meta
-            CALL {
-            	WITH this_actors0_to_delete
-            	UNWIND this_actors0_to_delete AS x
-            	DETACH DELETE x
-            	RETURN count(*) AS _
-            }
-            WITH this, collect(distinct meta) AS update_meta
-            WITH this, REDUCE(m=[], n IN update_meta | m + n) AS meta
-            DETACH DELETE this
-            WITH collect(meta) AS meta
-            WITH REDUCE(m=[], n IN meta | m + n) AS meta
-            RETURN meta"
->>>>>>> 101d8443
         `);
 
         expect(formatParams(result.params)).toMatchInlineSnapshot(`
@@ -214,7 +194,6 @@
             MATCH (this:\`Movie\`)
             WHERE this.id = $param0
             WITH this, meta + { event: \\"delete\\", id: id(this), properties: { old: this { .* }, new: null }, timestamp: timestamp(), typename: \\"Movie\\" } AS meta
-<<<<<<< HEAD
             WITH *
             CALL {
             WITH this, meta
@@ -270,51 +249,6 @@
             WITH meta
             UNWIND meta AS m
             RETURN collect(DISTINCT m) AS meta"
-=======
-            WITH this, meta
-            OPTIONAL MATCH (this)<-[this_actors0_relationship:ACTED_IN]-(this_actors0:Actor)
-            WHERE this_actors0.name = $this_deleteMovies_args_delete_actors0_where_this_actors0param0
-            WITH this, meta, this_actors0, this_actors0_relationship
-            OPTIONAL MATCH (this_actors0)-[this_actors0_movies0_relationship:ACTED_IN]->(this_actors0_movies0:Movie)
-            WHERE this_actors0_movies0.id = $this_deleteMovies_args_delete_actors0_delete_movies0_where_this_actors0_movies0param0
-            WITH this, meta, this_actors0, this_actors0_relationship, this_actors0_movies0, this_actors0_movies0_relationship
-            OPTIONAL MATCH (this_actors0_movies0)<-[this_actors0_movies0_actors0_relationship:ACTED_IN]-(this_actors0_movies0_actors0:Actor)
-            WHERE this_actors0_movies0_actors0.name = $this_deleteMovies_args_delete_actors0_delete_movies0_delete_actors0_where_this_actors0_movies0_actors0param0
-            WITH this, meta, this_actors0, this_actors0_relationship, this_actors0_movies0, this_actors0_movies0_relationship, collect(DISTINCT this_actors0_movies0_actors0) AS this_actors0_movies0_actors0_to_delete, this_actors0_movies0_actors0_relationship
-            WITH this, this_actors0, this_actors0_relationship, this_actors0_movies0, this_actors0_movies0_relationship, this_actors0_movies0_actors0_to_delete, REDUCE(m=meta, n IN this_actors0_movies0_actors0_to_delete | m + { event: \\"delete\\", id: id(n), properties: { old: n { .* }, new: null }, timestamp: timestamp(), typename: \\"Actor\\" } + { event: \\"delete_relationship\\", timestamp: timestamp(), id_from: id(n), id_to: id(this_actors0_movies0), id: id(this_actors0_movies0_actors0_relationship), relationshipName: \\"ACTED_IN\\", fromTypename: \\"Actor\\", toTypename: \\"Movie\\", properties: { from: n { .* }, to: this_actors0_movies0 { .* }, relationship: this_actors0_movies0_actors0_relationship { .* } } }) AS meta
-            CALL {
-            	WITH this_actors0_movies0_actors0_to_delete
-            	UNWIND this_actors0_movies0_actors0_to_delete AS x
-            	DETACH DELETE x
-            	RETURN count(*) AS _
-            }
-            WITH this, this_actors0, this_actors0_relationship, this_actors0_movies0, this_actors0_movies0_relationship, collect(distinct meta) AS update_meta
-            WITH this, this_actors0, this_actors0_relationship, this_actors0_movies0, this_actors0_movies0_relationship, REDUCE(m=[], n IN update_meta | m + n) AS meta
-            WITH this, meta, this_actors0, this_actors0_relationship, collect(DISTINCT this_actors0_movies0) AS this_actors0_movies0_to_delete, this_actors0_movies0_relationship
-            WITH this, this_actors0, this_actors0_relationship, this_actors0_movies0_to_delete, REDUCE(m=meta, n IN this_actors0_movies0_to_delete | m + { event: \\"delete\\", id: id(n), properties: { old: n { .* }, new: null }, timestamp: timestamp(), typename: \\"Movie\\" } + { event: \\"delete_relationship\\", timestamp: timestamp(), id_from: id(this_actors0), id_to: id(n), id: id(this_actors0_movies0_relationship), relationshipName: \\"ACTED_IN\\", fromTypename: \\"Actor\\", toTypename: \\"Movie\\", properties: { from: this_actors0 { .* }, to: n { .* }, relationship: this_actors0_movies0_relationship { .* } } }) AS meta
-            CALL {
-            	WITH this_actors0_movies0_to_delete
-            	UNWIND this_actors0_movies0_to_delete AS x
-            	DETACH DELETE x
-            	RETURN count(*) AS _
-            }
-            WITH this, this_actors0, this_actors0_relationship, collect(distinct meta) AS update_meta
-            WITH this, this_actors0, this_actors0_relationship, REDUCE(m=[], n IN update_meta | m + n) AS meta
-            WITH this, meta, collect(DISTINCT this_actors0) AS this_actors0_to_delete, this_actors0_relationship
-            WITH this, this_actors0_to_delete, REDUCE(m=meta, n IN this_actors0_to_delete | m + { event: \\"delete\\", id: id(n), properties: { old: n { .* }, new: null }, timestamp: timestamp(), typename: \\"Actor\\" } + { event: \\"delete_relationship\\", timestamp: timestamp(), id_from: id(n), id_to: id(this), id: id(this_actors0_relationship), relationshipName: \\"ACTED_IN\\", fromTypename: \\"Actor\\", toTypename: \\"Movie\\", properties: { from: n { .* }, to: this { .* }, relationship: this_actors0_relationship { .* } } }) AS meta
-            CALL {
-            	WITH this_actors0_to_delete
-            	UNWIND this_actors0_to_delete AS x
-            	DETACH DELETE x
-            	RETURN count(*) AS _
-            }
-            WITH this, collect(distinct meta) AS update_meta
-            WITH this, REDUCE(m=[], n IN update_meta | m + n) AS meta
-            DETACH DELETE this
-            WITH collect(meta) AS meta
-            WITH REDUCE(m=[], n IN meta | m + n) AS meta
-            RETURN meta"
->>>>>>> 101d8443
         `);
 
         expect(formatParams(result.params)).toMatchInlineSnapshot(`
