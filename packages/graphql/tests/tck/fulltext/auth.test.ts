/*
 * Copyright (c) "Neo4j"
 * Neo4j Sweden AB [http://neo4j.com]
 *
 * This file is part of Neo4j.
 *
 * Licensed under the Apache License, Version 2.0 (the "License");
 * you may not use this file except in compliance with the License.
 * You may obtain a copy of the License at
 *
 *     http://www.apache.org/licenses/LICENSE-2.0
 *
 * Unless required by applicable law or agreed to in writing, software
 * distributed under the License is distributed on an "AS IS" BASIS,
 * WITHOUT WARRANTIES OR CONDITIONS OF ANY KIND, either express or implied.
 * See the License for the specific language governing permissions and
 * limitations under the License.
 */

import { gql } from "graphql-tag";
import { Neo4jGraphQL } from "../../../src";
import { formatCypher, translateQuery } from "../utils/tck-test-utils";
import { createBearerToken } from "../../utils/create-bearer-token";

describe("Cypher -> fulltext -> Auth", () => {
    let verifyTCK;

    beforeAll(() => {
        if (process.env.VERIFY_TCK) {
            verifyTCK = process.env.VERIFY_TCK;
            delete process.env.VERIFY_TCK;
        }
    });

    afterAll(() => {
        if (verifyTCK) {
            process.env.VERIFY_TCK = verifyTCK;
        }
    });

    describe("4.4", () => {
        test("simple match with auth where", async () => {
            const typeDefs = gql`
                type Movie
                    @fulltext(indexes: [{ name: "MovieTitle", fields: ["title"] }])
                    @authorization(filter: [{ where: { node: { director: { id: "$jwt.sub" } } } }]) {
                    title: String
                    director: [Person!]! @relationship(type: "DIRECTED", direction: IN)
                }

                type Person {
                    id: ID
                }
            `;

            const secret = "shh-its-a-secret";

            const sub = "my-sub";

            const neoSchema = new Neo4jGraphQL({
                typeDefs,
                features: { authorization: { key: secret } },
            });

            const query = gql`
                query {
                    movies(fulltext: { MovieTitle: { phrase: "something AND something" } }) {
                        title
                    }
                }
            `;

            const token = createBearerToken(secret, { sub });

            const result = await translateQuery(neoSchema, query, { token, neo4jVersion: "4.4" });

            expect(formatCypher(result.cypher)).toMatchInlineSnapshot(`
                "CALL db.index.fulltext.queryNodes(\\"MovieTitle\\", $param0) YIELD node AS this
                WITH *
<<<<<<< HEAD
                WHERE (\\"Movie\\" IN labels(this) AND ($isAuthenticated = true AND size([(this)<-[:\`DIRECTED\`]-(this0:\`Person\`) WHERE this0.id = coalesce($jwt.sub, $jwtDefault) | 1]) > 0))
=======
                WHERE ($param1 IN labels(this) AND ($isAuthenticated = true AND size([(this)<-[:DIRECTED]-(this0:\`Person\`) WHERE this0.id = coalesce($jwt.sub, $jwtDefault) | 1]) > 0))
>>>>>>> 1f3777e4
                RETURN this { .title } AS this"
            `);

            expect(result.params).toMatchInlineSnapshot(`
                Object {
                  "isAuthenticated": true,
                  "jwt": Object {
                    "roles": Array [],
                    "sub": "my-sub",
                  },
                  "jwtDefault": Object {},
                  "param0": "something AND something",
                  "param1": "Movie",
                }
            `);
        });

        test("simple match with auth allow", async () => {
            const typeDefs = gql`
                type Movie
                    @fulltext(indexes: [{ name: "MovieTitle", fields: ["title"] }])
                    @authorization(validate: [{ when: [BEFORE], where: { node: { director: { id: "$jwt.sub" } } } }]) {
                    title: String
                    director: [Person!]! @relationship(type: "DIRECTED", direction: IN)
                }

                type Person {
                    id: ID
                }
            `;

            const secret = "shh-its-a-secret";

            const sub = "my-sub";

            const neoSchema = new Neo4jGraphQL({
                typeDefs,
                features: { authorization: { key: secret } },
            });

            const query = gql`
                query {
                    movies(fulltext: { MovieTitle: { phrase: "something AND something" } }) {
                        title
                    }
                }
            `;

            const token = createBearerToken(secret, { sub });

            const result = await translateQuery(neoSchema, query, { token, neo4jVersion: "4.4" });

            expect(formatCypher(result.cypher)).toMatchInlineSnapshot(`
                "CALL db.index.fulltext.queryNodes(\\"MovieTitle\\", $param0) YIELD node AS this
                WITH *
<<<<<<< HEAD
                WHERE (\\"Movie\\" IN labels(this) AND apoc.util.validatePredicate(NOT ($isAuthenticated = true AND size([(this)<-[:\`DIRECTED\`]-(this0:\`Person\`) WHERE this0.id = coalesce($jwt.sub, $jwtDefault) | 1]) > 0), \\"@neo4j/graphql/FORBIDDEN\\", [0]))
=======
                WHERE ($param1 IN labels(this) AND apoc.util.validatePredicate(NOT ($isAuthenticated = true AND size([(this)<-[:DIRECTED]-(this0:\`Person\`) WHERE this0.id = coalesce($jwt.sub, $jwtDefault) | 1]) > 0), \\"@neo4j/graphql/FORBIDDEN\\", [0]))
>>>>>>> 1f3777e4
                RETURN this { .title } AS this"
            `);

            expect(result.params).toMatchInlineSnapshot(`
                Object {
                  "isAuthenticated": true,
                  "jwt": Object {
                    "roles": Array [],
                    "sub": "my-sub",
                  },
                  "jwtDefault": Object {},
                  "param0": "something AND something",
                  "param1": "Movie",
                }
            `);
        });

        test("simple match with auth allow ALL", async () => {
            const typeDefs = gql`
                type Movie
                    @fulltext(indexes: [{ name: "MovieTitle", fields: ["title"] }])
                    @authorization(
                        validate: [{ when: [BEFORE], where: { node: { director_ALL: { id: "$jwt.sub" } } } }]
                    ) {
                    title: String
                    director: [Person!]! @relationship(type: "DIRECTED", direction: IN)
                }

                type Person {
                    id: ID
                }
            `;

            const secret = "shh-its-a-secret";

            const sub = "my-sub";

            const neoSchema = new Neo4jGraphQL({
                typeDefs,
                features: { authorization: { key: secret } },
            });

            const query = gql`
                query {
                    movies(fulltext: { MovieTitle: { phrase: "something AND something" } }) {
                        title
                    }
                }
            `;

            const token = createBearerToken(secret, { sub });

            const result = await translateQuery(neoSchema, query, { token, neo4jVersion: "4.4" });

            expect(formatCypher(result.cypher)).toMatchInlineSnapshot(`
                "CALL db.index.fulltext.queryNodes(\\"MovieTitle\\", $param0) YIELD node AS this
                WITH *
<<<<<<< HEAD
                WHERE (\\"Movie\\" IN labels(this) AND apoc.util.validatePredicate(NOT ($isAuthenticated = true AND size([(this)<-[:\`DIRECTED\`]-(this0:\`Person\`) WHERE NOT (this0.id = coalesce($jwt.sub, $jwtDefault)) | 1]) = 0), \\"@neo4j/graphql/FORBIDDEN\\", [0]))
=======
                WHERE ($param1 IN labels(this) AND apoc.util.validatePredicate(NOT ($isAuthenticated = true AND size([(this)<-[:DIRECTED]-(this0:\`Person\`) WHERE NOT (this0.id = coalesce($jwt.sub, $jwtDefault)) | 1]) = 0), \\"@neo4j/graphql/FORBIDDEN\\", [0]))
>>>>>>> 1f3777e4
                RETURN this { .title } AS this"
            `);

            expect(result.params).toMatchInlineSnapshot(`
                Object {
                  "isAuthenticated": true,
                  "jwt": Object {
                    "roles": Array [],
                    "sub": "my-sub",
                  },
                  "jwtDefault": Object {},
                  "param0": "something AND something",
                  "param1": "Movie",
                }
            `);
        });

        test("simple match with auth allow on connection node", async () => {
            const typeDefs = gql`
                type Movie
                    @fulltext(indexes: [{ name: "MovieTitle", fields: ["title"] }])
                    @authorization(
                        validate: [
                            { when: [BEFORE], where: { node: { directorConnection: { node: { id: "$jwt.sub" } } } } }
                        ]
                    ) {
                    title: String
                    director: [Person!]! @relationship(type: "DIRECTED", direction: IN)
                }

                type Person {
                    id: ID
                }
            `;

            const secret = "shh-its-a-secret";

            const sub = "my-sub";

            const neoSchema = new Neo4jGraphQL({
                typeDefs,
                features: { authorization: { key: secret } },
            });

            const query = gql`
                query {
                    movies(fulltext: { MovieTitle: { phrase: "something AND something" } }) {
                        title
                    }
                }
            `;

            const token = createBearerToken(secret, { sub });

            const result = await translateQuery(neoSchema, query, { token, neo4jVersion: "4.4" });

            expect(formatCypher(result.cypher)).toMatchInlineSnapshot(`
                "CALL db.index.fulltext.queryNodes(\\"MovieTitle\\", $param0) YIELD node AS this
                WITH *
<<<<<<< HEAD
                WHERE (\\"Movie\\" IN labels(this) AND apoc.util.validatePredicate(NOT ($isAuthenticated = true AND size([(this)<-[this1:\`DIRECTED\`]-(this0:\`Person\`) WHERE this0.id = coalesce($jwt.sub, $jwtDefault) | 1]) > 0), \\"@neo4j/graphql/FORBIDDEN\\", [0]))
=======
                WHERE ($param1 IN labels(this) AND apoc.util.validatePredicate(NOT ($isAuthenticated = true AND size([(this)<-[this1:DIRECTED]-(this0:\`Person\`) WHERE this0.id = coalesce($jwt.sub, $jwtDefault) | 1]) > 0), \\"@neo4j/graphql/FORBIDDEN\\", [0]))
>>>>>>> 1f3777e4
                RETURN this { .title } AS this"
            `);

            expect(result.params).toMatchInlineSnapshot(`
                Object {
                  "isAuthenticated": true,
                  "jwt": Object {
                    "roles": Array [],
                    "sub": "my-sub",
                  },
                  "jwtDefault": Object {},
                  "param0": "something AND something",
                  "param1": "Movie",
                }
            `);
        });

        test("simple match with auth allow on connection node ALL", async () => {
            const typeDefs = gql`
                type Movie
                    @fulltext(indexes: [{ name: "MovieTitle", fields: ["title"] }])
                    @authorization(
                        validate: [
                            {
                                when: [BEFORE]
                                where: { node: { directorConnection_ALL: { node: { id: "$jwt.sub" } } } }
                            }
                        ]
                    ) {
                    title: String
                    director: [Person!]! @relationship(type: "DIRECTED", direction: IN)
                }

                type Person {
                    id: ID
                }
            `;

            const secret = "shh-its-a-secret";

            const sub = "my-sub";

            const neoSchema = new Neo4jGraphQL({
                typeDefs,
                features: { authorization: { key: secret } },
            });

            const query = gql`
                query {
                    movies(fulltext: { MovieTitle: { phrase: "something AND something" } }) {
                        title
                    }
                }
            `;

            const token = createBearerToken(secret, { sub });

            const result = await translateQuery(neoSchema, query, { token, neo4jVersion: "4.4" });

            expect(formatCypher(result.cypher)).toMatchInlineSnapshot(`
                "CALL db.index.fulltext.queryNodes(\\"MovieTitle\\", $param0) YIELD node AS this
                WITH *
<<<<<<< HEAD
                WHERE (\\"Movie\\" IN labels(this) AND apoc.util.validatePredicate(NOT ($isAuthenticated = true AND size([(this)<-[this1:\`DIRECTED\`]-(this0:\`Person\`) WHERE NOT (this0.id = coalesce($jwt.sub, $jwtDefault)) | 1]) = 0), \\"@neo4j/graphql/FORBIDDEN\\", [0]))
=======
                WHERE ($param1 IN labels(this) AND apoc.util.validatePredicate(NOT ($isAuthenticated = true AND size([(this)<-[this1:DIRECTED]-(this0:\`Person\`) WHERE NOT (this0.id = coalesce($jwt.sub, $jwtDefault)) | 1]) = 0), \\"@neo4j/graphql/FORBIDDEN\\", [0]))
>>>>>>> 1f3777e4
                RETURN this { .title } AS this"
            `);

            expect(result.params).toMatchInlineSnapshot(`
                Object {
                  "isAuthenticated": true,
                  "jwt": Object {
                    "roles": Array [],
                    "sub": "my-sub",
                  },
                  "jwtDefault": Object {},
                  "param0": "something AND something",
                  "param1": "Movie",
                }
            `);
        });

        test("simple match with auth allow on connection edge", async () => {
            const typeDefs = gql`
                type Movie
                    @fulltext(indexes: [{ name: "MovieTitle", fields: ["title"] }])
                    @authorization(
                        validate: [
                            { when: [BEFORE], where: { node: { directorConnection: { edge: { year: 2020 } } } } }
                        ]
                    ) {
                    title: String
                    director: [Person!]! @relationship(type: "DIRECTED", direction: IN, properties: "Directed")
                }

                type Person {
                    id: ID
                }

                interface Directed @relationshipProperties {
                    year: Int
                }
            `;

            const secret = "shh-its-a-secret";

            const sub = "my-sub";

            const neoSchema = new Neo4jGraphQL({
                typeDefs,
                features: { authorization: { key: secret } },
            });

            const query = gql`
                query {
                    movies(fulltext: { MovieTitle: { phrase: "something AND something" } }) {
                        title
                    }
                }
            `;

            const token = createBearerToken(secret, { sub });

            const result = await translateQuery(neoSchema, query, { token, neo4jVersion: "4.4" });

            expect(formatCypher(result.cypher)).toMatchInlineSnapshot(`
                "CALL db.index.fulltext.queryNodes(\\"MovieTitle\\", $param0) YIELD node AS this
                WITH *
<<<<<<< HEAD
                WHERE (\\"Movie\\" IN labels(this) AND apoc.util.validatePredicate(NOT ($isAuthenticated = true AND size([(this)<-[this0:\`DIRECTED\`]-(this1:\`Person\`) WHERE this0.year = $param2 | 1]) > 0), \\"@neo4j/graphql/FORBIDDEN\\", [0]))
=======
                WHERE ($param1 IN labels(this) AND apoc.util.validatePredicate(NOT ($isAuthenticated = true AND size([(this)<-[this0:DIRECTED]-(this1:\`Person\`) WHERE this0.year = $param3 | 1]) > 0), \\"@neo4j/graphql/FORBIDDEN\\", [0]))
>>>>>>> 1f3777e4
                RETURN this { .title } AS this"
            `);

            expect(result.params).toMatchInlineSnapshot(`
                Object {
                  "isAuthenticated": true,
                  "param0": "something AND something",
                  "param1": "Movie",
                  "param3": "2020",
                }
            `);
        });

        test("simple match with auth allow on connection edge ALL", async () => {
            const typeDefs = gql`
                type Movie
                    @fulltext(indexes: [{ name: "MovieTitle", fields: ["title"] }])
                    @authorization(
                        validate: [
                            { when: [BEFORE], where: { node: { directorConnection_ALL: { edge: { year: 2020 } } } } }
                        ]
                    ) {
                    title: String
                    director: [Person!]! @relationship(type: "DIRECTED", direction: IN, properties: "Directed")
                }

                type Person {
                    id: ID
                }

                interface Directed @relationshipProperties {
                    year: Int
                }
            `;

            const secret = "shh-its-a-secret";

            const sub = "my-sub";

            const neoSchema = new Neo4jGraphQL({
                typeDefs,
                features: { authorization: { key: secret } },
            });

            const query = gql`
                query {
                    movies(fulltext: { MovieTitle: { phrase: "something AND something" } }) {
                        title
                    }
                }
            `;

            const token = createBearerToken(secret, { sub });

            const result = await translateQuery(neoSchema, query, { token, neo4jVersion: "4.4" });

            expect(formatCypher(result.cypher)).toMatchInlineSnapshot(`
                "CALL db.index.fulltext.queryNodes(\\"MovieTitle\\", $param0) YIELD node AS this
                WITH *
<<<<<<< HEAD
                WHERE (\\"Movie\\" IN labels(this) AND apoc.util.validatePredicate(NOT ($isAuthenticated = true AND size([(this)<-[this0:\`DIRECTED\`]-(this1:\`Person\`) WHERE NOT (this0.year = $param2) | 1]) = 0), \\"@neo4j/graphql/FORBIDDEN\\", [0]))
=======
                WHERE ($param1 IN labels(this) AND apoc.util.validatePredicate(NOT ($isAuthenticated = true AND size([(this)<-[this0:DIRECTED]-(this1:\`Person\`) WHERE NOT (this0.year = $param3) | 1]) = 0), \\"@neo4j/graphql/FORBIDDEN\\", [0]))
>>>>>>> 1f3777e4
                RETURN this { .title } AS this"
            `);

            expect(result.params).toMatchInlineSnapshot(`
                Object {
                  "isAuthenticated": true,
                  "param0": "something AND something",
                  "param1": "Movie",
                  "param3": "2020",
                }
            `);
        });
    });

    describe("5", () => {
        test("simple match with auth where", async () => {
            const typeDefs = gql`
                type Movie
                    @fulltext(indexes: [{ name: "MovieTitle", fields: ["title"] }])
                    @authorization(filter: [{ where: { node: { director: { id: "$jwt.sub" } } } }]) {
                    title: String
                    director: [Person!]! @relationship(type: "DIRECTED", direction: IN)
                }

                type Person {
                    id: ID
                }
            `;

            const secret = "shh-its-a-secret";

            const sub = "my-sub";

            const neoSchema = new Neo4jGraphQL({
                typeDefs,
                features: { authorization: { key: secret } },
            });

            const query = gql`
                query {
                    movies(fulltext: { MovieTitle: { phrase: "something AND something" } }) {
                        title
                    }
                }
            `;

            const token = createBearerToken(secret, { sub });

            const result = await translateQuery(neoSchema, query, { token, neo4jVersion: "5" });

            expect(formatCypher(result.cypher)).toMatchInlineSnapshot(`
                "CALL db.index.fulltext.queryNodes(\\"MovieTitle\\", $param0) YIELD node AS this
                WITH *
<<<<<<< HEAD
                WHERE (\\"Movie\\" IN labels(this) AND ($isAuthenticated = true AND EXISTS {
                    MATCH (this)<-[:\`DIRECTED\`]-(this0:\`Person\`)
=======
                WHERE ($param1 IN labels(this) AND ($isAuthenticated = true AND EXISTS {
                    MATCH (this)<-[:DIRECTED]-(this0:\`Person\`)
>>>>>>> 1f3777e4
                    WHERE this0.id = coalesce($jwt.sub, $jwtDefault)
                }))
                RETURN this { .title } AS this"
            `);

            expect(result.params).toMatchInlineSnapshot(`
                Object {
                  "isAuthenticated": true,
                  "jwt": Object {
                    "roles": Array [],
                    "sub": "my-sub",
                  },
                  "jwtDefault": Object {},
                  "param0": "something AND something",
                  "param1": "Movie",
                }
            `);
        });

        test("simple match with auth allow", async () => {
            const typeDefs = gql`
                type Movie
                    @fulltext(indexes: [{ name: "MovieTitle", fields: ["title"] }])
                    @authorization(validate: [{ when: [BEFORE], where: { node: { director: { id: "$jwt.sub" } } } }]) {
                    title: String
                    director: [Person!]! @relationship(type: "DIRECTED", direction: IN)
                }

                type Person {
                    id: ID
                }
            `;

            const secret = "shh-its-a-secret";

            const sub = "my-sub";

            const neoSchema = new Neo4jGraphQL({
                typeDefs,
                features: { authorization: { key: secret } },
            });

            const query = gql`
                query {
                    movies(fulltext: { MovieTitle: { phrase: "something AND something" } }) {
                        title
                    }
                }
            `;

            const token = createBearerToken(secret, { sub });

            const result = await translateQuery(neoSchema, query, { token, neo4jVersion: "5" });

            expect(formatCypher(result.cypher)).toMatchInlineSnapshot(`
                "CALL db.index.fulltext.queryNodes(\\"MovieTitle\\", $param0) YIELD node AS this
                WITH *
<<<<<<< HEAD
                WHERE (\\"Movie\\" IN labels(this) AND apoc.util.validatePredicate(NOT ($isAuthenticated = true AND EXISTS {
                    MATCH (this)<-[:\`DIRECTED\`]-(this0:\`Person\`)
=======
                WHERE ($param1 IN labels(this) AND apoc.util.validatePredicate(NOT ($isAuthenticated = true AND EXISTS {
                    MATCH (this)<-[:DIRECTED]-(this0:\`Person\`)
>>>>>>> 1f3777e4
                    WHERE this0.id = coalesce($jwt.sub, $jwtDefault)
                }), \\"@neo4j/graphql/FORBIDDEN\\", [0]))
                RETURN this { .title } AS this"
            `);

            expect(result.params).toMatchInlineSnapshot(`
                Object {
                  "isAuthenticated": true,
                  "jwt": Object {
                    "roles": Array [],
                    "sub": "my-sub",
                  },
                  "jwtDefault": Object {},
                  "param0": "something AND something",
                  "param1": "Movie",
                }
            `);
        });

        test("simple match with auth allow ALL", async () => {
            const typeDefs = gql`
                type Movie
                    @fulltext(indexes: [{ name: "MovieTitle", fields: ["title"] }])
                    @authorization(
                        validate: [{ when: [BEFORE], where: { node: { director_ALL: { id: "$jwt.sub" } } } }]
                    ) {
                    title: String
                    director: [Person!]! @relationship(type: "DIRECTED", direction: IN)
                }

                type Person {
                    id: ID
                }
            `;

            const secret = "shh-its-a-secret";

            const sub = "my-sub";

            const neoSchema = new Neo4jGraphQL({
                typeDefs,
                features: { authorization: { key: secret } },
            });

            const query = gql`
                query {
                    movies(fulltext: { MovieTitle: { phrase: "something AND something" } }) {
                        title
                    }
                }
            `;

            const token = createBearerToken(secret, { sub });

            const result = await translateQuery(neoSchema, query, { token, neo4jVersion: "5" });

            expect(formatCypher(result.cypher)).toMatchInlineSnapshot(`
                "CALL db.index.fulltext.queryNodes(\\"MovieTitle\\", $param0) YIELD node AS this
                WITH *
<<<<<<< HEAD
                WHERE (\\"Movie\\" IN labels(this) AND apoc.util.validatePredicate(NOT ($isAuthenticated = true AND (EXISTS {
                    MATCH (this)<-[:\`DIRECTED\`]-(this0:\`Person\`)
=======
                WHERE ($param1 IN labels(this) AND apoc.util.validatePredicate(NOT ($isAuthenticated = true AND (EXISTS {
                    MATCH (this)<-[:DIRECTED]-(this0:\`Person\`)
>>>>>>> 1f3777e4
                    WHERE this0.id = coalesce($jwt.sub, $jwtDefault)
                } AND NOT (EXISTS {
                    MATCH (this)<-[:\`DIRECTED\`]-(this0:\`Person\`)
                    WHERE NOT (this0.id = coalesce($jwt.sub, $jwtDefault))
                }))), \\"@neo4j/graphql/FORBIDDEN\\", [0]))
                RETURN this { .title } AS this"
            `);

            expect(result.params).toMatchInlineSnapshot(`
                Object {
                  "isAuthenticated": true,
                  "jwt": Object {
                    "roles": Array [],
                    "sub": "my-sub",
                  },
                  "jwtDefault": Object {},
                  "param0": "something AND something",
                  "param1": "Movie",
                }
            `);
        });

        test("simple match with auth allow on connection node", async () => {
            const typeDefs = gql`
                type Movie
                    @fulltext(indexes: [{ name: "MovieTitle", fields: ["title"] }])
                    @authorization(
                        validate: [
                            { when: [BEFORE], where: { node: { directorConnection: { node: { id: "$jwt.sub" } } } } }
                        ]
                    ) {
                    title: String
                    director: [Person!]! @relationship(type: "DIRECTED", direction: IN)
                }

                type Person {
                    id: ID
                }
            `;

            const secret = "shh-its-a-secret";

            const sub = "my-sub";

            const neoSchema = new Neo4jGraphQL({
                typeDefs,
                features: { authorization: { key: secret } },
            });

            const query = gql`
                query {
                    movies(fulltext: { MovieTitle: { phrase: "something AND something" } }) {
                        title
                    }
                }
            `;

            const token = createBearerToken(secret, { sub });

            const result = await translateQuery(neoSchema, query, { token, neo4jVersion: "5" });

            expect(formatCypher(result.cypher)).toMatchInlineSnapshot(`
                "CALL db.index.fulltext.queryNodes(\\"MovieTitle\\", $param0) YIELD node AS this
                WITH *
<<<<<<< HEAD
                WHERE (\\"Movie\\" IN labels(this) AND apoc.util.validatePredicate(NOT ($isAuthenticated = true AND EXISTS {
                    MATCH (this)<-[this0:\`DIRECTED\`]-(this1:\`Person\`)
=======
                WHERE ($param1 IN labels(this) AND apoc.util.validatePredicate(NOT ($isAuthenticated = true AND EXISTS {
                    MATCH (this)<-[this0:DIRECTED]-(this1:\`Person\`)
>>>>>>> 1f3777e4
                    WHERE this1.id = coalesce($jwt.sub, $jwtDefault)
                }), \\"@neo4j/graphql/FORBIDDEN\\", [0]))
                RETURN this { .title } AS this"
            `);

            expect(result.params).toMatchInlineSnapshot(`
                Object {
                  "isAuthenticated": true,
                  "jwt": Object {
                    "roles": Array [],
                    "sub": "my-sub",
                  },
                  "jwtDefault": Object {},
                  "param0": "something AND something",
                  "param1": "Movie",
                }
            `);
        });

        test("simple match with auth allow on connection node ALL", async () => {
            const typeDefs = gql`
                type Movie
                    @fulltext(indexes: [{ name: "MovieTitle", fields: ["title"] }])
                    @authorization(
                        validate: [
                            {
                                when: [BEFORE]
                                where: { node: { directorConnection_ALL: { node: { id: "$jwt.sub" } } } }
                            }
                        ]
                    ) {
                    title: String
                    director: [Person!]! @relationship(type: "DIRECTED", direction: IN)
                }

                type Person {
                    id: ID
                }
            `;

            const secret = "shh-its-a-secret";

            const sub = "my-sub";

            const neoSchema = new Neo4jGraphQL({
                typeDefs,
                features: { authorization: { key: secret } },
            });

            const query = gql`
                query {
                    movies(fulltext: { MovieTitle: { phrase: "something AND something" } }) {
                        title
                    }
                }
            `;

            const token = createBearerToken(secret, { sub });

            const result = await translateQuery(neoSchema, query, { token, neo4jVersion: "5" });

            expect(formatCypher(result.cypher)).toMatchInlineSnapshot(`
                "CALL db.index.fulltext.queryNodes(\\"MovieTitle\\", $param0) YIELD node AS this
                WITH *
<<<<<<< HEAD
                WHERE (\\"Movie\\" IN labels(this) AND apoc.util.validatePredicate(NOT ($isAuthenticated = true AND (EXISTS {
                    MATCH (this)<-[this0:\`DIRECTED\`]-(this1:\`Person\`)
=======
                WHERE ($param1 IN labels(this) AND apoc.util.validatePredicate(NOT ($isAuthenticated = true AND (EXISTS {
                    MATCH (this)<-[this0:DIRECTED]-(this1:\`Person\`)
>>>>>>> 1f3777e4
                    WHERE this1.id = coalesce($jwt.sub, $jwtDefault)
                } AND NOT (EXISTS {
                    MATCH (this)<-[this0:\`DIRECTED\`]-(this1:\`Person\`)
                    WHERE NOT (this1.id = coalesce($jwt.sub, $jwtDefault))
                }))), \\"@neo4j/graphql/FORBIDDEN\\", [0]))
                RETURN this { .title } AS this"
            `);

            expect(result.params).toMatchInlineSnapshot(`
                Object {
                  "isAuthenticated": true,
                  "jwt": Object {
                    "roles": Array [],
                    "sub": "my-sub",
                  },
                  "jwtDefault": Object {},
                  "param0": "something AND something",
                  "param1": "Movie",
                }
            `);
        });

        test("simple match with auth allow on connection edge", async () => {
            const typeDefs = gql`
                type Movie
                    @fulltext(indexes: [{ name: "MovieTitle", fields: ["title"] }])
                    @authorization(
                        validate: [
                            { when: [BEFORE], where: { node: { directorConnection: { edge: { year: 2020 } } } } }
                        ]
                    ) {
                    title: String
                    director: [Person!]! @relationship(type: "DIRECTED", direction: IN, properties: "Directed")
                }

                type Person {
                    id: ID
                }

                interface Directed @relationshipProperties {
                    year: Int
                }
            `;

            const secret = "shh-its-a-secret";

            const sub = "my-sub";

            const neoSchema = new Neo4jGraphQL({
                typeDefs,
                features: { authorization: { key: secret } },
            });

            const query = gql`
                query {
                    movies(fulltext: { MovieTitle: { phrase: "something AND something" } }) {
                        title
                    }
                }
            `;

            const token = createBearerToken(secret, { sub });

            const result = await translateQuery(neoSchema, query, { token, neo4jVersion: "5" });

            expect(formatCypher(result.cypher)).toMatchInlineSnapshot(`
                "CALL db.index.fulltext.queryNodes(\\"MovieTitle\\", $param0) YIELD node AS this
                WITH *
<<<<<<< HEAD
                WHERE (\\"Movie\\" IN labels(this) AND apoc.util.validatePredicate(NOT ($isAuthenticated = true AND EXISTS {
                    MATCH (this)<-[this0:\`DIRECTED\`]-(this1:\`Person\`)
                    WHERE this0.year = $param2
=======
                WHERE ($param1 IN labels(this) AND apoc.util.validatePredicate(NOT ($isAuthenticated = true AND EXISTS {
                    MATCH (this)<-[this0:DIRECTED]-(this1:\`Person\`)
                    WHERE this0.year = $param3
>>>>>>> 1f3777e4
                }), \\"@neo4j/graphql/FORBIDDEN\\", [0]))
                RETURN this { .title } AS this"
            `);

            expect(result.params).toMatchInlineSnapshot(`
                Object {
                  "isAuthenticated": true,
                  "param0": "something AND something",
                  "param1": "Movie",
                  "param3": "2020",
                }
            `);
        });

        test("simple match with auth allow on connection edge ALL", async () => {
            const typeDefs = gql`
                type Movie
                    @fulltext(indexes: [{ name: "MovieTitle", fields: ["title"] }])
                    @authorization(
                        validate: [
                            { when: [BEFORE], where: { node: { directorConnection_ALL: { edge: { year: 2020 } } } } }
                        ]
                    ) {
                    title: String
                    director: [Person!]! @relationship(type: "DIRECTED", direction: IN, properties: "Directed")
                }

                type Person {
                    id: ID
                }

                interface Directed @relationshipProperties {
                    year: Int
                }
            `;

            const secret = "shh-its-a-secret";

            const sub = "my-sub";

            const neoSchema = new Neo4jGraphQL({
                typeDefs,
                features: { authorization: { key: secret } },
            });

            const query = gql`
                query {
                    movies(fulltext: { MovieTitle: { phrase: "something AND something" } }) {
                        title
                    }
                }
            `;

            const token = createBearerToken(secret, { sub });

            const result = await translateQuery(neoSchema, query, { token, neo4jVersion: "5" });

            expect(formatCypher(result.cypher)).toMatchInlineSnapshot(`
                "CALL db.index.fulltext.queryNodes(\\"MovieTitle\\", $param0) YIELD node AS this
                WITH *
<<<<<<< HEAD
                WHERE (\\"Movie\\" IN labels(this) AND apoc.util.validatePredicate(NOT ($isAuthenticated = true AND (EXISTS {
                    MATCH (this)<-[this0:\`DIRECTED\`]-(this1:\`Person\`)
                    WHERE this0.year = $param2
                } AND NOT (EXISTS {
                    MATCH (this)<-[this0:\`DIRECTED\`]-(this1:\`Person\`)
                    WHERE NOT (this0.year = $param2)
=======
                WHERE ($param1 IN labels(this) AND apoc.util.validatePredicate(NOT ($isAuthenticated = true AND (EXISTS {
                    MATCH (this)<-[this0:DIRECTED]-(this1:\`Person\`)
                    WHERE this0.year = $param3
                } AND NOT (EXISTS {
                    MATCH (this)<-[this0:DIRECTED]-(this1:\`Person\`)
                    WHERE NOT (this0.year = $param3)
>>>>>>> 1f3777e4
                }))), \\"@neo4j/graphql/FORBIDDEN\\", [0]))
                RETURN this { .title } AS this"
            `);

            expect(result.params).toMatchInlineSnapshot(`
                Object {
                  "isAuthenticated": true,
                  "param0": "something AND something",
                  "param1": "Movie",
                  "param3": "2020",
                }
            `);
        });
    });
});<|MERGE_RESOLUTION|>--- conflicted
+++ resolved
@@ -77,11 +77,7 @@
             expect(formatCypher(result.cypher)).toMatchInlineSnapshot(`
                 "CALL db.index.fulltext.queryNodes(\\"MovieTitle\\", $param0) YIELD node AS this
                 WITH *
-<<<<<<< HEAD
-                WHERE (\\"Movie\\" IN labels(this) AND ($isAuthenticated = true AND size([(this)<-[:\`DIRECTED\`]-(this0:\`Person\`) WHERE this0.id = coalesce($jwt.sub, $jwtDefault) | 1]) > 0))
-=======
-                WHERE ($param1 IN labels(this) AND ($isAuthenticated = true AND size([(this)<-[:DIRECTED]-(this0:\`Person\`) WHERE this0.id = coalesce($jwt.sub, $jwtDefault) | 1]) > 0))
->>>>>>> 1f3777e4
+                WHERE ($param1 IN labels(this) AND ($isAuthenticated = true AND size([(this)<-[:\`DIRECTED\`]-(this0:\`Person\`) WHERE this0.id = coalesce($jwt.sub, $jwtDefault) | 1]) > 0))
                 RETURN this { .title } AS this"
             `);
 
@@ -137,11 +133,7 @@
             expect(formatCypher(result.cypher)).toMatchInlineSnapshot(`
                 "CALL db.index.fulltext.queryNodes(\\"MovieTitle\\", $param0) YIELD node AS this
                 WITH *
-<<<<<<< HEAD
-                WHERE (\\"Movie\\" IN labels(this) AND apoc.util.validatePredicate(NOT ($isAuthenticated = true AND size([(this)<-[:\`DIRECTED\`]-(this0:\`Person\`) WHERE this0.id = coalesce($jwt.sub, $jwtDefault) | 1]) > 0), \\"@neo4j/graphql/FORBIDDEN\\", [0]))
-=======
-                WHERE ($param1 IN labels(this) AND apoc.util.validatePredicate(NOT ($isAuthenticated = true AND size([(this)<-[:DIRECTED]-(this0:\`Person\`) WHERE this0.id = coalesce($jwt.sub, $jwtDefault) | 1]) > 0), \\"@neo4j/graphql/FORBIDDEN\\", [0]))
->>>>>>> 1f3777e4
+                WHERE ($param1 IN labels(this) AND apoc.util.validatePredicate(NOT ($isAuthenticated = true AND size([(this)<-[:\`DIRECTED\`]-(this0:\`Person\`) WHERE this0.id = coalesce($jwt.sub, $jwtDefault) | 1]) > 0), \\"@neo4j/graphql/FORBIDDEN\\", [0]))
                 RETURN this { .title } AS this"
             `);
 
@@ -199,11 +191,7 @@
             expect(formatCypher(result.cypher)).toMatchInlineSnapshot(`
                 "CALL db.index.fulltext.queryNodes(\\"MovieTitle\\", $param0) YIELD node AS this
                 WITH *
-<<<<<<< HEAD
-                WHERE (\\"Movie\\" IN labels(this) AND apoc.util.validatePredicate(NOT ($isAuthenticated = true AND size([(this)<-[:\`DIRECTED\`]-(this0:\`Person\`) WHERE NOT (this0.id = coalesce($jwt.sub, $jwtDefault)) | 1]) = 0), \\"@neo4j/graphql/FORBIDDEN\\", [0]))
-=======
-                WHERE ($param1 IN labels(this) AND apoc.util.validatePredicate(NOT ($isAuthenticated = true AND size([(this)<-[:DIRECTED]-(this0:\`Person\`) WHERE NOT (this0.id = coalesce($jwt.sub, $jwtDefault)) | 1]) = 0), \\"@neo4j/graphql/FORBIDDEN\\", [0]))
->>>>>>> 1f3777e4
+                WHERE ($param1 IN labels(this) AND apoc.util.validatePredicate(NOT ($isAuthenticated = true AND size([(this)<-[:\`DIRECTED\`]-(this0:\`Person\`) WHERE NOT (this0.id = coalesce($jwt.sub, $jwtDefault)) | 1]) = 0), \\"@neo4j/graphql/FORBIDDEN\\", [0]))
                 RETURN this { .title } AS this"
             `);
 
@@ -263,11 +251,7 @@
             expect(formatCypher(result.cypher)).toMatchInlineSnapshot(`
                 "CALL db.index.fulltext.queryNodes(\\"MovieTitle\\", $param0) YIELD node AS this
                 WITH *
-<<<<<<< HEAD
-                WHERE (\\"Movie\\" IN labels(this) AND apoc.util.validatePredicate(NOT ($isAuthenticated = true AND size([(this)<-[this1:\`DIRECTED\`]-(this0:\`Person\`) WHERE this0.id = coalesce($jwt.sub, $jwtDefault) | 1]) > 0), \\"@neo4j/graphql/FORBIDDEN\\", [0]))
-=======
-                WHERE ($param1 IN labels(this) AND apoc.util.validatePredicate(NOT ($isAuthenticated = true AND size([(this)<-[this1:DIRECTED]-(this0:\`Person\`) WHERE this0.id = coalesce($jwt.sub, $jwtDefault) | 1]) > 0), \\"@neo4j/graphql/FORBIDDEN\\", [0]))
->>>>>>> 1f3777e4
+                WHERE ($param1 IN labels(this) AND apoc.util.validatePredicate(NOT ($isAuthenticated = true AND size([(this)<-[this1:\`DIRECTED\`]-(this0:\`Person\`) WHERE this0.id = coalesce($jwt.sub, $jwtDefault) | 1]) > 0), \\"@neo4j/graphql/FORBIDDEN\\", [0]))
                 RETURN this { .title } AS this"
             `);
 
@@ -330,11 +314,7 @@
             expect(formatCypher(result.cypher)).toMatchInlineSnapshot(`
                 "CALL db.index.fulltext.queryNodes(\\"MovieTitle\\", $param0) YIELD node AS this
                 WITH *
-<<<<<<< HEAD
-                WHERE (\\"Movie\\" IN labels(this) AND apoc.util.validatePredicate(NOT ($isAuthenticated = true AND size([(this)<-[this1:\`DIRECTED\`]-(this0:\`Person\`) WHERE NOT (this0.id = coalesce($jwt.sub, $jwtDefault)) | 1]) = 0), \\"@neo4j/graphql/FORBIDDEN\\", [0]))
-=======
-                WHERE ($param1 IN labels(this) AND apoc.util.validatePredicate(NOT ($isAuthenticated = true AND size([(this)<-[this1:DIRECTED]-(this0:\`Person\`) WHERE NOT (this0.id = coalesce($jwt.sub, $jwtDefault)) | 1]) = 0), \\"@neo4j/graphql/FORBIDDEN\\", [0]))
->>>>>>> 1f3777e4
+                WHERE ($param1 IN labels(this) AND apoc.util.validatePredicate(NOT ($isAuthenticated = true AND size([(this)<-[this1:\`DIRECTED\`]-(this0:\`Person\`) WHERE NOT (this0.id = coalesce($jwt.sub, $jwtDefault)) | 1]) = 0), \\"@neo4j/graphql/FORBIDDEN\\", [0]))
                 RETURN this { .title } AS this"
             `);
 
@@ -398,11 +378,7 @@
             expect(formatCypher(result.cypher)).toMatchInlineSnapshot(`
                 "CALL db.index.fulltext.queryNodes(\\"MovieTitle\\", $param0) YIELD node AS this
                 WITH *
-<<<<<<< HEAD
-                WHERE (\\"Movie\\" IN labels(this) AND apoc.util.validatePredicate(NOT ($isAuthenticated = true AND size([(this)<-[this0:\`DIRECTED\`]-(this1:\`Person\`) WHERE this0.year = $param2 | 1]) > 0), \\"@neo4j/graphql/FORBIDDEN\\", [0]))
-=======
-                WHERE ($param1 IN labels(this) AND apoc.util.validatePredicate(NOT ($isAuthenticated = true AND size([(this)<-[this0:DIRECTED]-(this1:\`Person\`) WHERE this0.year = $param3 | 1]) > 0), \\"@neo4j/graphql/FORBIDDEN\\", [0]))
->>>>>>> 1f3777e4
+                WHERE ($param1 IN labels(this) AND apoc.util.validatePredicate(NOT ($isAuthenticated = true AND size([(this)<-[this0:\`DIRECTED\`]-(this1:\`Person\`) WHERE this0.year = $param3 | 1]) > 0), \\"@neo4j/graphql/FORBIDDEN\\", [0]))
                 RETURN this { .title } AS this"
             `);
 
@@ -462,11 +438,7 @@
             expect(formatCypher(result.cypher)).toMatchInlineSnapshot(`
                 "CALL db.index.fulltext.queryNodes(\\"MovieTitle\\", $param0) YIELD node AS this
                 WITH *
-<<<<<<< HEAD
-                WHERE (\\"Movie\\" IN labels(this) AND apoc.util.validatePredicate(NOT ($isAuthenticated = true AND size([(this)<-[this0:\`DIRECTED\`]-(this1:\`Person\`) WHERE NOT (this0.year = $param2) | 1]) = 0), \\"@neo4j/graphql/FORBIDDEN\\", [0]))
-=======
-                WHERE ($param1 IN labels(this) AND apoc.util.validatePredicate(NOT ($isAuthenticated = true AND size([(this)<-[this0:DIRECTED]-(this1:\`Person\`) WHERE NOT (this0.year = $param3) | 1]) = 0), \\"@neo4j/graphql/FORBIDDEN\\", [0]))
->>>>>>> 1f3777e4
+                WHERE ($param1 IN labels(this) AND apoc.util.validatePredicate(NOT ($isAuthenticated = true AND size([(this)<-[this0:\`DIRECTED\`]-(this1:\`Person\`) WHERE NOT (this0.year = $param3) | 1]) = 0), \\"@neo4j/graphql/FORBIDDEN\\", [0]))
                 RETURN this { .title } AS this"
             `);
 
@@ -520,13 +492,8 @@
             expect(formatCypher(result.cypher)).toMatchInlineSnapshot(`
                 "CALL db.index.fulltext.queryNodes(\\"MovieTitle\\", $param0) YIELD node AS this
                 WITH *
-<<<<<<< HEAD
-                WHERE (\\"Movie\\" IN labels(this) AND ($isAuthenticated = true AND EXISTS {
+                WHERE ($param1 IN labels(this) AND ($isAuthenticated = true AND EXISTS {
                     MATCH (this)<-[:\`DIRECTED\`]-(this0:\`Person\`)
-=======
-                WHERE ($param1 IN labels(this) AND ($isAuthenticated = true AND EXISTS {
-                    MATCH (this)<-[:DIRECTED]-(this0:\`Person\`)
->>>>>>> 1f3777e4
                     WHERE this0.id = coalesce($jwt.sub, $jwtDefault)
                 }))
                 RETURN this { .title } AS this"
@@ -584,13 +551,8 @@
             expect(formatCypher(result.cypher)).toMatchInlineSnapshot(`
                 "CALL db.index.fulltext.queryNodes(\\"MovieTitle\\", $param0) YIELD node AS this
                 WITH *
-<<<<<<< HEAD
-                WHERE (\\"Movie\\" IN labels(this) AND apoc.util.validatePredicate(NOT ($isAuthenticated = true AND EXISTS {
+                WHERE ($param1 IN labels(this) AND apoc.util.validatePredicate(NOT ($isAuthenticated = true AND EXISTS {
                     MATCH (this)<-[:\`DIRECTED\`]-(this0:\`Person\`)
-=======
-                WHERE ($param1 IN labels(this) AND apoc.util.validatePredicate(NOT ($isAuthenticated = true AND EXISTS {
-                    MATCH (this)<-[:DIRECTED]-(this0:\`Person\`)
->>>>>>> 1f3777e4
                     WHERE this0.id = coalesce($jwt.sub, $jwtDefault)
                 }), \\"@neo4j/graphql/FORBIDDEN\\", [0]))
                 RETURN this { .title } AS this"
@@ -650,13 +612,8 @@
             expect(formatCypher(result.cypher)).toMatchInlineSnapshot(`
                 "CALL db.index.fulltext.queryNodes(\\"MovieTitle\\", $param0) YIELD node AS this
                 WITH *
-<<<<<<< HEAD
-                WHERE (\\"Movie\\" IN labels(this) AND apoc.util.validatePredicate(NOT ($isAuthenticated = true AND (EXISTS {
+                WHERE ($param1 IN labels(this) AND apoc.util.validatePredicate(NOT ($isAuthenticated = true AND (EXISTS {
                     MATCH (this)<-[:\`DIRECTED\`]-(this0:\`Person\`)
-=======
-                WHERE ($param1 IN labels(this) AND apoc.util.validatePredicate(NOT ($isAuthenticated = true AND (EXISTS {
-                    MATCH (this)<-[:DIRECTED]-(this0:\`Person\`)
->>>>>>> 1f3777e4
                     WHERE this0.id = coalesce($jwt.sub, $jwtDefault)
                 } AND NOT (EXISTS {
                     MATCH (this)<-[:\`DIRECTED\`]-(this0:\`Person\`)
@@ -721,13 +678,8 @@
             expect(formatCypher(result.cypher)).toMatchInlineSnapshot(`
                 "CALL db.index.fulltext.queryNodes(\\"MovieTitle\\", $param0) YIELD node AS this
                 WITH *
-<<<<<<< HEAD
-                WHERE (\\"Movie\\" IN labels(this) AND apoc.util.validatePredicate(NOT ($isAuthenticated = true AND EXISTS {
+                WHERE ($param1 IN labels(this) AND apoc.util.validatePredicate(NOT ($isAuthenticated = true AND EXISTS {
                     MATCH (this)<-[this0:\`DIRECTED\`]-(this1:\`Person\`)
-=======
-                WHERE ($param1 IN labels(this) AND apoc.util.validatePredicate(NOT ($isAuthenticated = true AND EXISTS {
-                    MATCH (this)<-[this0:DIRECTED]-(this1:\`Person\`)
->>>>>>> 1f3777e4
                     WHERE this1.id = coalesce($jwt.sub, $jwtDefault)
                 }), \\"@neo4j/graphql/FORBIDDEN\\", [0]))
                 RETURN this { .title } AS this"
@@ -792,13 +744,8 @@
             expect(formatCypher(result.cypher)).toMatchInlineSnapshot(`
                 "CALL db.index.fulltext.queryNodes(\\"MovieTitle\\", $param0) YIELD node AS this
                 WITH *
-<<<<<<< HEAD
-                WHERE (\\"Movie\\" IN labels(this) AND apoc.util.validatePredicate(NOT ($isAuthenticated = true AND (EXISTS {
+                WHERE ($param1 IN labels(this) AND apoc.util.validatePredicate(NOT ($isAuthenticated = true AND (EXISTS {
                     MATCH (this)<-[this0:\`DIRECTED\`]-(this1:\`Person\`)
-=======
-                WHERE ($param1 IN labels(this) AND apoc.util.validatePredicate(NOT ($isAuthenticated = true AND (EXISTS {
-                    MATCH (this)<-[this0:DIRECTED]-(this1:\`Person\`)
->>>>>>> 1f3777e4
                     WHERE this1.id = coalesce($jwt.sub, $jwtDefault)
                 } AND NOT (EXISTS {
                     MATCH (this)<-[this0:\`DIRECTED\`]-(this1:\`Person\`)
@@ -867,15 +814,9 @@
             expect(formatCypher(result.cypher)).toMatchInlineSnapshot(`
                 "CALL db.index.fulltext.queryNodes(\\"MovieTitle\\", $param0) YIELD node AS this
                 WITH *
-<<<<<<< HEAD
-                WHERE (\\"Movie\\" IN labels(this) AND apoc.util.validatePredicate(NOT ($isAuthenticated = true AND EXISTS {
+                WHERE ($param1 IN labels(this) AND apoc.util.validatePredicate(NOT ($isAuthenticated = true AND EXISTS {
                     MATCH (this)<-[this0:\`DIRECTED\`]-(this1:\`Person\`)
-                    WHERE this0.year = $param2
-=======
-                WHERE ($param1 IN labels(this) AND apoc.util.validatePredicate(NOT ($isAuthenticated = true AND EXISTS {
-                    MATCH (this)<-[this0:DIRECTED]-(this1:\`Person\`)
                     WHERE this0.year = $param3
->>>>>>> 1f3777e4
                 }), \\"@neo4j/graphql/FORBIDDEN\\", [0]))
                 RETURN this { .title } AS this"
             `);
@@ -936,21 +877,12 @@
             expect(formatCypher(result.cypher)).toMatchInlineSnapshot(`
                 "CALL db.index.fulltext.queryNodes(\\"MovieTitle\\", $param0) YIELD node AS this
                 WITH *
-<<<<<<< HEAD
-                WHERE (\\"Movie\\" IN labels(this) AND apoc.util.validatePredicate(NOT ($isAuthenticated = true AND (EXISTS {
+                WHERE ($param1 IN labels(this) AND apoc.util.validatePredicate(NOT ($isAuthenticated = true AND (EXISTS {
                     MATCH (this)<-[this0:\`DIRECTED\`]-(this1:\`Person\`)
-                    WHERE this0.year = $param2
+                    WHERE this0.year = $param3
                 } AND NOT (EXISTS {
                     MATCH (this)<-[this0:\`DIRECTED\`]-(this1:\`Person\`)
-                    WHERE NOT (this0.year = $param2)
-=======
-                WHERE ($param1 IN labels(this) AND apoc.util.validatePredicate(NOT ($isAuthenticated = true AND (EXISTS {
-                    MATCH (this)<-[this0:DIRECTED]-(this1:\`Person\`)
-                    WHERE this0.year = $param3
-                } AND NOT (EXISTS {
-                    MATCH (this)<-[this0:DIRECTED]-(this1:\`Person\`)
                     WHERE NOT (this0.year = $param3)
->>>>>>> 1f3777e4
                 }))), \\"@neo4j/graphql/FORBIDDEN\\", [0]))
                 RETURN this { .title } AS this"
             `);
