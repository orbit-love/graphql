/*
 * Copyright (c) "Neo4j"
 * Neo4j Sweden AB [http://neo4j.com]
 *
 * This file is part of Neo4j.
 *
 * Licensed under the Apache License, Version 2.0 (the "License");
 * you may not use this file except in compliance with the License.
 * You may obtain a copy of the License at
 *
 *     http://www.apache.org/licenses/LICENSE-2.0
 *
 * Unless required by applicable law or agreed to in writing, software
 * distributed under the License is distributed on an "AS IS" BASIS,
 * WITHOUT WARRANTIES OR CONDITIONS OF ANY KIND, either express or implied.
 * See the License for the specific language governing permissions and
 * limitations under the License.
 */

import { gql } from "graphql-tag";
import { Neo4jGraphQL } from "../../../src";
import { formatCypher, translateQuery } from "../utils/tck-test-utils";
import { createBearerToken } from "../../utils/create-bearer-token";

describe("Cypher -> fulltext -> Auth", () => {
    let verifyTCK;

    beforeAll(() => {
        if (process.env.VERIFY_TCK) {
            verifyTCK = process.env.VERIFY_TCK;
            delete process.env.VERIFY_TCK;
        }
    });

    afterAll(() => {
        if (verifyTCK) {
            process.env.VERIFY_TCK = verifyTCK;
        }
    });

    describe("4.4", () => {
        test("simple match with auth where", async () => {
            const typeDefs = gql`
                type Movie
                    @fulltext(indexes: [{ name: "MovieTitle", fields: ["title"] }])
                    @authorization(filter: [{ where: { node: { director: { id: "$jwt.sub" } } } }]) {
                    title: String
                    director: [Person!]! @relationship(type: "DIRECTED", direction: IN)
                }

                type Person {
                    id: ID
                }
            `;

            const secret = "shh-its-a-secret";

            const sub = "my-sub";

            const neoSchema = new Neo4jGraphQL({
                typeDefs,
                features: { authorization: { key: secret } },
            });

            const query = gql`
                query {
                    movies(fulltext: { MovieTitle: { phrase: "something AND something" } }) {
                        title
                    }
                }
            `;

            const token = createBearerToken(secret, { sub });

            const result = await translateQuery(neoSchema, query, { token, neo4jVersion: "4.4" });

            expect(formatCypher(result.cypher)).toMatchInlineSnapshot(`
                "CALL db.index.fulltext.queryNodes(\\"MovieTitle\\", $param0) YIELD node AS this
                WITH *
<<<<<<< HEAD
                WHERE ($param1 IN labels(this) AND ($isAuthenticated = true AND size([(this)<-[:DIRECTED]-(this0:Person) WHERE this0.id = coalesce($jwt.sub, $jwtDefault) | 1]) > 0))
=======
                WHERE ($param1 IN labels(this) AND ($isAuthenticated = true AND size([(this)<-[:DIRECTED]-(this0:\`Person\`) WHERE ($jwt.sub IS NOT NULL AND this0.id = $jwt.sub) | 1]) > 0))
>>>>>>> 469c04e6
                RETURN this { .title } AS this"
            `);

            expect(result.params).toMatchInlineSnapshot(`
                Object {
                  "isAuthenticated": true,
                  "jwt": Object {
                    "roles": Array [],
                    "sub": "my-sub",
                  },
                  "param0": "something AND something",
                  "param1": "Movie",
                }
            `);
        });

        test("simple match with auth allow", async () => {
            const typeDefs = gql`
                type Movie
                    @fulltext(indexes: [{ name: "MovieTitle", fields: ["title"] }])
                    @authorization(validate: [{ when: [BEFORE], where: { node: { director: { id: "$jwt.sub" } } } }]) {
                    title: String
                    director: [Person!]! @relationship(type: "DIRECTED", direction: IN)
                }

                type Person {
                    id: ID
                }
            `;

            const secret = "shh-its-a-secret";

            const sub = "my-sub";

            const neoSchema = new Neo4jGraphQL({
                typeDefs,
                features: { authorization: { key: secret } },
            });

            const query = gql`
                query {
                    movies(fulltext: { MovieTitle: { phrase: "something AND something" } }) {
                        title
                    }
                }
            `;

            const token = createBearerToken(secret, { sub });

            const result = await translateQuery(neoSchema, query, { token, neo4jVersion: "4.4" });

            expect(formatCypher(result.cypher)).toMatchInlineSnapshot(`
                "CALL db.index.fulltext.queryNodes(\\"MovieTitle\\", $param0) YIELD node AS this
                WITH *
<<<<<<< HEAD
                WHERE ($param1 IN labels(this) AND apoc.util.validatePredicate(NOT ($isAuthenticated = true AND size([(this)<-[:DIRECTED]-(this0:Person) WHERE this0.id = coalesce($jwt.sub, $jwtDefault) | 1]) > 0), \\"@neo4j/graphql/FORBIDDEN\\", [0]))
=======
                WHERE ($param1 IN labels(this) AND apoc.util.validatePredicate(NOT ($isAuthenticated = true AND size([(this)<-[:DIRECTED]-(this0:\`Person\`) WHERE ($jwt.sub IS NOT NULL AND this0.id = $jwt.sub) | 1]) > 0), \\"@neo4j/graphql/FORBIDDEN\\", [0]))
>>>>>>> 469c04e6
                RETURN this { .title } AS this"
            `);

            expect(result.params).toMatchInlineSnapshot(`
                Object {
                  "isAuthenticated": true,
                  "jwt": Object {
                    "roles": Array [],
                    "sub": "my-sub",
                  },
                  "param0": "something AND something",
                  "param1": "Movie",
                }
            `);
        });

        test("simple match with auth allow ALL", async () => {
            const typeDefs = gql`
                type Movie
                    @fulltext(indexes: [{ name: "MovieTitle", fields: ["title"] }])
                    @authorization(
                        validate: [{ when: [BEFORE], where: { node: { director_ALL: { id: "$jwt.sub" } } } }]
                    ) {
                    title: String
                    director: [Person!]! @relationship(type: "DIRECTED", direction: IN)
                }

                type Person {
                    id: ID
                }
            `;

            const secret = "shh-its-a-secret";

            const sub = "my-sub";

            const neoSchema = new Neo4jGraphQL({
                typeDefs,
                features: { authorization: { key: secret } },
            });

            const query = gql`
                query {
                    movies(fulltext: { MovieTitle: { phrase: "something AND something" } }) {
                        title
                    }
                }
            `;

            const token = createBearerToken(secret, { sub });

            const result = await translateQuery(neoSchema, query, { token, neo4jVersion: "4.4" });

            expect(formatCypher(result.cypher)).toMatchInlineSnapshot(`
                "CALL db.index.fulltext.queryNodes(\\"MovieTitle\\", $param0) YIELD node AS this
                WITH *
<<<<<<< HEAD
                WHERE ($param1 IN labels(this) AND apoc.util.validatePredicate(NOT ($isAuthenticated = true AND size([(this)<-[:DIRECTED]-(this0:Person) WHERE NOT (this0.id = coalesce($jwt.sub, $jwtDefault)) | 1]) = 0), \\"@neo4j/graphql/FORBIDDEN\\", [0]))
=======
                WHERE ($param1 IN labels(this) AND apoc.util.validatePredicate(NOT ($isAuthenticated = true AND size([(this)<-[:DIRECTED]-(this0:\`Person\`) WHERE NOT ($jwt.sub IS NOT NULL AND this0.id = $jwt.sub) | 1]) = 0), \\"@neo4j/graphql/FORBIDDEN\\", [0]))
>>>>>>> 469c04e6
                RETURN this { .title } AS this"
            `);

            expect(result.params).toMatchInlineSnapshot(`
                Object {
                  "isAuthenticated": true,
                  "jwt": Object {
                    "roles": Array [],
                    "sub": "my-sub",
                  },
                  "param0": "something AND something",
                  "param1": "Movie",
                }
            `);
        });

        test("simple match with auth allow on connection node", async () => {
            const typeDefs = gql`
                type Movie
                    @fulltext(indexes: [{ name: "MovieTitle", fields: ["title"] }])
                    @authorization(
                        validate: [
                            { when: [BEFORE], where: { node: { directorConnection: { node: { id: "$jwt.sub" } } } } }
                        ]
                    ) {
                    title: String
                    director: [Person!]! @relationship(type: "DIRECTED", direction: IN)
                }

                type Person {
                    id: ID
                }
            `;

            const secret = "shh-its-a-secret";

            const sub = "my-sub";

            const neoSchema = new Neo4jGraphQL({
                typeDefs,
                features: { authorization: { key: secret } },
            });

            const query = gql`
                query {
                    movies(fulltext: { MovieTitle: { phrase: "something AND something" } }) {
                        title
                    }
                }
            `;

            const token = createBearerToken(secret, { sub });

            const result = await translateQuery(neoSchema, query, { token, neo4jVersion: "4.4" });

            expect(formatCypher(result.cypher)).toMatchInlineSnapshot(`
                "CALL db.index.fulltext.queryNodes(\\"MovieTitle\\", $param0) YIELD node AS this
                WITH *
<<<<<<< HEAD
                WHERE ($param1 IN labels(this) AND apoc.util.validatePredicate(NOT ($isAuthenticated = true AND size([(this)<-[this1:DIRECTED]-(this0:Person) WHERE this0.id = coalesce($jwt.sub, $jwtDefault) | 1]) > 0), \\"@neo4j/graphql/FORBIDDEN\\", [0]))
=======
                WHERE ($param1 IN labels(this) AND apoc.util.validatePredicate(NOT ($isAuthenticated = true AND size([(this)<-[this1:DIRECTED]-(this0:\`Person\`) WHERE ($jwt.sub IS NOT NULL AND this0.id = $jwt.sub) | 1]) > 0), \\"@neo4j/graphql/FORBIDDEN\\", [0]))
>>>>>>> 469c04e6
                RETURN this { .title } AS this"
            `);

            expect(result.params).toMatchInlineSnapshot(`
                Object {
                  "isAuthenticated": true,
                  "jwt": Object {
                    "roles": Array [],
                    "sub": "my-sub",
                  },
                  "param0": "something AND something",
                  "param1": "Movie",
                }
            `);
        });

        test("simple match with auth allow on connection node ALL", async () => {
            const typeDefs = gql`
                type Movie
                    @fulltext(indexes: [{ name: "MovieTitle", fields: ["title"] }])
                    @authorization(
                        validate: [
                            {
                                when: [BEFORE]
                                where: { node: { directorConnection_ALL: { node: { id: "$jwt.sub" } } } }
                            }
                        ]
                    ) {
                    title: String
                    director: [Person!]! @relationship(type: "DIRECTED", direction: IN)
                }

                type Person {
                    id: ID
                }
            `;

            const secret = "shh-its-a-secret";

            const sub = "my-sub";

            const neoSchema = new Neo4jGraphQL({
                typeDefs,
                features: { authorization: { key: secret } },
            });

            const query = gql`
                query {
                    movies(fulltext: { MovieTitle: { phrase: "something AND something" } }) {
                        title
                    }
                }
            `;

            const token = createBearerToken(secret, { sub });

            const result = await translateQuery(neoSchema, query, { token, neo4jVersion: "4.4" });

            expect(formatCypher(result.cypher)).toMatchInlineSnapshot(`
                "CALL db.index.fulltext.queryNodes(\\"MovieTitle\\", $param0) YIELD node AS this
                WITH *
<<<<<<< HEAD
                WHERE ($param1 IN labels(this) AND apoc.util.validatePredicate(NOT ($isAuthenticated = true AND size([(this)<-[this1:DIRECTED]-(this0:Person) WHERE NOT (this0.id = coalesce($jwt.sub, $jwtDefault)) | 1]) = 0), \\"@neo4j/graphql/FORBIDDEN\\", [0]))
=======
                WHERE ($param1 IN labels(this) AND apoc.util.validatePredicate(NOT ($isAuthenticated = true AND size([(this)<-[this1:DIRECTED]-(this0:\`Person\`) WHERE NOT ($jwt.sub IS NOT NULL AND this0.id = $jwt.sub) | 1]) = 0), \\"@neo4j/graphql/FORBIDDEN\\", [0]))
>>>>>>> 469c04e6
                RETURN this { .title } AS this"
            `);

            expect(result.params).toMatchInlineSnapshot(`
                Object {
                  "isAuthenticated": true,
                  "jwt": Object {
                    "roles": Array [],
                    "sub": "my-sub",
                  },
                  "param0": "something AND something",
                  "param1": "Movie",
                }
            `);
        });

        test("simple match with auth allow on connection edge", async () => {
            const typeDefs = gql`
                type Movie
                    @fulltext(indexes: [{ name: "MovieTitle", fields: ["title"] }])
                    @authorization(
                        validate: [
                            { when: [BEFORE], where: { node: { directorConnection: { edge: { year: 2020 } } } } }
                        ]
                    ) {
                    title: String
                    director: [Person!]! @relationship(type: "DIRECTED", direction: IN, properties: "Directed")
                }

                type Person {
                    id: ID
                }

                interface Directed @relationshipProperties {
                    year: Int
                }
            `;

            const secret = "shh-its-a-secret";

            const sub = "my-sub";

            const neoSchema = new Neo4jGraphQL({
                typeDefs,
                features: { authorization: { key: secret } },
            });

            const query = gql`
                query {
                    movies(fulltext: { MovieTitle: { phrase: "something AND something" } }) {
                        title
                    }
                }
            `;

            const token = createBearerToken(secret, { sub });

            const result = await translateQuery(neoSchema, query, { token, neo4jVersion: "4.4" });

            expect(formatCypher(result.cypher)).toMatchInlineSnapshot(`
                "CALL db.index.fulltext.queryNodes(\\"MovieTitle\\", $param0) YIELD node AS this
                WITH *
<<<<<<< HEAD
                WHERE ($param1 IN labels(this) AND apoc.util.validatePredicate(NOT ($isAuthenticated = true AND size([(this)<-[this0:DIRECTED]-(this1:Person) WHERE this0.year = $param3 | 1]) > 0), \\"@neo4j/graphql/FORBIDDEN\\", [0]))
=======
                WHERE ($param1 IN labels(this) AND apoc.util.validatePredicate(NOT ($isAuthenticated = true AND size([(this)<-[this0:DIRECTED]-(this1:\`Person\`) WHERE ($param3 IS NOT NULL AND this0.year = $param3) | 1]) > 0), \\"@neo4j/graphql/FORBIDDEN\\", [0]))
>>>>>>> 469c04e6
                RETURN this { .title } AS this"
            `);

            expect(result.params).toMatchInlineSnapshot(`
                Object {
                  "isAuthenticated": true,
                  "param0": "something AND something",
                  "param1": "Movie",
                  "param3": 2020,
                }
            `);
        });

        test("simple match with auth allow on connection edge ALL", async () => {
            const typeDefs = gql`
                type Movie
                    @fulltext(indexes: [{ name: "MovieTitle", fields: ["title"] }])
                    @authorization(
                        validate: [
                            { when: [BEFORE], where: { node: { directorConnection_ALL: { edge: { year: 2020 } } } } }
                        ]
                    ) {
                    title: String
                    director: [Person!]! @relationship(type: "DIRECTED", direction: IN, properties: "Directed")
                }

                type Person {
                    id: ID
                }

                interface Directed @relationshipProperties {
                    year: Int
                }
            `;

            const secret = "shh-its-a-secret";

            const sub = "my-sub";

            const neoSchema = new Neo4jGraphQL({
                typeDefs,
                features: { authorization: { key: secret } },
            });

            const query = gql`
                query {
                    movies(fulltext: { MovieTitle: { phrase: "something AND something" } }) {
                        title
                    }
                }
            `;

            const token = createBearerToken(secret, { sub });

            const result = await translateQuery(neoSchema, query, { token, neo4jVersion: "4.4" });

            expect(formatCypher(result.cypher)).toMatchInlineSnapshot(`
                "CALL db.index.fulltext.queryNodes(\\"MovieTitle\\", $param0) YIELD node AS this
                WITH *
<<<<<<< HEAD
                WHERE ($param1 IN labels(this) AND apoc.util.validatePredicate(NOT ($isAuthenticated = true AND size([(this)<-[this0:DIRECTED]-(this1:Person) WHERE NOT (this0.year = $param3) | 1]) = 0), \\"@neo4j/graphql/FORBIDDEN\\", [0]))
=======
                WHERE ($param1 IN labels(this) AND apoc.util.validatePredicate(NOT ($isAuthenticated = true AND size([(this)<-[this0:DIRECTED]-(this1:\`Person\`) WHERE NOT ($param3 IS NOT NULL AND this0.year = $param3) | 1]) = 0), \\"@neo4j/graphql/FORBIDDEN\\", [0]))
>>>>>>> 469c04e6
                RETURN this { .title } AS this"
            `);

            expect(result.params).toMatchInlineSnapshot(`
                Object {
                  "isAuthenticated": true,
                  "param0": "something AND something",
                  "param1": "Movie",
                  "param3": 2020,
                }
            `);
        });
    });

    describe("5", () => {
        test("simple match with auth where", async () => {
            const typeDefs = gql`
                type Movie
                    @fulltext(indexes: [{ name: "MovieTitle", fields: ["title"] }])
                    @authorization(filter: [{ where: { node: { director: { id: "$jwt.sub" } } } }]) {
                    title: String
                    director: [Person!]! @relationship(type: "DIRECTED", direction: IN)
                }

                type Person {
                    id: ID
                }
            `;

            const secret = "shh-its-a-secret";

            const sub = "my-sub";

            const neoSchema = new Neo4jGraphQL({
                typeDefs,
                features: { authorization: { key: secret } },
            });

            const query = gql`
                query {
                    movies(fulltext: { MovieTitle: { phrase: "something AND something" } }) {
                        title
                    }
                }
            `;

            const token = createBearerToken(secret, { sub });

            const result = await translateQuery(neoSchema, query, { token, neo4jVersion: "5" });

            expect(formatCypher(result.cypher)).toMatchInlineSnapshot(`
                "CALL db.index.fulltext.queryNodes(\\"MovieTitle\\", $param0) YIELD node AS this
                WITH *
                WHERE ($param1 IN labels(this) AND ($isAuthenticated = true AND EXISTS {
<<<<<<< HEAD
                    MATCH (this)<-[:DIRECTED]-(this0:Person)
                    WHERE this0.id = coalesce($jwt.sub, $jwtDefault)
=======
                    MATCH (this)<-[:DIRECTED]-(this0:\`Person\`)
                    WHERE ($jwt.sub IS NOT NULL AND this0.id = $jwt.sub)
>>>>>>> 469c04e6
                }))
                RETURN this { .title } AS this"
            `);

            expect(result.params).toMatchInlineSnapshot(`
                Object {
                  "isAuthenticated": true,
                  "jwt": Object {
                    "roles": Array [],
                    "sub": "my-sub",
                  },
                  "param0": "something AND something",
                  "param1": "Movie",
                }
            `);
        });

        test("simple match with auth allow", async () => {
            const typeDefs = gql`
                type Movie
                    @fulltext(indexes: [{ name: "MovieTitle", fields: ["title"] }])
                    @authorization(validate: [{ when: [BEFORE], where: { node: { director: { id: "$jwt.sub" } } } }]) {
                    title: String
                    director: [Person!]! @relationship(type: "DIRECTED", direction: IN)
                }

                type Person {
                    id: ID
                }
            `;

            const secret = "shh-its-a-secret";

            const sub = "my-sub";

            const neoSchema = new Neo4jGraphQL({
                typeDefs,
                features: { authorization: { key: secret } },
            });

            const query = gql`
                query {
                    movies(fulltext: { MovieTitle: { phrase: "something AND something" } }) {
                        title
                    }
                }
            `;

            const token = createBearerToken(secret, { sub });

            const result = await translateQuery(neoSchema, query, { token, neo4jVersion: "5" });

            expect(formatCypher(result.cypher)).toMatchInlineSnapshot(`
                "CALL db.index.fulltext.queryNodes(\\"MovieTitle\\", $param0) YIELD node AS this
                WITH *
                WHERE ($param1 IN labels(this) AND apoc.util.validatePredicate(NOT ($isAuthenticated = true AND EXISTS {
<<<<<<< HEAD
                    MATCH (this)<-[:DIRECTED]-(this0:Person)
                    WHERE this0.id = coalesce($jwt.sub, $jwtDefault)
=======
                    MATCH (this)<-[:DIRECTED]-(this0:\`Person\`)
                    WHERE ($jwt.sub IS NOT NULL AND this0.id = $jwt.sub)
>>>>>>> 469c04e6
                }), \\"@neo4j/graphql/FORBIDDEN\\", [0]))
                RETURN this { .title } AS this"
            `);

            expect(result.params).toMatchInlineSnapshot(`
                Object {
                  "isAuthenticated": true,
                  "jwt": Object {
                    "roles": Array [],
                    "sub": "my-sub",
                  },
                  "param0": "something AND something",
                  "param1": "Movie",
                }
            `);
        });

        test("simple match with auth allow ALL", async () => {
            const typeDefs = gql`
                type Movie
                    @fulltext(indexes: [{ name: "MovieTitle", fields: ["title"] }])
                    @authorization(
                        validate: [{ when: [BEFORE], where: { node: { director_ALL: { id: "$jwt.sub" } } } }]
                    ) {
                    title: String
                    director: [Person!]! @relationship(type: "DIRECTED", direction: IN)
                }

                type Person {
                    id: ID
                }
            `;

            const secret = "shh-its-a-secret";

            const sub = "my-sub";

            const neoSchema = new Neo4jGraphQL({
                typeDefs,
                features: { authorization: { key: secret } },
            });

            const query = gql`
                query {
                    movies(fulltext: { MovieTitle: { phrase: "something AND something" } }) {
                        title
                    }
                }
            `;

            const token = createBearerToken(secret, { sub });

            const result = await translateQuery(neoSchema, query, { token, neo4jVersion: "5" });

            expect(formatCypher(result.cypher)).toMatchInlineSnapshot(`
                "CALL db.index.fulltext.queryNodes(\\"MovieTitle\\", $param0) YIELD node AS this
                WITH *
                WHERE ($param1 IN labels(this) AND apoc.util.validatePredicate(NOT ($isAuthenticated = true AND (EXISTS {
<<<<<<< HEAD
                    MATCH (this)<-[:DIRECTED]-(this0:Person)
                    WHERE this0.id = coalesce($jwt.sub, $jwtDefault)
                } AND NOT (EXISTS {
                    MATCH (this)<-[:DIRECTED]-(this0:Person)
                    WHERE NOT (this0.id = coalesce($jwt.sub, $jwtDefault))
=======
                    MATCH (this)<-[:DIRECTED]-(this0:\`Person\`)
                    WHERE ($jwt.sub IS NOT NULL AND this0.id = $jwt.sub)
                } AND NOT (EXISTS {
                    MATCH (this)<-[:DIRECTED]-(this0:\`Person\`)
                    WHERE NOT ($jwt.sub IS NOT NULL AND this0.id = $jwt.sub)
>>>>>>> 469c04e6
                }))), \\"@neo4j/graphql/FORBIDDEN\\", [0]))
                RETURN this { .title } AS this"
            `);

            expect(result.params).toMatchInlineSnapshot(`
                Object {
                  "isAuthenticated": true,
                  "jwt": Object {
                    "roles": Array [],
                    "sub": "my-sub",
                  },
                  "param0": "something AND something",
                  "param1": "Movie",
                }
            `);
        });

        test("simple match with auth allow on connection node", async () => {
            const typeDefs = gql`
                type Movie
                    @fulltext(indexes: [{ name: "MovieTitle", fields: ["title"] }])
                    @authorization(
                        validate: [
                            { when: [BEFORE], where: { node: { directorConnection: { node: { id: "$jwt.sub" } } } } }
                        ]
                    ) {
                    title: String
                    director: [Person!]! @relationship(type: "DIRECTED", direction: IN)
                }

                type Person {
                    id: ID
                }
            `;

            const secret = "shh-its-a-secret";

            const sub = "my-sub";

            const neoSchema = new Neo4jGraphQL({
                typeDefs,
                features: { authorization: { key: secret } },
            });

            const query = gql`
                query {
                    movies(fulltext: { MovieTitle: { phrase: "something AND something" } }) {
                        title
                    }
                }
            `;

            const token = createBearerToken(secret, { sub });

            const result = await translateQuery(neoSchema, query, { token, neo4jVersion: "5" });

            expect(formatCypher(result.cypher)).toMatchInlineSnapshot(`
                "CALL db.index.fulltext.queryNodes(\\"MovieTitle\\", $param0) YIELD node AS this
                WITH *
                WHERE ($param1 IN labels(this) AND apoc.util.validatePredicate(NOT ($isAuthenticated = true AND EXISTS {
<<<<<<< HEAD
                    MATCH (this)<-[this0:DIRECTED]-(this1:Person)
                    WHERE this1.id = coalesce($jwt.sub, $jwtDefault)
=======
                    MATCH (this)<-[this0:DIRECTED]-(this1:\`Person\`)
                    WHERE ($jwt.sub IS NOT NULL AND this1.id = $jwt.sub)
>>>>>>> 469c04e6
                }), \\"@neo4j/graphql/FORBIDDEN\\", [0]))
                RETURN this { .title } AS this"
            `);

            expect(result.params).toMatchInlineSnapshot(`
                Object {
                  "isAuthenticated": true,
                  "jwt": Object {
                    "roles": Array [],
                    "sub": "my-sub",
                  },
                  "param0": "something AND something",
                  "param1": "Movie",
                }
            `);
        });

        test("simple match with auth allow on connection node ALL", async () => {
            const typeDefs = gql`
                type Movie
                    @fulltext(indexes: [{ name: "MovieTitle", fields: ["title"] }])
                    @authorization(
                        validate: [
                            {
                                when: [BEFORE]
                                where: { node: { directorConnection_ALL: { node: { id: "$jwt.sub" } } } }
                            }
                        ]
                    ) {
                    title: String
                    director: [Person!]! @relationship(type: "DIRECTED", direction: IN)
                }

                type Person {
                    id: ID
                }
            `;

            const secret = "shh-its-a-secret";

            const sub = "my-sub";

            const neoSchema = new Neo4jGraphQL({
                typeDefs,
                features: { authorization: { key: secret } },
            });

            const query = gql`
                query {
                    movies(fulltext: { MovieTitle: { phrase: "something AND something" } }) {
                        title
                    }
                }
            `;

            const token = createBearerToken(secret, { sub });

            const result = await translateQuery(neoSchema, query, { token, neo4jVersion: "5" });

            expect(formatCypher(result.cypher)).toMatchInlineSnapshot(`
                "CALL db.index.fulltext.queryNodes(\\"MovieTitle\\", $param0) YIELD node AS this
                WITH *
                WHERE ($param1 IN labels(this) AND apoc.util.validatePredicate(NOT ($isAuthenticated = true AND (EXISTS {
<<<<<<< HEAD
                    MATCH (this)<-[this0:DIRECTED]-(this1:Person)
                    WHERE this1.id = coalesce($jwt.sub, $jwtDefault)
                } AND NOT (EXISTS {
                    MATCH (this)<-[this0:DIRECTED]-(this1:Person)
                    WHERE NOT (this1.id = coalesce($jwt.sub, $jwtDefault))
=======
                    MATCH (this)<-[this0:DIRECTED]-(this1:\`Person\`)
                    WHERE ($jwt.sub IS NOT NULL AND this1.id = $jwt.sub)
                } AND NOT (EXISTS {
                    MATCH (this)<-[this0:DIRECTED]-(this1:\`Person\`)
                    WHERE NOT ($jwt.sub IS NOT NULL AND this1.id = $jwt.sub)
>>>>>>> 469c04e6
                }))), \\"@neo4j/graphql/FORBIDDEN\\", [0]))
                RETURN this { .title } AS this"
            `);

            expect(result.params).toMatchInlineSnapshot(`
                Object {
                  "isAuthenticated": true,
                  "jwt": Object {
                    "roles": Array [],
                    "sub": "my-sub",
                  },
                  "param0": "something AND something",
                  "param1": "Movie",
                }
            `);
        });

        test("simple match with auth allow on connection edge", async () => {
            const typeDefs = gql`
                type Movie
                    @fulltext(indexes: [{ name: "MovieTitle", fields: ["title"] }])
                    @authorization(
                        validate: [
                            { when: [BEFORE], where: { node: { directorConnection: { edge: { year: 2020 } } } } }
                        ]
                    ) {
                    title: String
                    director: [Person!]! @relationship(type: "DIRECTED", direction: IN, properties: "Directed")
                }

                type Person {
                    id: ID
                }

                interface Directed @relationshipProperties {
                    year: Int
                }
            `;

            const secret = "shh-its-a-secret";

            const sub = "my-sub";

            const neoSchema = new Neo4jGraphQL({
                typeDefs,
                features: { authorization: { key: secret } },
            });

            const query = gql`
                query {
                    movies(fulltext: { MovieTitle: { phrase: "something AND something" } }) {
                        title
                    }
                }
            `;

            const token = createBearerToken(secret, { sub });

            const result = await translateQuery(neoSchema, query, { token, neo4jVersion: "5" });

            expect(formatCypher(result.cypher)).toMatchInlineSnapshot(`
                "CALL db.index.fulltext.queryNodes(\\"MovieTitle\\", $param0) YIELD node AS this
                WITH *
                WHERE ($param1 IN labels(this) AND apoc.util.validatePredicate(NOT ($isAuthenticated = true AND EXISTS {
<<<<<<< HEAD
                    MATCH (this)<-[this0:DIRECTED]-(this1:Person)
                    WHERE this0.year = $param3
=======
                    MATCH (this)<-[this0:DIRECTED]-(this1:\`Person\`)
                    WHERE ($param3 IS NOT NULL AND this0.year = $param3)
>>>>>>> 469c04e6
                }), \\"@neo4j/graphql/FORBIDDEN\\", [0]))
                RETURN this { .title } AS this"
            `);

            expect(result.params).toMatchInlineSnapshot(`
                Object {
                  "isAuthenticated": true,
                  "param0": "something AND something",
                  "param1": "Movie",
                  "param3": 2020,
                }
            `);
        });

        test("simple match with auth allow on connection edge ALL", async () => {
            const typeDefs = gql`
                type Movie
                    @fulltext(indexes: [{ name: "MovieTitle", fields: ["title"] }])
                    @authorization(
                        validate: [
                            { when: [BEFORE], where: { node: { directorConnection_ALL: { edge: { year: 2020 } } } } }
                        ]
                    ) {
                    title: String
                    director: [Person!]! @relationship(type: "DIRECTED", direction: IN, properties: "Directed")
                }

                type Person {
                    id: ID
                }

                interface Directed @relationshipProperties {
                    year: Int
                }
            `;

            const secret = "shh-its-a-secret";

            const sub = "my-sub";

            const neoSchema = new Neo4jGraphQL({
                typeDefs,
                features: { authorization: { key: secret } },
            });

            const query = gql`
                query {
                    movies(fulltext: { MovieTitle: { phrase: "something AND something" } }) {
                        title
                    }
                }
            `;

            const token = createBearerToken(secret, { sub });

            const result = await translateQuery(neoSchema, query, { token, neo4jVersion: "5" });

            expect(formatCypher(result.cypher)).toMatchInlineSnapshot(`
                "CALL db.index.fulltext.queryNodes(\\"MovieTitle\\", $param0) YIELD node AS this
                WITH *
                WHERE ($param1 IN labels(this) AND apoc.util.validatePredicate(NOT ($isAuthenticated = true AND (EXISTS {
<<<<<<< HEAD
                    MATCH (this)<-[this0:DIRECTED]-(this1:Person)
                    WHERE this0.year = $param3
                } AND NOT (EXISTS {
                    MATCH (this)<-[this0:DIRECTED]-(this1:Person)
                    WHERE NOT (this0.year = $param3)
=======
                    MATCH (this)<-[this0:DIRECTED]-(this1:\`Person\`)
                    WHERE ($param3 IS NOT NULL AND this0.year = $param3)
                } AND NOT (EXISTS {
                    MATCH (this)<-[this0:DIRECTED]-(this1:\`Person\`)
                    WHERE NOT ($param3 IS NOT NULL AND this0.year = $param3)
>>>>>>> 469c04e6
                }))), \\"@neo4j/graphql/FORBIDDEN\\", [0]))
                RETURN this { .title } AS this"
            `);

            expect(result.params).toMatchInlineSnapshot(`
                Object {
                  "isAuthenticated": true,
                  "param0": "something AND something",
                  "param1": "Movie",
                  "param3": 2020,
                }
            `);
        });
    });
});<|MERGE_RESOLUTION|>--- conflicted
+++ resolved
@@ -77,11 +77,7 @@
             expect(formatCypher(result.cypher)).toMatchInlineSnapshot(`
                 "CALL db.index.fulltext.queryNodes(\\"MovieTitle\\", $param0) YIELD node AS this
                 WITH *
-<<<<<<< HEAD
-                WHERE ($param1 IN labels(this) AND ($isAuthenticated = true AND size([(this)<-[:DIRECTED]-(this0:Person) WHERE this0.id = coalesce($jwt.sub, $jwtDefault) | 1]) > 0))
-=======
-                WHERE ($param1 IN labels(this) AND ($isAuthenticated = true AND size([(this)<-[:DIRECTED]-(this0:\`Person\`) WHERE ($jwt.sub IS NOT NULL AND this0.id = $jwt.sub) | 1]) > 0))
->>>>>>> 469c04e6
+                WHERE ($param1 IN labels(this) AND ($isAuthenticated = true AND size([(this)<-[:DIRECTED]-(this0:Person) WHERE ($jwt.sub IS NOT NULL AND this0.id = $jwt.sub) | 1]) > 0))
                 RETURN this { .title } AS this"
             `);
 
@@ -136,11 +132,7 @@
             expect(formatCypher(result.cypher)).toMatchInlineSnapshot(`
                 "CALL db.index.fulltext.queryNodes(\\"MovieTitle\\", $param0) YIELD node AS this
                 WITH *
-<<<<<<< HEAD
-                WHERE ($param1 IN labels(this) AND apoc.util.validatePredicate(NOT ($isAuthenticated = true AND size([(this)<-[:DIRECTED]-(this0:Person) WHERE this0.id = coalesce($jwt.sub, $jwtDefault) | 1]) > 0), \\"@neo4j/graphql/FORBIDDEN\\", [0]))
-=======
-                WHERE ($param1 IN labels(this) AND apoc.util.validatePredicate(NOT ($isAuthenticated = true AND size([(this)<-[:DIRECTED]-(this0:\`Person\`) WHERE ($jwt.sub IS NOT NULL AND this0.id = $jwt.sub) | 1]) > 0), \\"@neo4j/graphql/FORBIDDEN\\", [0]))
->>>>>>> 469c04e6
+                WHERE ($param1 IN labels(this) AND apoc.util.validatePredicate(NOT ($isAuthenticated = true AND size([(this)<-[:DIRECTED]-(this0:Person) WHERE ($jwt.sub IS NOT NULL AND this0.id = $jwt.sub) | 1]) > 0), \\"@neo4j/graphql/FORBIDDEN\\", [0]))
                 RETURN this { .title } AS this"
             `);
 
@@ -197,11 +189,7 @@
             expect(formatCypher(result.cypher)).toMatchInlineSnapshot(`
                 "CALL db.index.fulltext.queryNodes(\\"MovieTitle\\", $param0) YIELD node AS this
                 WITH *
-<<<<<<< HEAD
-                WHERE ($param1 IN labels(this) AND apoc.util.validatePredicate(NOT ($isAuthenticated = true AND size([(this)<-[:DIRECTED]-(this0:Person) WHERE NOT (this0.id = coalesce($jwt.sub, $jwtDefault)) | 1]) = 0), \\"@neo4j/graphql/FORBIDDEN\\", [0]))
-=======
-                WHERE ($param1 IN labels(this) AND apoc.util.validatePredicate(NOT ($isAuthenticated = true AND size([(this)<-[:DIRECTED]-(this0:\`Person\`) WHERE NOT ($jwt.sub IS NOT NULL AND this0.id = $jwt.sub) | 1]) = 0), \\"@neo4j/graphql/FORBIDDEN\\", [0]))
->>>>>>> 469c04e6
+                WHERE ($param1 IN labels(this) AND apoc.util.validatePredicate(NOT ($isAuthenticated = true AND size([(this)<-[:DIRECTED]-(this0:Person) WHERE NOT ($jwt.sub IS NOT NULL AND this0.id = $jwt.sub) | 1]) = 0), \\"@neo4j/graphql/FORBIDDEN\\", [0]))
                 RETURN this { .title } AS this"
             `);
 
@@ -260,11 +248,7 @@
             expect(formatCypher(result.cypher)).toMatchInlineSnapshot(`
                 "CALL db.index.fulltext.queryNodes(\\"MovieTitle\\", $param0) YIELD node AS this
                 WITH *
-<<<<<<< HEAD
-                WHERE ($param1 IN labels(this) AND apoc.util.validatePredicate(NOT ($isAuthenticated = true AND size([(this)<-[this1:DIRECTED]-(this0:Person) WHERE this0.id = coalesce($jwt.sub, $jwtDefault) | 1]) > 0), \\"@neo4j/graphql/FORBIDDEN\\", [0]))
-=======
-                WHERE ($param1 IN labels(this) AND apoc.util.validatePredicate(NOT ($isAuthenticated = true AND size([(this)<-[this1:DIRECTED]-(this0:\`Person\`) WHERE ($jwt.sub IS NOT NULL AND this0.id = $jwt.sub) | 1]) > 0), \\"@neo4j/graphql/FORBIDDEN\\", [0]))
->>>>>>> 469c04e6
+                WHERE ($param1 IN labels(this) AND apoc.util.validatePredicate(NOT ($isAuthenticated = true AND size([(this)<-[this1:DIRECTED]-(this0:Person) WHERE ($jwt.sub IS NOT NULL AND this0.id = $jwt.sub) | 1]) > 0), \\"@neo4j/graphql/FORBIDDEN\\", [0]))
                 RETURN this { .title } AS this"
             `);
 
@@ -326,11 +310,7 @@
             expect(formatCypher(result.cypher)).toMatchInlineSnapshot(`
                 "CALL db.index.fulltext.queryNodes(\\"MovieTitle\\", $param0) YIELD node AS this
                 WITH *
-<<<<<<< HEAD
-                WHERE ($param1 IN labels(this) AND apoc.util.validatePredicate(NOT ($isAuthenticated = true AND size([(this)<-[this1:DIRECTED]-(this0:Person) WHERE NOT (this0.id = coalesce($jwt.sub, $jwtDefault)) | 1]) = 0), \\"@neo4j/graphql/FORBIDDEN\\", [0]))
-=======
-                WHERE ($param1 IN labels(this) AND apoc.util.validatePredicate(NOT ($isAuthenticated = true AND size([(this)<-[this1:DIRECTED]-(this0:\`Person\`) WHERE NOT ($jwt.sub IS NOT NULL AND this0.id = $jwt.sub) | 1]) = 0), \\"@neo4j/graphql/FORBIDDEN\\", [0]))
->>>>>>> 469c04e6
+                WHERE ($param1 IN labels(this) AND apoc.util.validatePredicate(NOT ($isAuthenticated = true AND size([(this)<-[this1:DIRECTED]-(this0:Person) WHERE NOT ($jwt.sub IS NOT NULL AND this0.id = $jwt.sub) | 1]) = 0), \\"@neo4j/graphql/FORBIDDEN\\", [0]))
                 RETURN this { .title } AS this"
             `);
 
@@ -393,11 +373,7 @@
             expect(formatCypher(result.cypher)).toMatchInlineSnapshot(`
                 "CALL db.index.fulltext.queryNodes(\\"MovieTitle\\", $param0) YIELD node AS this
                 WITH *
-<<<<<<< HEAD
-                WHERE ($param1 IN labels(this) AND apoc.util.validatePredicate(NOT ($isAuthenticated = true AND size([(this)<-[this0:DIRECTED]-(this1:Person) WHERE this0.year = $param3 | 1]) > 0), \\"@neo4j/graphql/FORBIDDEN\\", [0]))
-=======
-                WHERE ($param1 IN labels(this) AND apoc.util.validatePredicate(NOT ($isAuthenticated = true AND size([(this)<-[this0:DIRECTED]-(this1:\`Person\`) WHERE ($param3 IS NOT NULL AND this0.year = $param3) | 1]) > 0), \\"@neo4j/graphql/FORBIDDEN\\", [0]))
->>>>>>> 469c04e6
+                WHERE ($param1 IN labels(this) AND apoc.util.validatePredicate(NOT ($isAuthenticated = true AND size([(this)<-[this0:DIRECTED]-(this1:Person) WHERE ($param3 IS NOT NULL AND this0.year = $param3) | 1]) > 0), \\"@neo4j/graphql/FORBIDDEN\\", [0]))
                 RETURN this { .title } AS this"
             `);
 
@@ -457,11 +433,7 @@
             expect(formatCypher(result.cypher)).toMatchInlineSnapshot(`
                 "CALL db.index.fulltext.queryNodes(\\"MovieTitle\\", $param0) YIELD node AS this
                 WITH *
-<<<<<<< HEAD
-                WHERE ($param1 IN labels(this) AND apoc.util.validatePredicate(NOT ($isAuthenticated = true AND size([(this)<-[this0:DIRECTED]-(this1:Person) WHERE NOT (this0.year = $param3) | 1]) = 0), \\"@neo4j/graphql/FORBIDDEN\\", [0]))
-=======
-                WHERE ($param1 IN labels(this) AND apoc.util.validatePredicate(NOT ($isAuthenticated = true AND size([(this)<-[this0:DIRECTED]-(this1:\`Person\`) WHERE NOT ($param3 IS NOT NULL AND this0.year = $param3) | 1]) = 0), \\"@neo4j/graphql/FORBIDDEN\\", [0]))
->>>>>>> 469c04e6
+                WHERE ($param1 IN labels(this) AND apoc.util.validatePredicate(NOT ($isAuthenticated = true AND size([(this)<-[this0:DIRECTED]-(this1:Person) WHERE NOT ($param3 IS NOT NULL AND this0.year = $param3) | 1]) = 0), \\"@neo4j/graphql/FORBIDDEN\\", [0]))
                 RETURN this { .title } AS this"
             `);
 
@@ -516,13 +488,8 @@
                 "CALL db.index.fulltext.queryNodes(\\"MovieTitle\\", $param0) YIELD node AS this
                 WITH *
                 WHERE ($param1 IN labels(this) AND ($isAuthenticated = true AND EXISTS {
-<<<<<<< HEAD
                     MATCH (this)<-[:DIRECTED]-(this0:Person)
-                    WHERE this0.id = coalesce($jwt.sub, $jwtDefault)
-=======
-                    MATCH (this)<-[:DIRECTED]-(this0:\`Person\`)
                     WHERE ($jwt.sub IS NOT NULL AND this0.id = $jwt.sub)
->>>>>>> 469c04e6
                 }))
                 RETURN this { .title } AS this"
             `);
@@ -579,13 +546,8 @@
                 "CALL db.index.fulltext.queryNodes(\\"MovieTitle\\", $param0) YIELD node AS this
                 WITH *
                 WHERE ($param1 IN labels(this) AND apoc.util.validatePredicate(NOT ($isAuthenticated = true AND EXISTS {
-<<<<<<< HEAD
                     MATCH (this)<-[:DIRECTED]-(this0:Person)
-                    WHERE this0.id = coalesce($jwt.sub, $jwtDefault)
-=======
-                    MATCH (this)<-[:DIRECTED]-(this0:\`Person\`)
                     WHERE ($jwt.sub IS NOT NULL AND this0.id = $jwt.sub)
->>>>>>> 469c04e6
                 }), \\"@neo4j/graphql/FORBIDDEN\\", [0]))
                 RETURN this { .title } AS this"
             `);
@@ -644,19 +606,11 @@
                 "CALL db.index.fulltext.queryNodes(\\"MovieTitle\\", $param0) YIELD node AS this
                 WITH *
                 WHERE ($param1 IN labels(this) AND apoc.util.validatePredicate(NOT ($isAuthenticated = true AND (EXISTS {
-<<<<<<< HEAD
                     MATCH (this)<-[:DIRECTED]-(this0:Person)
-                    WHERE this0.id = coalesce($jwt.sub, $jwtDefault)
+                    WHERE ($jwt.sub IS NOT NULL AND this0.id = $jwt.sub)
                 } AND NOT (EXISTS {
                     MATCH (this)<-[:DIRECTED]-(this0:Person)
-                    WHERE NOT (this0.id = coalesce($jwt.sub, $jwtDefault))
-=======
-                    MATCH (this)<-[:DIRECTED]-(this0:\`Person\`)
-                    WHERE ($jwt.sub IS NOT NULL AND this0.id = $jwt.sub)
-                } AND NOT (EXISTS {
-                    MATCH (this)<-[:DIRECTED]-(this0:\`Person\`)
                     WHERE NOT ($jwt.sub IS NOT NULL AND this0.id = $jwt.sub)
->>>>>>> 469c04e6
                 }))), \\"@neo4j/graphql/FORBIDDEN\\", [0]))
                 RETURN this { .title } AS this"
             `);
@@ -717,13 +671,8 @@
                 "CALL db.index.fulltext.queryNodes(\\"MovieTitle\\", $param0) YIELD node AS this
                 WITH *
                 WHERE ($param1 IN labels(this) AND apoc.util.validatePredicate(NOT ($isAuthenticated = true AND EXISTS {
-<<<<<<< HEAD
                     MATCH (this)<-[this0:DIRECTED]-(this1:Person)
-                    WHERE this1.id = coalesce($jwt.sub, $jwtDefault)
-=======
-                    MATCH (this)<-[this0:DIRECTED]-(this1:\`Person\`)
                     WHERE ($jwt.sub IS NOT NULL AND this1.id = $jwt.sub)
->>>>>>> 469c04e6
                 }), \\"@neo4j/graphql/FORBIDDEN\\", [0]))
                 RETURN this { .title } AS this"
             `);
@@ -787,19 +736,11 @@
                 "CALL db.index.fulltext.queryNodes(\\"MovieTitle\\", $param0) YIELD node AS this
                 WITH *
                 WHERE ($param1 IN labels(this) AND apoc.util.validatePredicate(NOT ($isAuthenticated = true AND (EXISTS {
-<<<<<<< HEAD
                     MATCH (this)<-[this0:DIRECTED]-(this1:Person)
-                    WHERE this1.id = coalesce($jwt.sub, $jwtDefault)
+                    WHERE ($jwt.sub IS NOT NULL AND this1.id = $jwt.sub)
                 } AND NOT (EXISTS {
                     MATCH (this)<-[this0:DIRECTED]-(this1:Person)
-                    WHERE NOT (this1.id = coalesce($jwt.sub, $jwtDefault))
-=======
-                    MATCH (this)<-[this0:DIRECTED]-(this1:\`Person\`)
-                    WHERE ($jwt.sub IS NOT NULL AND this1.id = $jwt.sub)
-                } AND NOT (EXISTS {
-                    MATCH (this)<-[this0:DIRECTED]-(this1:\`Person\`)
                     WHERE NOT ($jwt.sub IS NOT NULL AND this1.id = $jwt.sub)
->>>>>>> 469c04e6
                 }))), \\"@neo4j/graphql/FORBIDDEN\\", [0]))
                 RETURN this { .title } AS this"
             `);
@@ -864,13 +805,8 @@
                 "CALL db.index.fulltext.queryNodes(\\"MovieTitle\\", $param0) YIELD node AS this
                 WITH *
                 WHERE ($param1 IN labels(this) AND apoc.util.validatePredicate(NOT ($isAuthenticated = true AND EXISTS {
-<<<<<<< HEAD
                     MATCH (this)<-[this0:DIRECTED]-(this1:Person)
-                    WHERE this0.year = $param3
-=======
-                    MATCH (this)<-[this0:DIRECTED]-(this1:\`Person\`)
                     WHERE ($param3 IS NOT NULL AND this0.year = $param3)
->>>>>>> 469c04e6
                 }), \\"@neo4j/graphql/FORBIDDEN\\", [0]))
                 RETURN this { .title } AS this"
             `);
@@ -932,19 +868,11 @@
                 "CALL db.index.fulltext.queryNodes(\\"MovieTitle\\", $param0) YIELD node AS this
                 WITH *
                 WHERE ($param1 IN labels(this) AND apoc.util.validatePredicate(NOT ($isAuthenticated = true AND (EXISTS {
-<<<<<<< HEAD
                     MATCH (this)<-[this0:DIRECTED]-(this1:Person)
-                    WHERE this0.year = $param3
+                    WHERE ($param3 IS NOT NULL AND this0.year = $param3)
                 } AND NOT (EXISTS {
                     MATCH (this)<-[this0:DIRECTED]-(this1:Person)
-                    WHERE NOT (this0.year = $param3)
-=======
-                    MATCH (this)<-[this0:DIRECTED]-(this1:\`Person\`)
-                    WHERE ($param3 IS NOT NULL AND this0.year = $param3)
-                } AND NOT (EXISTS {
-                    MATCH (this)<-[this0:DIRECTED]-(this1:\`Person\`)
                     WHERE NOT ($param3 IS NOT NULL AND this0.year = $param3)
->>>>>>> 469c04e6
                 }))), \\"@neo4j/graphql/FORBIDDEN\\", [0]))
                 RETURN this { .title } AS this"
             `);
