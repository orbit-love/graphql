--- conflicted
+++ resolved
@@ -92,13 +92,8 @@
         });
 
         expect(formatCypher(result.cypher)).toMatchInlineSnapshot(`
-<<<<<<< HEAD
-            "MATCH (this:\`User\`)
-            CALL apoc.util.validate(NOT(apoc.util.validatePredicate(NOT($auth.isAuthenticated = true), \\"@neo4j/graphql/UNAUTHENTICATED\\", [0])), \\"@neo4j/graphql/FORBIDDEN\\", [0])
-=======
             "MATCH (this:User)
             CALL apoc.util.validate(NOT (apoc.util.validatePredicate(NOT ($auth.isAuthenticated = true), \\"@neo4j/graphql/UNAUTHENTICATED\\", [0])), \\"@neo4j/graphql/FORBIDDEN\\", [0])
->>>>>>> 47099504
             RETURN this { .id, .name } as this"
         `);
 
@@ -137,13 +132,8 @@
         });
 
         expect(formatCypher(result.cypher)).toMatchInlineSnapshot(`
-<<<<<<< HEAD
-            "MATCH (this:\`User\`)
-            CALL apoc.util.validate(NOT(apoc.util.validatePredicate(NOT($auth.isAuthenticated = true), \\"@neo4j/graphql/UNAUTHENTICATED\\", [0])), \\"@neo4j/graphql/FORBIDDEN\\", [0])
-=======
             "MATCH (this:User)
             CALL apoc.util.validate(NOT (apoc.util.validatePredicate(NOT ($auth.isAuthenticated = true), \\"@neo4j/graphql/UNAUTHENTICATED\\", [0])), \\"@neo4j/graphql/FORBIDDEN\\", [0])
->>>>>>> 47099504
             WITH this
             CALL apoc.util.validate(NOT (apoc.util.validatePredicate(NOT ($auth.isAuthenticated = true), \\"@neo4j/graphql/UNAUTHENTICATED\\", [0])), \\"@neo4j/graphql/FORBIDDEN\\", [0])
             RETURN this { .id, .name, .password } as this"
@@ -184,13 +174,8 @@
         });
 
         expect(formatCypher(result.cypher)).toMatchInlineSnapshot(`
-<<<<<<< HEAD
-            "MATCH (this:\`User\`)
-            CALL apoc.util.validate(NOT(apoc.util.validatePredicate(NOT($auth.isAuthenticated = true), \\"@neo4j/graphql/UNAUTHENTICATED\\", [0])), \\"@neo4j/graphql/FORBIDDEN\\", [0])
-=======
             "MATCH (this:User)
             CALL apoc.util.validate(NOT (apoc.util.validatePredicate(NOT ($auth.isAuthenticated = true), \\"@neo4j/graphql/UNAUTHENTICATED\\", [0])), \\"@neo4j/graphql/FORBIDDEN\\", [0])
->>>>>>> 47099504
             WITH this
             CALL apoc.util.validate(NOT (apoc.util.validatePredicate(NOT ($auth.isAuthenticated = true), \\"@neo4j/graphql/UNAUTHENTICATED\\", [0])), \\"@neo4j/graphql/FORBIDDEN\\", [0])
             RETURN this { history: [this_history IN apoc.cypher.runFirstColumn(\\"MATCH (this)-[:HAS_HISTORY]->(h:History) RETURN h\\", {this: this, auth: $auth}, true) WHERE apoc.util.validatePredicate(NOT (apoc.util.validatePredicate(NOT ($auth.isAuthenticated = true), \\"@neo4j/graphql/UNAUTHENTICATED\\", [0])), \\"@neo4j/graphql/FORBIDDEN\\", [0]) | this_history { .url }] } as this"
