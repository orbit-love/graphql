/*
 * Copyright (c) "Neo4j"
 * Neo4j Sweden AB [http://neo4j.com]
 *
 * This file is part of Neo4j.
 *
 * Licensed under the Apache License, Version 2.0 (the "License");
 * you may not use this file except in compliance with the License.
 * You may obtain a copy of the License at
 *
 *     http://www.apache.org/licenses/LICENSE-2.0
 *
 * Unless required by applicable law or agreed to in writing, software
 * distributed under the License is distributed on an "AS IS" BASIS,
 * WITHOUT WARRANTIES OR CONDITIONS OF ANY KIND, either express or implied.
 * See the License for the specific language governing permissions and
 * limitations under the License.
 */

import { Neo4jGraphQLAuthJWTPlugin } from "@neo4j/graphql-plugin-auth";
import { gql } from "apollo-server";
import type { DocumentNode } from "graphql";
import { Neo4jGraphQL } from "../../../../../src";
import { createJwtRequest } from "../../../../utils/create-jwt-request";
import { formatCypher, translateQuery, formatParams } from "../../../utils/tck-test-utils";

describe("Node Directive", () => {
    const secret = "secret";
    let typeDefs: DocumentNode;
    let neoSchema: Neo4jGraphQL;

    beforeAll(() => {
        typeDefs = gql`
            type Post @node(label: "Comment") {
                id: ID
                content: String
                creator: User! @relationship(type: "HAS_POST", direction: IN)
            }

            extend type Post @auth(rules: [{ operations: [DELETE], roles: ["admin"] }])

            type User @node(label: "Person") {
                id: ID
                name: String
                posts: [Post!]! @relationship(type: "HAS_POST", direction: OUT)
            }

            extend type User
                @auth(rules: [{ operations: [READ, UPDATE, DELETE, DISCONNECT, CONNECT], allow: { id: "$jwt.sub" } }])
        `;

        neoSchema = new Neo4jGraphQL({
            typeDefs,
            config: { enableRegex: true },
            plugins: {
                auth: new Neo4jGraphQLAuthJWTPlugin({
                    secret,
                }),
            },
        });
    });

    test("Read User", async () => {
        const query = gql`
            {
                users {
                    id
                }
            }
        `;

        const req = createJwtRequest("secret", { sub: "id-01", roles: ["admin"] });
        const result = await translateQuery(neoSchema, query, {
            req,
        });

        expect(formatCypher(result.cypher)).toMatchInlineSnapshot(`
            "MATCH (this:\`Person\`)
            CALL apoc.util.validate(NOT (this.id IS NOT NULL AND this.id = $this_auth_allow0_id), \\"@neo4j/graphql/FORBIDDEN\\", [0])
            RETURN this { .id } as this"
        `);

        expect(formatParams(result.params)).toMatchInlineSnapshot(`
            "{
                \\"this_auth_allow0_id\\": \\"id-01\\"
            }"
        `);
    });

    test("Admin Deletes Post", async () => {
        const query = gql`
            mutation {
                deletePosts(where: { creator: { id: "123" } }) {
                    nodesDeleted
                }
            }
        `;

        const req = createJwtRequest("secret", { sub: "id-01", roles: ["admin"] });
        const result = await translateQuery(neoSchema, query, {
            req,
        });

        expect(formatCypher(result.cypher)).toMatchInlineSnapshot(`
            "MATCH (this:\`Comment\`)
<<<<<<< HEAD
            WHERE EXISTS {
                MATCH (this0:\`Person\`)-[:HAS_POST]->(this)
                WHERE this0.id = $param0
            }
=======
            WHERE size([(this)<-[:HAS_POST]-(this_creator:\`Person\`) WHERE this_creator.id = $this_creator_id | 1]) > 0
>>>>>>> 7769107e
            WITH this
            CALL apoc.util.validate(NOT (any(r IN [\\"admin\\"] WHERE any(rr IN $auth.roles WHERE r = rr))), \\"@neo4j/graphql/FORBIDDEN\\", [0])
            DETACH DELETE this"
        `);

        expect(formatParams(result.params)).toMatchInlineSnapshot(`
            "{
                \\"param0\\": \\"123\\",
                \\"auth\\": {
                    \\"isAuthenticated\\": true,
                    \\"roles\\": [
                        \\"admin\\"
                    ],
                    \\"jwt\\": {
                        \\"roles\\": [
                            \\"admin\\"
                        ],
                        \\"sub\\": \\"id-01\\"
                    }
                }
            }"
        `);
    });
});<|MERGE_RESOLUTION|>--- conflicted
+++ resolved
@@ -103,14 +103,8 @@
 
         expect(formatCypher(result.cypher)).toMatchInlineSnapshot(`
             "MATCH (this:\`Comment\`)
-<<<<<<< HEAD
-            WHERE EXISTS {
-                MATCH (this0:\`Person\`)-[:HAS_POST]->(this)
-                WHERE this0.id = $param0
-            }
-=======
-            WHERE size([(this)<-[:HAS_POST]-(this_creator:\`Person\`) WHERE this_creator.id = $this_creator_id | 1]) > 0
->>>>>>> 7769107e
+            WHERE size([ (this0:\`Person\`)-[:HAS_POST]->(this)
+            WHERE this0.id = $param0 | 1]) > 0
             WITH this
             CALL apoc.util.validate(NOT (any(r IN [\\"admin\\"] WHERE any(rr IN $auth.roles WHERE r = rr))), \\"@neo4j/graphql/FORBIDDEN\\", [0])
             DETACH DELETE this"
