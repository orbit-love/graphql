--- conflicted
+++ resolved
@@ -222,16 +222,12 @@
             "CALL {
             MATCH (this:Movie)
             WHERE this.title = $this_title
-<<<<<<< HEAD
             RETURN this
-=======
-            RETURN this { .id, .title } as this
->>>>>>> 16fbf2df
             ORDER BY this.id DESC, this.title ASC
             SKIP $this_offset
             LIMIT $this_limit
             }
-            RETURN this { .title } as this"
+            RETURN this { .id, .title } as this"
         `);
 
         expect(formatParams(result.params)).toMatchInlineSnapshot(`
