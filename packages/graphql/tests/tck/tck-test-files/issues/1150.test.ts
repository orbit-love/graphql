--- conflicted
+++ resolved
@@ -120,13 +120,8 @@
             CALL {
             WITH this_drivecomposition
             MATCH (this_drivecomposition)-[this_drivecomposition_has_relationship:HAS]->(this_drivecomposition_Battery:Battery)
-<<<<<<< HEAD
             WHERE this_drivecomposition_has_relationship.current = $this_driveCompositionsConnection_edges_node_driveComponentConnection_args_where_Battery_Batteryparam0
-            CALL apoc.util.validate(NOT ((any(r IN [\\"admin\\"] WHERE any(rr IN $auth.roles WHERE r = rr)) AND apoc.util.validatePredicate(NOT ($auth.isAuthenticated = true), \\"@neo4j/graphql/UNAUTHENTICATED\\", [0]))), \\"@neo4j/graphql/FORBIDDEN\\", [0])
-=======
-            WHERE this_drivecomposition_has_relationship.current = $this_driveCompositionsConnection.edges.node.driveComponentConnection.args.where.Battery.edge.current
             CALL apoc.util.validate(NOT ((any(var1 IN [\\"admin\\"] WHERE any(var0 IN $auth.roles WHERE var0 = var1)) AND apoc.util.validatePredicate(NOT ($auth.isAuthenticated = true), \\"@neo4j/graphql/UNAUTHENTICATED\\", [0]))), \\"@neo4j/graphql/FORBIDDEN\\", [0])
->>>>>>> fb7f3bd4
             WITH { current: this_drivecomposition_has_relationship.current, node: { __resolveType: \\"Battery\\", id: this_drivecomposition_Battery.id } } AS edge
             RETURN edge
             UNION
