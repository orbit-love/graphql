--- conflicted
+++ resolved
@@ -97,23 +97,13 @@
             WITH this
             CALL {
                 WITH this
-<<<<<<< HEAD
-                MATCH (this)-[:ACTED_IN]->(this_Movie:Movie)
+                MATCH (this)-[thisthis0:ACTED_IN]->(this_Movie:\`Movie\`)
                 RETURN { __resolveType: \\"Movie\\", runtime: this_Movie.runtime, title: this_Movie.title } AS this_actedIn
-                UNION
-                WITH this
-                MATCH (this)-[:ACTED_IN]->(this_Series:Series)
-                CALL apoc.util.validate(NOT ((this_Series.episodes IS NOT NULL AND this_Series.episodes = $this_Seriesauth_param0)), \\"@neo4j/graphql/FORBIDDEN\\", [0])
-                RETURN { __resolveType: \\"Series\\", episodes: this_Series.episodes, title: this_Series.title } AS this_actedIn
-=======
-                MATCH (this)-[thisthis0:ACTED_IN]->(this_Movie:\`Movie\`)
-                RETURN { __resolveType: \\"Movie\\", runtime: this_Movie.runtime, title: this_Movie.title } AS actedIn
                 UNION
                 WITH this
                 MATCH (this)-[thisthis1:ACTED_IN]->(this_Series:\`Series\`)
                 WHERE apoc.util.validatePredicate(NOT ((this_Series.episodes IS NOT NULL AND this_Series.episodes = $thisparam0)), \\"@neo4j/graphql/FORBIDDEN\\", [0])
-                RETURN { __resolveType: \\"Series\\", episodes: this_Series.episodes, title: this_Series.title } AS actedIn
->>>>>>> a8283ef4
+                RETURN { __resolveType: \\"Series\\", episodes: this_Series.episodes, title: this_Series.title } AS this_actedIn
             }
             RETURN collect(this_actedIn) AS this_actedIn
             }
