--- conflicted
+++ resolved
@@ -109,25 +109,14 @@
             WITH this
             CALL {
                 WITH this
-<<<<<<< HEAD
-                MATCH (this)-[:HAS_CONTENT]->(this_Comment:Comment)
-                CALL apoc.util.validate(NOT ((exists((this_Comment)<-[:HAS_CONTENT]-(:\`User\`)) AND any(auth_this0 IN [(this_Comment)<-[:HAS_CONTENT]-(auth_this0:\`User\`) | auth_this0] WHERE (auth_this0.id IS NOT NULL AND auth_this0.id = $this_Commentauth_param0)))), \\"@neo4j/graphql/FORBIDDEN\\", [0])
-                RETURN { __resolveType: \\"Comment\\", id: this_Comment.id, content: this_Comment.content } AS this_content
-                UNION
-                WITH this
-                MATCH (this)-[:HAS_CONTENT]->(this_Post:Post)
-                CALL apoc.util.validate(NOT ((exists((this_Post)<-[:HAS_CONTENT]-(:\`User\`)) AND any(auth_this0 IN [(this_Post)<-[:HAS_CONTENT]-(auth_this0:\`User\`) | auth_this0] WHERE (auth_this0.id IS NOT NULL AND auth_this0.id = $this_Postauth_param0)))), \\"@neo4j/graphql/FORBIDDEN\\", [0])
-                RETURN { __resolveType: \\"Post\\", id: this_Post.id, content: this_Post.content } AS this_content
-=======
                 MATCH (this)-[thisthis0:HAS_CONTENT]->(this_Comment:\`Comment\`)
                 WHERE apoc.util.validatePredicate(NOT ((exists((this_Comment:\`Comment\`)<-[:HAS_CONTENT]-(:\`User\`)) AND any(thisthis1 IN [(this_Comment:\`Comment\`)<-[:HAS_CONTENT]-(thisthis1:\`User\`) | thisthis1] WHERE (thisthis1.id IS NOT NULL AND thisthis1.id = $thisparam0)))), \\"@neo4j/graphql/FORBIDDEN\\", [0])
-                RETURN { __resolveType: \\"Comment\\", id: this_Comment.id, content: this_Comment.content } AS content
+                RETURN { __resolveType: \\"Comment\\", id: this_Comment.id, content: this_Comment.content } AS this_content
                 UNION
                 WITH this
                 MATCH (this)-[thisthis2:HAS_CONTENT]->(this_Post:\`Post\`)
                 WHERE apoc.util.validatePredicate(NOT ((exists((this_Post:\`Post\`)<-[:HAS_CONTENT]-(:\`User\`)) AND any(thisthis3 IN [(this_Post:\`Post\`)<-[:HAS_CONTENT]-(thisthis3:\`User\`) | thisthis3] WHERE (thisthis3.id IS NOT NULL AND thisthis3.id = $thisparam1)))), \\"@neo4j/graphql/FORBIDDEN\\", [0])
-                RETURN { __resolveType: \\"Post\\", id: this_Post.id, content: this_Post.content } AS content
->>>>>>> a8283ef4
+                RETURN { __resolveType: \\"Post\\", id: this_Post.id, content: this_Post.content } AS this_content
             }
             RETURN collect(this_content) AS this_content
             }
@@ -173,16 +162,9 @@
             WITH this
             CALL {
                 WITH this
-<<<<<<< HEAD
-                MATCH (this)-[:HAS_CONTENT]->(this_Comment:Comment)
-                CALL apoc.util.validate(NOT ((exists((this_Comment)<-[:HAS_CONTENT]-(:\`User\`)) AND any(auth_this0 IN [(this_Comment)<-[:HAS_CONTENT]-(auth_this0:\`User\`) | auth_this0] WHERE (auth_this0.id IS NOT NULL AND auth_this0.id = $this_Commentauth_param0)))), \\"@neo4j/graphql/FORBIDDEN\\", [0])
-                WHERE this_Comment.id = $this_content.args.where.id
-                RETURN { __resolveType: \\"Comment\\" } AS this_content
-=======
                 MATCH (this)-[thisthis0:HAS_CONTENT]->(this_Comment:\`Comment\`)
                 WHERE (apoc.util.validatePredicate(NOT ((exists((this_Comment:\`Comment\`)<-[:HAS_CONTENT]-(:\`User\`)) AND any(thisthis1 IN [(this_Comment:\`Comment\`)<-[:HAS_CONTENT]-(thisthis1:\`User\`) | thisthis1] WHERE (thisthis1.id IS NOT NULL AND thisthis1.id = $thisparam0)))), \\"@neo4j/graphql/FORBIDDEN\\", [0]) AND this_Comment.id = $thisparam1)
-                RETURN { __resolveType: \\"Comment\\" } AS content
->>>>>>> a8283ef4
+                RETURN { __resolveType: \\"Comment\\" } AS this_content
                 UNION
                 WITH this
                 MATCH (this)-[thisthis2:HAS_CONTENT]->(this_Post:\`Post\`)
@@ -293,25 +275,14 @@
             WITH this
             CALL {
                 WITH this
-<<<<<<< HEAD
-                MATCH (this)-[:HAS_CONTENT]->(this_Comment:Comment)
-                CALL apoc.util.validate(NOT ((exists((this_Comment)<-[:HAS_CONTENT]-(:\`User\`)) AND any(auth_this0 IN [(this_Comment)<-[:HAS_CONTENT]-(auth_this0:\`User\`) | auth_this0] WHERE (auth_this0.id IS NOT NULL AND auth_this0.id = $this_Commentauth_param0)))), \\"@neo4j/graphql/FORBIDDEN\\", [0])
-                RETURN { __resolveType: \\"Comment\\", id: this_Comment.id } AS this_content
-                UNION
-                WITH this
-                MATCH (this)-[:HAS_CONTENT]->(this_Post:Post)
-                CALL apoc.util.validate(NOT ((exists((this_Post)<-[:HAS_CONTENT]-(:\`User\`)) AND any(auth_this0 IN [(this_Post)<-[:HAS_CONTENT]-(auth_this0:\`User\`) | auth_this0] WHERE (auth_this0.id IS NOT NULL AND auth_this0.id = $this_Postauth_param0)))), \\"@neo4j/graphql/FORBIDDEN\\", [0])
-                RETURN { __resolveType: \\"Post\\", id: this_Post.id } AS this_content
-=======
                 MATCH (this)-[update_this0:HAS_CONTENT]->(this_Comment:\`Comment\`)
                 WHERE apoc.util.validatePredicate(NOT ((exists((this_Comment:\`Comment\`)<-[:HAS_CONTENT]-(:\`User\`)) AND any(update_this1 IN [(this_Comment:\`Comment\`)<-[:HAS_CONTENT]-(update_this1:\`User\`) | update_this1] WHERE (update_this1.id IS NOT NULL AND update_this1.id = $update_param0)))), \\"@neo4j/graphql/FORBIDDEN\\", [0])
-                RETURN { __resolveType: \\"Comment\\", id: this_Comment.id } AS content
+                RETURN { __resolveType: \\"Comment\\", id: this_Comment.id } AS this_content
                 UNION
                 WITH this
                 MATCH (this)-[update_this2:HAS_CONTENT]->(this_Post:\`Post\`)
                 WHERE apoc.util.validatePredicate(NOT ((exists((this_Post:\`Post\`)<-[:HAS_CONTENT]-(:\`User\`)) AND any(update_this3 IN [(this_Post:\`Post\`)<-[:HAS_CONTENT]-(update_this3:\`User\`) | update_this3] WHERE (update_this3.id IS NOT NULL AND update_this3.id = $update_param1)))), \\"@neo4j/graphql/FORBIDDEN\\", [0])
-                RETURN { __resolveType: \\"Post\\", id: this_Post.id } AS content
->>>>>>> a8283ef4
+                RETURN { __resolveType: \\"Post\\", id: this_Post.id } AS this_content
             }
             RETURN collect(this_content) AS this_content
             }
