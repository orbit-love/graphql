--- conflicted
+++ resolved
@@ -89,21 +89,12 @@
             WITH this
             CALL {
                 WITH this
-<<<<<<< HEAD
-                MATCH (this)-[:ACTED_IN]->(this_Movie:Movie)
+                MATCH (this)-[thisthis0:ACTED_IN]->(this_Movie:\`Movie\`)
                 RETURN { __resolveType: \\"Movie\\", runtime: this_Movie.runtime, title: this_Movie.title } AS this_actedIn
                 UNION
                 WITH this
-                MATCH (this)-[:ACTED_IN]->(this_Series:Series)
+                MATCH (this)-[thisthis1:ACTED_IN]->(this_Series:\`Series\`)
                 RETURN { __resolveType: \\"Series\\", episodes: this_Series.episodes, title: this_Series.title } AS this_actedIn
-=======
-                MATCH (this)-[thisthis0:ACTED_IN]->(this_Movie:\`Movie\`)
-                RETURN { __resolveType: \\"Movie\\", runtime: this_Movie.runtime, title: this_Movie.title } AS actedIn
-                UNION
-                WITH this
-                MATCH (this)-[thisthis1:ACTED_IN]->(this_Series:\`Series\`)
-                RETURN { __resolveType: \\"Series\\", episodes: this_Series.episodes, title: this_Series.title } AS actedIn
->>>>>>> a8283ef4
             }
             RETURN collect(this_actedIn) AS this_actedIn
             }
@@ -140,21 +131,12 @@
             WITH this
             CALL {
                 WITH this
-<<<<<<< HEAD
-                MATCH (this)-[:CURRENTLY_ACTING_IN]->(this_Movie:Movie)
+                MATCH (this)-[thisthis0:CURRENTLY_ACTING_IN]->(this_Movie:\`Movie\`)
                 RETURN { __resolveType: \\"Movie\\", runtime: this_Movie.runtime, title: this_Movie.title } AS this_currentlyActingIn
                 UNION
                 WITH this
-                MATCH (this)-[:CURRENTLY_ACTING_IN]->(this_Series:Series)
+                MATCH (this)-[thisthis1:CURRENTLY_ACTING_IN]->(this_Series:\`Series\`)
                 RETURN { __resolveType: \\"Series\\", episodes: this_Series.episodes, title: this_Series.title } AS this_currentlyActingIn
-=======
-                MATCH (this)-[thisthis0:CURRENTLY_ACTING_IN]->(this_Movie:\`Movie\`)
-                RETURN { __resolveType: \\"Movie\\", runtime: this_Movie.runtime, title: this_Movie.title } AS currentlyActingIn
-                UNION
-                WITH this
-                MATCH (this)-[thisthis1:CURRENTLY_ACTING_IN]->(this_Series:\`Series\`)
-                RETURN { __resolveType: \\"Series\\", episodes: this_Series.episodes, title: this_Series.title } AS currentlyActingIn
->>>>>>> a8283ef4
             }
             RETURN this { currentlyActingIn: this_currentlyActingIn } as this"
         `);
@@ -191,21 +173,12 @@
             WITH this
             CALL {
                 WITH this
-<<<<<<< HEAD
-                MATCH (this)-[:ACTED_IN]->(this_Movie:Movie)
+                MATCH (this)-[thisthis0:ACTED_IN]->(this_Movie:\`Movie\`)
                 RETURN { __resolveType: \\"Movie\\", runtime: this_Movie.runtime, title: this_Movie.title } AS this_actedIn
                 UNION
                 WITH this
-                MATCH (this)-[:ACTED_IN]->(this_Series:Series)
+                MATCH (this)-[thisthis1:ACTED_IN]->(this_Series:\`Series\`)
                 RETURN { __resolveType: \\"Series\\", episodes: this_Series.episodes, title: this_Series.title } AS this_actedIn
-=======
-                MATCH (this)-[thisthis0:ACTED_IN]->(this_Movie:\`Movie\`)
-                RETURN { __resolveType: \\"Movie\\", runtime: this_Movie.runtime, title: this_Movie.title } AS actedIn
-                UNION
-                WITH this
-                MATCH (this)-[thisthis1:ACTED_IN]->(this_Series:\`Series\`)
-                RETURN { __resolveType: \\"Series\\", episodes: this_Series.episodes, title: this_Series.title } AS actedIn
->>>>>>> a8283ef4
             }
             WITH *
             ORDER BY this_actedIn.title DESC
@@ -245,15 +218,9 @@
             WITH this
             CALL {
                 WITH this
-<<<<<<< HEAD
-                MATCH (this)-[:ACTED_IN]->(this_Movie:Movie)
-                WHERE this_Movie.title STARTS WITH $this_actedIn.args.where._on.Movie.title_STARTS_WITH
-                RETURN { __resolveType: \\"Movie\\", runtime: this_Movie.runtime, title: this_Movie.title } AS this_actedIn
-=======
                 MATCH (this)-[thisthis0:ACTED_IN]->(this_Movie:\`Movie\`)
                 WHERE this_Movie.title STARTS WITH $thisparam0
-                RETURN { __resolveType: \\"Movie\\", runtime: this_Movie.runtime, title: this_Movie.title } AS actedIn
->>>>>>> a8283ef4
+                RETURN { __resolveType: \\"Movie\\", runtime: this_Movie.runtime, title: this_Movie.title } AS this_actedIn
             }
             RETURN collect(this_actedIn) AS this_actedIn
             }
@@ -296,25 +263,14 @@
             WITH this
             CALL {
                 WITH this
-<<<<<<< HEAD
-                MATCH (this)-[:ACTED_IN]->(this_Movie:Movie)
-                WHERE this_Movie.title STARTS WITH $this_actedIn.args.where._on.Movie.title_STARTS_WITH
+                MATCH (this)-[thisthis0:ACTED_IN]->(this_Movie:\`Movie\`)
+                WHERE this_Movie.title STARTS WITH $thisparam0
                 RETURN { __resolveType: \\"Movie\\", runtime: this_Movie.runtime, title: this_Movie.title } AS this_actedIn
                 UNION
                 WITH this
-                MATCH (this)-[:ACTED_IN]->(this_Series:Series)
-                WHERE this_Series.title STARTS WITH $this_actedIn.args.where.title_STARTS_WITH
-                RETURN { __resolveType: \\"Series\\", episodes: this_Series.episodes, title: this_Series.title } AS this_actedIn
-=======
-                MATCH (this)-[thisthis0:ACTED_IN]->(this_Movie:\`Movie\`)
-                WHERE this_Movie.title STARTS WITH $thisparam0
-                RETURN { __resolveType: \\"Movie\\", runtime: this_Movie.runtime, title: this_Movie.title } AS actedIn
-                UNION
-                WITH this
                 MATCH (this)-[thisthis1:ACTED_IN]->(this_Series:\`Series\`)
                 WHERE this_Series.title STARTS WITH $thisparam1
-                RETURN { __resolveType: \\"Series\\", episodes: this_Series.episodes, title: this_Series.title } AS actedIn
->>>>>>> a8283ef4
+                RETURN { __resolveType: \\"Series\\", episodes: this_Series.episodes, title: this_Series.title } AS this_actedIn
             }
             RETURN collect(this_actedIn) AS this_actedIn
             }
