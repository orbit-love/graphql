/*
 * Copyright (c) "Neo4j"
 * Neo4j Sweden AB [http://neo4j.com]
 *
 * This file is part of Neo4j.
 *
 * Licensed under the Apache License, Version 2.0 (the "License");
 * you may not use this file except in compliance with the License.
 * You may obtain a copy of the License at
 *
 *     http://www.apache.org/licenses/LICENSE-2.0
 *
 * Unless required by applicable law or agreed to in writing, software
 * distributed under the License is distributed on an "AS IS" BASIS,
 * WITHOUT WARRANTIES OR CONDITIONS OF ANY KIND, either express or implied.
 * See the License for the specific language governing permissions and
 * limitations under the License.
 */

import { gql } from "apollo-server";
import type { DocumentNode } from "graphql";
import { Neo4jGraphQL } from "../../../../../src";
import { createJwtRequest } from "../../../../utils/create-jwt-request";
import { formatCypher, translateQuery, formatParams } from "../../../utils/tck-test-utils";

describe("Interface Relationships - Update delete", () => {
    let typeDefs: DocumentNode;
    let neoSchema: Neo4jGraphQL;

    beforeAll(() => {
        typeDefs = gql`
            interface Production {
                title: String!
                actors: [Actor!]! @relationship(type: "ACTED_IN", direction: IN, properties: "ActedIn")
            }

            type Movie implements Production {
                title: String!
                runtime: Int!
                actors: [Actor!]!
            }

            type Series implements Production {
                title: String!
                episodes: Int!
                actors: [Actor!]!
            }

            interface ActedIn @relationshipProperties {
                screenTime: Int!
            }

            type Actor {
                name: String!
                actedIn: [Production!]! @relationship(type: "ACTED_IN", direction: OUT, properties: "ActedIn")
            }
        `;

        neoSchema = new Neo4jGraphQL({
            typeDefs,
            config: { enableRegex: true },
        });
    });

    test("Update delete an interface relationship", async () => {
        const query = gql`
            mutation {
                updateActors(delete: { actedIn: { where: { node: { title_STARTS_WITH: "The " } } } }) {
                    actors {
                        name
                    }
                }
            }
        `;

        const req = createJwtRequest("secret", {});
        const result = await translateQuery(neoSchema, query, {
            req,
        });

        expect(formatCypher(result.cypher)).toMatchInlineSnapshot(`
            "MATCH (this:\`Actor\`)
            WITH *
            CALL {
            WITH this
            OPTIONAL MATCH (this)-[this_delete_actedIn_Movie0_relationship:\`ACTED_IN\`]->(this_delete_actedIn_Movie0:Movie)
            WHERE this_delete_actedIn_Movie0.title STARTS WITH $updateActors_args_delete_actedIn0_where_this_delete_actedIn_Movie0param0
            WITH this_delete_actedIn_Movie0_relationship, collect(DISTINCT this_delete_actedIn_Movie0) AS this_delete_actedIn_Movie0_to_delete
            CALL {
            	WITH this_delete_actedIn_Movie0_to_delete
            	UNWIND this_delete_actedIn_Movie0_to_delete AS x
            	DETACH DELETE x
            }
            }
            WITH *
            CALL {
            WITH this
            OPTIONAL MATCH (this)-[this_delete_actedIn_Series0_relationship:\`ACTED_IN\`]->(this_delete_actedIn_Series0:Series)
            WHERE this_delete_actedIn_Series0.title STARTS WITH $updateActors_args_delete_actedIn0_where_this_delete_actedIn_Series0param0
            WITH this_delete_actedIn_Series0_relationship, collect(DISTINCT this_delete_actedIn_Series0) AS this_delete_actedIn_Series0_to_delete
            CALL {
            	WITH this_delete_actedIn_Series0_to_delete
            	UNWIND this_delete_actedIn_Series0_to_delete AS x
            	DETACH DELETE x
<<<<<<< HEAD
            }
=======
>>>>>>> 5fb44512
            }
            WITH *
            RETURN collect(DISTINCT this { .name }) AS data"
        `);

        expect(formatParams(result.params)).toMatchInlineSnapshot(`
            "{
                \\"updateActors_args_delete_actedIn0_where_this_delete_actedIn_Movie0param0\\": \\"The \\",
                \\"updateActors_args_delete_actedIn0_where_this_delete_actedIn_Series0param0\\": \\"The \\",
                \\"updateActors\\": {
                    \\"args\\": {
                        \\"delete\\": {
                            \\"actedIn\\": [
                                {
                                    \\"where\\": {
                                        \\"node\\": {
                                            \\"title_STARTS_WITH\\": \\"The \\"
                                        }
                                    }
                                }
                            ]
                        }
                    }
                },
                \\"resolvedCallbacks\\": {}
            }"
        `);
    });

    test("Update delete an interface relationship with nested delete", async () => {
        const query = gql`
            mutation {
                updateActors(
                    delete: {
                        actedIn: {
                            where: { node: { title_STARTS_WITH: "The " } }
                            delete: { actors: { where: { node: { name: "Actor" } } } }
                        }
                    }
                ) {
                    actors {
                        name
                    }
                }
            }
        `;

        const req = createJwtRequest("secret", {});
        const result = await translateQuery(neoSchema, query, {
            req,
        });

        expect(formatCypher(result.cypher)).toMatchInlineSnapshot(`
            "MATCH (this:\`Actor\`)
            WITH *
            CALL {
            WITH this
            OPTIONAL MATCH (this)-[this_delete_actedIn_Movie0_relationship:\`ACTED_IN\`]->(this_delete_actedIn_Movie0:Movie)
            WHERE this_delete_actedIn_Movie0.title STARTS WITH $updateActors_args_delete_actedIn0_where_this_delete_actedIn_Movie0param0
            WITH *
            CALL {
            WITH this, this_delete_actedIn_Movie0
            OPTIONAL MATCH (this_delete_actedIn_Movie0)<-[this_delete_actedIn_Movie0_actors0_relationship:\`ACTED_IN\`]-(this_delete_actedIn_Movie0_actors0:Actor)
            WHERE this_delete_actedIn_Movie0_actors0.name = $updateActors_args_delete_actedIn0_delete_actors0_where_this_delete_actedIn_Movie0_actors0param0
            WITH this_delete_actedIn_Movie0_actors0_relationship, collect(DISTINCT this_delete_actedIn_Movie0_actors0) AS this_delete_actedIn_Movie0_actors0_to_delete
            CALL {
            	WITH this_delete_actedIn_Movie0_actors0_to_delete
            	UNWIND this_delete_actedIn_Movie0_actors0_to_delete AS x
            	DETACH DELETE x
            }
            }
            WITH this_delete_actedIn_Movie0_relationship, collect(DISTINCT this_delete_actedIn_Movie0) AS this_delete_actedIn_Movie0_to_delete
            CALL {
            	WITH this_delete_actedIn_Movie0_to_delete
            	UNWIND this_delete_actedIn_Movie0_to_delete AS x
            	DETACH DELETE x
            }
            }
            WITH *
            CALL {
            WITH this
            OPTIONAL MATCH (this)-[this_delete_actedIn_Series0_relationship:\`ACTED_IN\`]->(this_delete_actedIn_Series0:Series)
            WHERE this_delete_actedIn_Series0.title STARTS WITH $updateActors_args_delete_actedIn0_where_this_delete_actedIn_Series0param0
            WITH *
            CALL {
            WITH this, this_delete_actedIn_Series0
            OPTIONAL MATCH (this_delete_actedIn_Series0)<-[this_delete_actedIn_Series0_actors0_relationship:\`ACTED_IN\`]-(this_delete_actedIn_Series0_actors0:Actor)
            WHERE this_delete_actedIn_Series0_actors0.name = $updateActors_args_delete_actedIn0_delete_actors0_where_this_delete_actedIn_Series0_actors0param0
            WITH this_delete_actedIn_Series0_actors0_relationship, collect(DISTINCT this_delete_actedIn_Series0_actors0) AS this_delete_actedIn_Series0_actors0_to_delete
            CALL {
            	WITH this_delete_actedIn_Series0_actors0_to_delete
            	UNWIND this_delete_actedIn_Series0_actors0_to_delete AS x
            	DETACH DELETE x
            }
            }
            WITH this_delete_actedIn_Series0_relationship, collect(DISTINCT this_delete_actedIn_Series0) AS this_delete_actedIn_Series0_to_delete
            CALL {
            	WITH this_delete_actedIn_Series0_to_delete
            	UNWIND this_delete_actedIn_Series0_to_delete AS x
            	DETACH DELETE x
<<<<<<< HEAD
            }
=======
>>>>>>> 5fb44512
            }
            WITH *
            RETURN collect(DISTINCT this { .name }) AS data"
        `);

        expect(formatParams(result.params)).toMatchInlineSnapshot(`
            "{
                \\"updateActors_args_delete_actedIn0_where_this_delete_actedIn_Movie0param0\\": \\"The \\",
                \\"updateActors_args_delete_actedIn0_delete_actors0_where_this_delete_actedIn_Movie0_actors0param0\\": \\"Actor\\",
                \\"updateActors_args_delete_actedIn0_where_this_delete_actedIn_Series0param0\\": \\"The \\",
                \\"updateActors_args_delete_actedIn0_delete_actors0_where_this_delete_actedIn_Series0_actors0param0\\": \\"Actor\\",
                \\"updateActors\\": {
                    \\"args\\": {
                        \\"delete\\": {
                            \\"actedIn\\": [
                                {
                                    \\"delete\\": {
                                        \\"actors\\": [
                                            {
                                                \\"where\\": {
                                                    \\"node\\": {
                                                        \\"name\\": \\"Actor\\"
                                                    }
                                                }
                                            }
                                        ]
                                    },
                                    \\"where\\": {
                                        \\"node\\": {
                                            \\"title_STARTS_WITH\\": \\"The \\"
                                        }
                                    }
                                }
                            ]
                        }
                    }
                },
                \\"resolvedCallbacks\\": {}
            }"
        `);
    });

    test("Update delete an interface relationship with nested delete using _on to delete from only one implementation", async () => {
        const query = gql`
            mutation {
                updateActors(
                    delete: {
                        actedIn: {
                            where: { node: { title_STARTS_WITH: "The " } }
                            delete: { _on: { Movie: { actors: { where: { node: { name: "Actor" } } } } } }
                        }
                    }
                ) {
                    actors {
                        name
                    }
                }
            }
        `;

        const req = createJwtRequest("secret", {});
        const result = await translateQuery(neoSchema, query, {
            req,
        });

        expect(formatCypher(result.cypher)).toMatchInlineSnapshot(`
            "MATCH (this:\`Actor\`)
            WITH *
            CALL {
            WITH this
            OPTIONAL MATCH (this)-[this_delete_actedIn_Movie0_relationship:\`ACTED_IN\`]->(this_delete_actedIn_Movie0:Movie)
            WHERE this_delete_actedIn_Movie0.title STARTS WITH $updateActors_args_delete_actedIn0_where_this_delete_actedIn_Movie0param0
            WITH *
            CALL {
            WITH this, this_delete_actedIn_Movie0
            OPTIONAL MATCH (this_delete_actedIn_Movie0)<-[this_delete_actedIn_Movie0_actors0_relationship:\`ACTED_IN\`]-(this_delete_actedIn_Movie0_actors0:Actor)
            WHERE this_delete_actedIn_Movie0_actors0.name = $updateActors_args_delete_actedIn0_delete__on_Movie0_actors0_where_this_delete_actedIn_Movie0_actors0param0
            WITH this_delete_actedIn_Movie0_actors0_relationship, collect(DISTINCT this_delete_actedIn_Movie0_actors0) AS this_delete_actedIn_Movie0_actors0_to_delete
            CALL {
            	WITH this_delete_actedIn_Movie0_actors0_to_delete
            	UNWIND this_delete_actedIn_Movie0_actors0_to_delete AS x
            	DETACH DELETE x
            }
            }
            WITH this_delete_actedIn_Movie0_relationship, collect(DISTINCT this_delete_actedIn_Movie0) AS this_delete_actedIn_Movie0_to_delete
            CALL {
            	WITH this_delete_actedIn_Movie0_to_delete
            	UNWIND this_delete_actedIn_Movie0_to_delete AS x
            	DETACH DELETE x
            }
            }
            WITH *
            CALL {
            WITH this
            OPTIONAL MATCH (this)-[this_delete_actedIn_Series0_relationship:\`ACTED_IN\`]->(this_delete_actedIn_Series0:Series)
            WHERE this_delete_actedIn_Series0.title STARTS WITH $updateActors_args_delete_actedIn0_where_this_delete_actedIn_Series0param0
            WITH this_delete_actedIn_Series0_relationship, collect(DISTINCT this_delete_actedIn_Series0) AS this_delete_actedIn_Series0_to_delete
            CALL {
            	WITH this_delete_actedIn_Series0_to_delete
            	UNWIND this_delete_actedIn_Series0_to_delete AS x
            	DETACH DELETE x
<<<<<<< HEAD
            }
=======
>>>>>>> 5fb44512
            }
            WITH *
            RETURN collect(DISTINCT this { .name }) AS data"
        `);

        expect(formatParams(result.params)).toMatchInlineSnapshot(`
            "{
                \\"updateActors_args_delete_actedIn0_where_this_delete_actedIn_Movie0param0\\": \\"The \\",
                \\"updateActors_args_delete_actedIn0_delete__on_Movie0_actors0_where_this_delete_actedIn_Movie0_actors0param0\\": \\"Actor\\",
                \\"updateActors_args_delete_actedIn0_where_this_delete_actedIn_Series0param0\\": \\"The \\",
                \\"updateActors\\": {
                    \\"args\\": {
                        \\"delete\\": {
                            \\"actedIn\\": [
                                {
                                    \\"delete\\": {
                                        \\"_on\\": {
                                            \\"Movie\\": [
                                                {
                                                    \\"actors\\": [
                                                        {
                                                            \\"where\\": {
                                                                \\"node\\": {
                                                                    \\"name\\": \\"Actor\\"
                                                                }
                                                            }
                                                        }
                                                    ]
                                                }
                                            ]
                                        }
                                    },
                                    \\"where\\": {
                                        \\"node\\": {
                                            \\"title_STARTS_WITH\\": \\"The \\"
                                        }
                                    }
                                }
                            ]
                        }
                    }
                },
                \\"resolvedCallbacks\\": {}
            }"
        `);
    });

    test("Update delete an interface relationship with nested delete using _on to override deletion", async () => {
        const query = gql`
            mutation {
                updateActors(
                    delete: {
                        actedIn: {
                            where: { node: { title_STARTS_WITH: "The " } }
                            delete: {
                                actors: { where: { node: { name: "Actor" } } }
                                _on: { Movie: { actors: { where: { node: { name: "Different Actor" } } } } }
                            }
                        }
                    }
                ) {
                    actors {
                        name
                    }
                }
            }
        `;

        const req = createJwtRequest("secret", {});
        const result = await translateQuery(neoSchema, query, {
            req,
        });

        expect(formatCypher(result.cypher)).toMatchInlineSnapshot(`
            "MATCH (this:\`Actor\`)
            WITH *
            CALL {
            WITH this
            OPTIONAL MATCH (this)-[this_delete_actedIn_Movie0_relationship:\`ACTED_IN\`]->(this_delete_actedIn_Movie0:Movie)
            WHERE this_delete_actedIn_Movie0.title STARTS WITH $updateActors_args_delete_actedIn0_where_this_delete_actedIn_Movie0param0
            WITH *
            CALL {
            WITH this, this_delete_actedIn_Movie0
            OPTIONAL MATCH (this_delete_actedIn_Movie0)<-[this_delete_actedIn_Movie0_actors0_relationship:\`ACTED_IN\`]-(this_delete_actedIn_Movie0_actors0:Actor)
            WHERE this_delete_actedIn_Movie0_actors0.name = $updateActors_args_delete_actedIn0_delete__on_Movie0_actors0_where_this_delete_actedIn_Movie0_actors0param0
            WITH this_delete_actedIn_Movie0_actors0_relationship, collect(DISTINCT this_delete_actedIn_Movie0_actors0) AS this_delete_actedIn_Movie0_actors0_to_delete
            CALL {
            	WITH this_delete_actedIn_Movie0_actors0_to_delete
            	UNWIND this_delete_actedIn_Movie0_actors0_to_delete AS x
            	DETACH DELETE x
            }
            }
            WITH this_delete_actedIn_Movie0_relationship, collect(DISTINCT this_delete_actedIn_Movie0) AS this_delete_actedIn_Movie0_to_delete
            CALL {
            	WITH this_delete_actedIn_Movie0_to_delete
            	UNWIND this_delete_actedIn_Movie0_to_delete AS x
            	DETACH DELETE x
            }
            }
            WITH *
            CALL {
            WITH this
            OPTIONAL MATCH (this)-[this_delete_actedIn_Series0_relationship:\`ACTED_IN\`]->(this_delete_actedIn_Series0:Series)
            WHERE this_delete_actedIn_Series0.title STARTS WITH $updateActors_args_delete_actedIn0_where_this_delete_actedIn_Series0param0
            WITH *
            CALL {
            WITH this, this_delete_actedIn_Series0
            OPTIONAL MATCH (this_delete_actedIn_Series0)<-[this_delete_actedIn_Series0_actors0_relationship:\`ACTED_IN\`]-(this_delete_actedIn_Series0_actors0:Actor)
            WHERE this_delete_actedIn_Series0_actors0.name = $updateActors_args_delete_actedIn0_delete_actors0_where_this_delete_actedIn_Series0_actors0param0
            WITH this_delete_actedIn_Series0_actors0_relationship, collect(DISTINCT this_delete_actedIn_Series0_actors0) AS this_delete_actedIn_Series0_actors0_to_delete
            CALL {
            	WITH this_delete_actedIn_Series0_actors0_to_delete
            	UNWIND this_delete_actedIn_Series0_actors0_to_delete AS x
            	DETACH DELETE x
            }
            }
            WITH this_delete_actedIn_Series0_relationship, collect(DISTINCT this_delete_actedIn_Series0) AS this_delete_actedIn_Series0_to_delete
            CALL {
            	WITH this_delete_actedIn_Series0_to_delete
            	UNWIND this_delete_actedIn_Series0_to_delete AS x
            	DETACH DELETE x
<<<<<<< HEAD
            }
=======
>>>>>>> 5fb44512
            }
            WITH *
            RETURN collect(DISTINCT this { .name }) AS data"
        `);

        expect(formatParams(result.params)).toMatchInlineSnapshot(`
            "{
                \\"updateActors_args_delete_actedIn0_where_this_delete_actedIn_Movie0param0\\": \\"The \\",
                \\"updateActors_args_delete_actedIn0_delete__on_Movie0_actors0_where_this_delete_actedIn_Movie0_actors0param0\\": \\"Different Actor\\",
                \\"updateActors_args_delete_actedIn0_where_this_delete_actedIn_Series0param0\\": \\"The \\",
                \\"updateActors_args_delete_actedIn0_delete_actors0_where_this_delete_actedIn_Series0_actors0param0\\": \\"Actor\\",
                \\"updateActors\\": {
                    \\"args\\": {
                        \\"delete\\": {
                            \\"actedIn\\": [
                                {
                                    \\"delete\\": {
                                        \\"actors\\": [
                                            {
                                                \\"where\\": {
                                                    \\"node\\": {
                                                        \\"name\\": \\"Actor\\"
                                                    }
                                                }
                                            }
                                        ],
                                        \\"_on\\": {
                                            \\"Movie\\": [
                                                {
                                                    \\"actors\\": [
                                                        {
                                                            \\"where\\": {
                                                                \\"node\\": {
                                                                    \\"name\\": \\"Different Actor\\"
                                                                }
                                                            }
                                                        }
                                                    ]
                                                }
                                            ]
                                        }
                                    },
                                    \\"where\\": {
                                        \\"node\\": {
                                            \\"title_STARTS_WITH\\": \\"The \\"
                                        }
                                    }
                                }
                            ]
                        }
                    }
                },
                \\"resolvedCallbacks\\": {}
            }"
        `);
    });
});<|MERGE_RESOLUTION|>--- conflicted
+++ resolved
@@ -102,10 +102,7 @@
             	WITH this_delete_actedIn_Series0_to_delete
             	UNWIND this_delete_actedIn_Series0_to_delete AS x
             	DETACH DELETE x
-<<<<<<< HEAD
-            }
-=======
->>>>>>> 5fb44512
+            }
             }
             WITH *
             RETURN collect(DISTINCT this { .name }) AS data"
@@ -206,10 +203,7 @@
             	WITH this_delete_actedIn_Series0_to_delete
             	UNWIND this_delete_actedIn_Series0_to_delete AS x
             	DETACH DELETE x
-<<<<<<< HEAD
-            }
-=======
->>>>>>> 5fb44512
+            }
             }
             WITH *
             RETURN collect(DISTINCT this { .name }) AS data"
@@ -311,10 +305,7 @@
             	WITH this_delete_actedIn_Series0_to_delete
             	UNWIND this_delete_actedIn_Series0_to_delete AS x
             	DETACH DELETE x
-<<<<<<< HEAD
-            }
-=======
->>>>>>> 5fb44512
+            }
             }
             WITH *
             RETURN collect(DISTINCT this { .name }) AS data"
@@ -436,10 +427,7 @@
             	WITH this_delete_actedIn_Series0_to_delete
             	UNWIND this_delete_actedIn_Series0_to_delete AS x
             	DETACH DELETE x
-<<<<<<< HEAD
-            }
-=======
->>>>>>> 5fb44512
+            }
             }
             WITH *
             RETURN collect(DISTINCT this { .name }) AS data"
