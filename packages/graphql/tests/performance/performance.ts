--- conflicted
+++ resolved
@@ -63,13 +63,9 @@
         reviewers: [Person!]! @relationship(type: "REVIEWED", direction: IN)
         producers: [Person!]! @relationship(type: "PRODUCED", direction: IN)
         likedBy: [User!]! @relationship(type: "LIKES", direction: IN)
-<<<<<<< HEAD
         oneActorName: String
             @cypher(statement: "MATCH (this)<-[:ACTED_IN]-(a:Person) RETURN a.name AS name", columnName: "name")
-=======
-        oneActorName: String @cypher(statement: "MATCH (this)<-[:ACTED_IN]-(a:Person) RETURN a.name")
         favouriteActor: Person @relationship(type: "FAV", direction: OUT)
->>>>>>> 03141c81
     }
 
     type User {
