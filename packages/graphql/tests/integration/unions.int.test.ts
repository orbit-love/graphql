/*
 * Copyright (c) "Neo4j"
 * Neo4j Sweden AB [http://neo4j.com]
 *
 * This file is part of Neo4j.
 *
 * Licensed under the Apache License, Version 2.0 (the "License");
 * you may not use this file except in compliance with the License.
 * You may obtain a copy of the License at
 *
 *     http://www.apache.org/licenses/LICENSE-2.0
 *
 * Unless required by applicable law or agreed to in writing, software
 * distributed under the License is distributed on an "AS IS" BASIS,
 * WITHOUT WARRANTIES OR CONDITIONS OF ANY KIND, either express or implied.
 * See the License for the specific language governing permissions and
 * limitations under the License.
 */

import { gql } from "graphql-tag";
import type { Driver } from "neo4j-driver";
import { DocumentNode, graphql } from "graphql";
import { Neo4jGraphQLAuthJWTPlugin } from "@neo4j/graphql-plugin-auth";
import { generate } from "randomstring";
import Neo4j from "./neo4j";
import { Neo4jGraphQL } from "../../src/classes";
import { generateUniqueType, UniqueType } from "../utils/graphql-types";
import { createJwtRequest } from "../utils/create-jwt-request";

describe("unions", () => {
    let driver: Driver;
    let neo4j: Neo4j;

    let GenreType: UniqueType;
    let MovieType: UniqueType;

    beforeAll(async () => {
        neo4j = new Neo4j();
        driver = await neo4j.getDriver();
    });

    beforeEach(() => {
        GenreType = generateUniqueType("Genre");
        MovieType = generateUniqueType("Movie");
    });

    afterAll(async () => {
        await driver.close();
    });

    test("should read and return unions", async () => {
        const session = await neo4j.getSession();

        const typeDefs = `
            union Search = ${GenreType} | ${MovieType}

            type ${GenreType} {
                name: String
            }

            type ${MovieType} {
                title: String
                search: [Search!]! @relationship(type: "SEARCH", direction: OUT)
            }
        `;

        const neoSchema = new Neo4jGraphQL({
            typeDefs,
            resolvers: {},
        });

        const movieTitle = generate({
            charset: "alphabetic",
        });

        const genreName = generate({
            charset: "alphabetic",
        });

        const query = `
            {
                ${MovieType.plural} (where: {title: "${movieTitle}"}) {
                    search {
                        __typename
                        ... on ${MovieType} {
                            title
                        }
                        ... on ${GenreType} {
                            name
                        }
                    }
                }
            }
        `;

        try {
            await session.run(`
                CREATE (m:${MovieType} {title: "${movieTitle}"})
                CREATE (g:${GenreType} {name: "${genreName}"})
                MERGE (m)-[:SEARCH]->(m)
                MERGE (m)-[:SEARCH]->(g)
            `);
            const gqlResult = await graphql({
                schema: await neoSchema.getSchema(),
                source: query,
                contextValue: neo4j.getContextValuesWithBookmarks(session.lastBookmark()),
            });

            expect(gqlResult.errors).toBeFalsy();

            const movies = (gqlResult.data as any)[MovieType.plural][0];

            const movieSearch = movies.search.find((x: Record<string, string>) => x.__typename === MovieType.name);
            expect(movieSearch.title).toEqual(movieTitle);
            const genreSearch = movies.search.find((x: Record<string, string>) => x.__typename === GenreType.name);
            expect(genreSearch.name).toEqual(genreName);
        } finally {
            await session.close();
        }
    });

    test("should read and return correct union members with where argument", async () => {
        const session = await neo4j.getSession();

        const typeDefs = `
            union Search = ${MovieType} | ${GenreType} 

            type ${GenreType} {
                name: String
            }

            type ${MovieType} {
                title: String
                search: [Search!]! @relationship(type: "SEARCH", direction: OUT)
            }
        `;

        const neoSchema = new Neo4jGraphQL({
            typeDefs,
            resolvers: {},
        });

        const movieTitle = generate({
            charset: "alphabetic",
        });

        const genreName1 = generate({
            charset: "alphabetic",
        });

        const genreName2 = generate({
            charset: "alphabetic",
        });

        const query = `
            {
                ${MovieType.plural} (where: {title: "${movieTitle}"}) {
                    search(where: { ${GenreType}: { name: "${genreName1}" }}) {
                        __typename
                        ... on ${MovieType} {
                            title
                        }
                        ... on ${GenreType} {
                            name
                        }
                    }
                }
            }
        `;

        try {
            await session.run(`
                CREATE (m:${MovieType} {title: "${movieTitle}"})
                CREATE (g1:${GenreType} {name: "${genreName1}"})
                CREATE (g2:${GenreType} {name: "${genreName2}"})
                MERGE (m)-[:SEARCH]->(m)
                MERGE (m)-[:SEARCH]->(g1)
                MERGE (m)-[:SEARCH]->(g2)
            `);
            const gqlResult = await graphql({
                schema: await neoSchema.getSchema(),
                source: query,
                contextValue: neo4j.getContextValuesWithBookmarks(session.lastBookmark()),
            });

            expect(gqlResult.errors).toBeFalsy();

            expect((gqlResult.data as any)[MovieType.plural][0]).toEqual({
                search: [{ __typename: GenreType.name, name: genreName1 }],
            });
        } finally {
            await session.close();
        }
    });

    test("should read and return unions with sort and limit", async () => {
        const session = await neo4j.getSession();

        const typeDefs = `
            union Search = ${MovieType} | ${GenreType}

            type ${GenreType} {
                name: String
            }

            type ${MovieType} {
                title: String
                search: [Search!]! @relationship(type: "SEARCH", direction: OUT)
            }
        `;

        const neoSchema = new Neo4jGraphQL({
            typeDefs,
            resolvers: {},
        });

        const query = `
        {
            ${MovieType.plural}(where: { title:"originalMovie" }) {
                search(
                    options: { offset: 1, limit: 3 }
                ) {
                    ... on ${MovieType} {
                        title
                    }
                    ... on ${GenreType} {
                        name
                    }
                }
            }
        }
        `;

        try {
            await session.run(`
                CREATE (m:${MovieType} {title: "originalMovie"})
                CREATE (m1:${MovieType} {title: "movie1"})
                CREATE (m2:${MovieType} {title: "movie2"})
                CREATE (g1:${GenreType} {name: "genre1"})
                CREATE (g2:${GenreType} {name: "genre2"})
                MERGE (m)-[:SEARCH]->(m1)
                MERGE (m)-[:SEARCH]->(m2)
                MERGE (m)-[:SEARCH]->(g1)
                MERGE (m)-[:SEARCH]->(g2)
            `);
            const gqlResult = await graphql({
                schema: await neoSchema.getSchema(),
                source: query,
                contextValue: neo4j.getContextValuesWithBookmarks(session.lastBookmark()),
            });

            expect(gqlResult.errors).toBeFalsy();

            expect((gqlResult.data as any)[MovieType.plural][0].search).toHaveLength(3);
        } finally {
            await session.close();
        }
    });

    test("should create a nested union", async () => {
        const session = await neo4j.getSession();

        const typeDefs = `
            union Search = ${MovieType} | ${GenreType}

            type ${GenreType} {
                name: String
            }

            type ${MovieType} {
                title: String
                search: [Search!]! @relationship(type: "SEARCH", direction: OUT)
            }
        `;

        const neoSchema = new Neo4jGraphQL({
            typeDefs,
            resolvers: {},
        });

        const movieTitle = generate({
            charset: "alphabetic",
        });

        const genreName = generate({
            charset: "alphabetic",
        });

        const mutation = `
            mutation {
                ${MovieType.operations.create}(input: [{
                    title: "${movieTitle}",
                    search: {
                        ${GenreType}: {
                            create: [{
                                node: {
                                    name: "${genreName}"
                                }
                            }]
                        }
                    }
                }]) {
                    ${MovieType.plural} {
                        title
                        search {
                            __typename
                            ...on ${GenreType} {
                                name
                            }
                        }
                    }
                }
            }
        `;

        try {
            const gqlResult = await graphql({
                schema: await neoSchema.getSchema(),
                source: mutation,
                contextValue: neo4j.getContextValuesWithBookmarks(session.lastBookmark()),
            });

            expect(gqlResult.errors).toBeFalsy();
            expect((gqlResult.data as any)[MovieType.operations.create][MovieType.plural][0]).toMatchObject({
                title: movieTitle,
                search: [{ __typename: GenreType.name, name: genreName }],
            });
        } finally {
            await session.close();
        }
    });

    test("should create multiple nested unions", async () => {
        const session = await neo4j.getSession();

        const typeDefs = `
            union Search = ${MovieType} | ${GenreType}

            type ${GenreType} {
                name: String
            }

            type ${MovieType} {
                title: String
                search: [Search!]! @relationship(type: "SEARCH", direction: OUT)
            }
        `;

        const neoSchema = new Neo4jGraphQL({
            typeDefs,
            resolvers: {},
        });

        const movieTitle = generate({
            charset: "alphabetic",
        });

        const genreName = generate({
            charset: "alphabetic",
        });

        const nestedMovieTitle = generate({
            charset: "alphabetic",
        });

        const mutation = `
            mutation {
                ${MovieType.operations.create}(input: [{
                    title: "${movieTitle}",
                    search: {
                        ${GenreType}: {
                            create: [{
                                node: {
                                    name: "${genreName}"
                                }
                            }]
                        }
                        ${MovieType}: {
                            create: [{
                                node: {
                                    title: "${nestedMovieTitle}"
                                }
                            }]
                        }
                    }
                }]) {
                    ${MovieType.plural} {
                        title
                        search {
                            __typename
                            ...on ${GenreType} {
                                name
                            }
                            ... on ${MovieType} {
                                title
                            }
                        }
                    }
                }
            }
        `;

        try {
            const gqlResult = await graphql({
                schema: await neoSchema.getSchema(),
                source: mutation,
                contextValue: neo4j.getContextValuesWithBookmarks(session.lastBookmark()),
            });

            expect(gqlResult.errors).toBeFalsy();

            expect((gqlResult.data as any)[MovieType.operations.create][MovieType.plural][0].title).toEqual(movieTitle);
            expect((gqlResult.data as any)[MovieType.operations.create][MovieType.plural][0].search).toHaveLength(2);
            expect((gqlResult.data as any)[MovieType.operations.create][MovieType.plural][0].search).toContainEqual({
                __typename: GenreType.name,
                name: genreName,
            });
            expect((gqlResult.data as any)[MovieType.operations.create][MovieType.plural][0].search).toContainEqual({
                __typename: MovieType.name,
                title: nestedMovieTitle,
            });
        } finally {
            await session.close();
        }
    });

    test("should connect to a union", async () => {
        const session = await neo4j.getSession();

        const typeDefs = `
            union Search = ${MovieType} | ${GenreType}

            type ${GenreType} {
                name: String
            }

            type ${MovieType} {
                title: String
                search: [Search!]! @relationship(type: "SEARCH", direction: OUT)
            }
        `;

        const neoSchema = new Neo4jGraphQL({
            typeDefs,
            resolvers: {},
        });

        const movieTitle = generate({
            charset: "alphabetic",
        });

        const genreName = generate({
            charset: "alphabetic",
        });

        const mutation = `
            mutation {
                ${MovieType.operations.create}(input: [{
                    title: "${movieTitle}",
                    search: {
                        ${GenreType}: {
                            connect: [{
                                where: { node: { name: "${genreName}" } }
                            }]
                        }
                    }
                }]) {
                    ${MovieType.plural} {
                        title
                        search {
                            __typename
                            ...on ${GenreType} {
                                name
                            }
                        }
                    }
                }
            }
        `;

        try {
            await session.run(`
                CREATE (:${GenreType} {name: "${genreName}"})
            `);

            const gqlResult = await graphql({
                schema: await neoSchema.getSchema(),
                source: mutation,
                contextValue: neo4j.getContextValuesWithBookmarks(session.lastBookmark()),
            });

            expect(gqlResult.errors).toBeFalsy();
            expect((gqlResult.data as any)[MovieType.operations.create][MovieType.plural][0]).toMatchObject({
                title: movieTitle,
                search: [{ __typename: GenreType.name, name: genreName }],
            });
        } finally {
            await session.close();
        }
    });

    test("should update a union", async () => {
        const session = await neo4j.getSession();

        const typeDefs = `
            union Search = ${MovieType} | ${GenreType}

            type ${GenreType} {
                name: String
            }

            type ${MovieType} {
                title: String
                search: [Search!]! @relationship(type: "SEARCH", direction: OUT)
            }
        `;

        const neoSchema = new Neo4jGraphQL({
            typeDefs,
            resolvers: {},
        });

        const movieTitle = generate({
            charset: "alphabetic",
        });

        const genreName = generate({
            charset: "alphabetic",
        });

        const newGenreName = generate({
            charset: "alphabetic",
        });

        const mutation = `
            mutation {
                ${MovieType.operations.update}(
                    where: { title: "${movieTitle}" },
                    update: {
                        search: {
                            ${GenreType}: {
                                where: { node: { name: "${genreName}" } },
                                update: {
                                    node: { name: "${newGenreName}" }
                                }
                            }
                        }
                    }
                ) {
                    ${MovieType.plural} {
                        title
                        search {
                            __typename
                            ...on ${GenreType} {
                                name
                            }
                        }
                    }
                }
            }
        `;

        try {
            await session.run(`
                CREATE (:${MovieType} {title: "${movieTitle}"})-[:SEARCH]->(:${GenreType} {name: "${genreName}"})
            `);

            const gqlResult = await graphql({
                schema: await neoSchema.getSchema(),
                source: mutation,
                contextValue: neo4j.getContextValuesWithBookmarks(session.lastBookmark()),
            });

            expect(gqlResult.errors).toBeFalsy();
            expect((gqlResult.data as any)[MovieType.operations.update][MovieType.plural][0]).toMatchObject({
                title: movieTitle,
                search: [{ __typename: GenreType.name, name: newGenreName }],
            });
        } finally {
            await session.close();
        }
    });

    test("should update multiple unions", async () => {
        const session = await neo4j.getSession();

        const typeDefs = `
            union Search = ${MovieType} | ${GenreType}

            type ${GenreType} {
                name: String
            }

            type ${MovieType} {
                title: String
                search: [Search!]! @relationship(type: "SEARCH", direction: OUT)
            }
        `;

        const neoSchema = new Neo4jGraphQL({
            typeDefs,
            resolvers: {},
        });

        const movieTitle = generate({
            charset: "alphabetic",
        });

        const genreName = generate({
            charset: "alphabetic",
        });

        const newGenreName = generate({
            charset: "alphabetic",
        });

        const nestedMovieTitle = generate({
            charset: "alphabetic",
        });

        const newNestedMovieTitle = generate({
            charset: "alphabetic",
        });

        const mutation = `
            mutation {
                ${MovieType.operations.update}(
                    where: { title: "${movieTitle}" },
                    update: {
                        search: {
                            ${GenreType}: {
                                where: { node: { name: "${genreName}" } },
                                update: {
                                    node: { name: "${newGenreName}" }
                                }
                            }
                            ${MovieType}: {
                                where: { node: { title: "${nestedMovieTitle}" } },
                                update: {
                                    node: { title: "${newNestedMovieTitle}" }
                                }
                            }
                        }
                    }
                ) {
                    ${MovieType.plural} {
                        title
                        search {
                            __typename
                            ...on ${GenreType} {
                                name
                            }
                            ...on ${MovieType} {
                                title
                            }
                        }
                    }
                }
            }
        `;

        try {
            await session.run(`
                CREATE (m:${MovieType} {title: "${movieTitle}"})-[:SEARCH]->(:${GenreType} {name: "${genreName}"})
                CREATE (m)-[:SEARCH]->(:${MovieType} {title: "${nestedMovieTitle}"})
            `);

            const gqlResult = await graphql({
                schema: await neoSchema.getSchema(),
                source: mutation,
                contextValue: neo4j.getContextValuesWithBookmarks(session.lastBookmark()),
            });

            expect(gqlResult.errors).toBeFalsy();
            expect((gqlResult.data as any)[MovieType.operations.update][MovieType.plural][0].title).toEqual(movieTitle);
            expect((gqlResult.data as any)[MovieType.operations.update][MovieType.plural][0].search).toHaveLength(2);
            expect((gqlResult.data as any)[MovieType.operations.update][MovieType.plural][0].search).toContainEqual({
                __typename: GenreType.name,
                name: newGenreName,
            });
            expect((gqlResult.data as any)[MovieType.operations.update][MovieType.plural][0].search).toContainEqual({
                __typename: MovieType.name,
                title: newNestedMovieTitle,
            });
        } finally {
            await session.close();
        }
    });

    test("should disconnect from a union", async () => {
        const session = await neo4j.getSession();

        const typeDefs = `
            union Search =  ${MovieType} | ${GenreType}

            type ${GenreType} {
                name: String
            }

            type ${MovieType} {
                title: String
                search: [Search!]! @relationship(type: "SEARCH", direction: OUT)
            }
        `;

        const neoSchema = new Neo4jGraphQL({
            typeDefs,
            resolvers: {},
        });

        const movieTitle = generate({
            charset: "alphabetic",
        });

        const genreName = generate({
            charset: "alphabetic",
        });

        const mutation = `
            mutation {
                ${MovieType.operations.update}(
                    where: { title: "${movieTitle}" },
                    update: {
                        search: {
                            ${GenreType}: {
                                disconnect: [{
                                    where: { node: { name: "${genreName}" } }
                                }]
                            }
                        }
                    }
                ) {
                    ${MovieType.plural} {
                        title
                        search {
                            __typename
                            ...on ${GenreType} {
                                name
                            }
                        }
                    }
                }
            }
        `;

        try {
            await session.run(`
                CREATE (:${MovieType} {title: "${movieTitle}"})-[:SEARCH]->(:${GenreType} {name: "${genreName}"})
            `);

            const gqlResult = await graphql({
                schema: await neoSchema.getSchema(),
                source: mutation,
                contextValue: neo4j.getContextValuesWithBookmarks(session.lastBookmark()),
            });

            expect(gqlResult.errors).toBeFalsy();
            expect((gqlResult.data as any)[MovieType.operations.update][MovieType.plural][0]).toMatchObject({
                title: movieTitle,
                search: [],
            });
        } finally {
            await session.close();
        }
    });

    describe("Unions with auth", () => {
        const secret = "secret";
        let typeDefs: DocumentNode;
        let neoSchema: Neo4jGraphQL;

        beforeEach(() => {
            typeDefs = gql`
                union Search = ${MovieType} | ${GenreType}


                type ${GenreType} @auth(rules: [{ operations: [READ], allow: { name: "$jwt.jwtAllowedNamesExample" } }]) {
                    name: String
                }
<<<<<<< HEAD

                type ${typeMovie} {
=======
                    
                type ${MovieType} {
>>>>>>> c3181a2b
                    title: String
                    search: [Search!]! @relationship(type: "SEARCH", direction: OUT)
                }
            `;

            neoSchema = new Neo4jGraphQL({
                typeDefs,
                config: { enableRegex: true },
                plugins: {
                    auth: new Neo4jGraphQLAuthJWTPlugin({
                        secret,
                    }),
                },
            });
        });

        test("Read Unions with allow auth fail", async () => {
            const session = await neo4j.getSession();
            await session.run(`
            CREATE (m:${MovieType} { title: "some title" })
            CREATE (:${GenreType} { name: "Romance" })<-[:SEARCH]-(m)
            CREATE (:${MovieType} { title: "The Matrix" })<-[:SEARCH]-(m)`);

            const query = `
                {
                    ${MovieType.plural}(where: { title: "some title" }) {
                        title
                        search(
                            where: { ${MovieType}: { title: "The Matrix" }, ${GenreType}: { name: "Romance" } }
                        ) {
                            ... on ${MovieType} {
                                title
                            }
                            ... on ${GenreType} {
                                name
                            }
                        }
                    }
                }
            `;

            try {
                const req = createJwtRequest(secret, { jwtAllowedNamesExample: "Horror" });

                const gqlResult = await graphql({
                    schema: await neoSchema.getSchema(),
                    source: query,
                    contextValue: neo4j.getContextValuesWithBookmarks(session.lastBookmark(), { req }),
                });
                expect((gqlResult.errors as any[])[0].message).toBe("Forbidden");
            } finally {
                await session.close();
            }
        });

        test("Read Unions with allow auth", async () => {
            const session = await neo4j.getSession();
            await session.run(`
            CREATE (m:${MovieType} { title: "another title" })
            CREATE (:${GenreType} { name: "Romance" })<-[:SEARCH]-(m)
            CREATE (:${MovieType} { title: "The Matrix" })<-[:SEARCH]-(m)`);

            const query = `
                {
                    ${MovieType.plural}(where: { title: "another title" }) {
                        title
                        search(
                            where: { ${MovieType}: { title: "The Matrix" }, ${GenreType}: { name: "Romance" } }
                        ) {
                            ... on ${MovieType} {
                                title
                            }
                            ... on ${GenreType} {
                                name
                            }
                        }
                    }
                }
            `;

            try {
                const req = createJwtRequest(secret, { jwtAllowedNamesExample: "Romance" });

                const gqlResult = await graphql({
                    schema: await neoSchema.getSchema(),
                    source: query,
                    contextValue: neo4j.getContextValuesWithBookmarks(session.lastBookmark(), { req }),
                });
                expect(gqlResult.errors).toBeFalsy();
                expect(gqlResult.data?.[MovieType.plural] as any).toEqual([
                    {
                        title: "another title",
                        search: expect.toIncludeSameMembers([{ title: "The Matrix" }, { name: "Romance" }]),
                    },
                ]);
            } finally {
                await session.close();
            }
        });
    });
});<|MERGE_RESOLUTION|>--- conflicted
+++ resolved
@@ -123,7 +123,7 @@
         const session = await neo4j.getSession();
 
         const typeDefs = `
-            union Search = ${MovieType} | ${GenreType} 
+            union Search = ${MovieType} | ${GenreType}
 
             type ${GenreType} {
                 name: String
@@ -777,13 +777,8 @@
                 type ${GenreType} @auth(rules: [{ operations: [READ], allow: { name: "$jwt.jwtAllowedNamesExample" } }]) {
                     name: String
                 }
-<<<<<<< HEAD
-
-                type ${typeMovie} {
-=======
-                    
+
                 type ${MovieType} {
->>>>>>> c3181a2b
                     title: String
                     search: [Search!]! @relationship(type: "SEARCH", direction: OUT)
                 }
