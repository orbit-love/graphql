/*
 * Copyright (c) "Neo4j"
 * Neo4j Sweden AB [http://neo4j.com]
 *
 * This file is part of Neo4j.
 *
 * Licensed under the Apache License, Version 2.0 (the "License");
 * you may not use this file except in compliance with the License.
 * You may obtain a copy of the License at
 *
 *     http://www.apache.org/licenses/LICENSE-2.0
 *
 * Unless required by applicable law or agreed to in writing, software
 * distributed under the License is distributed on an "AS IS" BASIS,
 * WITHOUT WARRANTIES OR CONDITIONS OF ANY KIND, either express or implied.
 * See the License for the specific language governing permissions and
 * limitations under the License.
 */

import type { Driver, Session } from "neo4j-driver";
import { graphql } from "graphql";
import Neo4j from "../neo4j";
import { Neo4jGraphQL } from "../../../src/classes";
import { Neo4jGraphQLSubscriptionsSingleInstancePlugin } from "../../../src";
import { generateUniqueType, UniqueType } from "../../utils/graphql-types";
import { cleanNodes } from "../../utils/clean-nodes";

describe("https://github.com/neo4j/graphql/issues/2250", () => {
    let driver: Driver;
    let neo4j: Neo4j;
    let neoSchema: Neo4jGraphQL;
    let session: Session;

    let Movie: UniqueType;
    let Person: UniqueType;
    let Actor: UniqueType;

    beforeAll(async () => {
        neo4j = new Neo4j();
        driver = await neo4j.getDriver();
    });

    beforeEach(async () => {
        Actor = generateUniqueType("Actor");
        Movie = generateUniqueType("Movie");
        Person = generateUniqueType("Person");
<<<<<<< HEAD
=======
        Actor = generateUniqueType("Actor");
>>>>>>> 8f4e5f45
        session = await neo4j.getSession();

        const typeDefs = `
            type ${Movie} {
                title: String!
                actors: [${Actor}!]! @relationship(type: "ACTED_IN", properties: "ActedIn", direction: IN)
                directors: [Director!]! @relationship(type: "DIRECTED", properties: "Directed", direction: IN)
            }

            type ${Actor} {
                name: String!
                movies: [${Movie}!]! @relationship(type: "ACTED_IN", properties: "ActedIn", direction: OUT)
            }

            interface ActedIn @relationshipProperties {
                screenTime: Int!
            }

            interface Directed @relationshipProperties {
                year: Int!
            }

            type ${Person} {
                name: String!
                reputation: Int!
            }

            union Director = ${Person} | ${Actor}
        `;

        neoSchema = new Neo4jGraphQL({
            typeDefs,
            driver,
            plugins: {
                subscriptions: new Neo4jGraphQLSubscriptionsSingleInstancePlugin(),
            },
        });
    });

    afterEach(async () => {
        await cleanNodes(session, [Actor, Movie, Person]);
        await session.close();
    });

    afterAll(async () => {
        await driver.close();
    });

    test("nested update with create while using subscriptions should generate valid Cypher", async () => {
        const mutation = `
            mutation {
                ${Movie.operations.update}(
                    update: {
                        directors: {
                            ${Actor}: [
                                {
                                    where: { node: { name: "Keanu Reeves" } }
                                    update: {
                                        edge: { year: 2020 }
                                        node: {
                                            name: "KEANU Reeves"
                                            movies: [
                                                {
                                                    create: [
                                                        { edge: { screenTime: 2345 }, node: { title: "Constantine" } }
                                                    ]
                                                }
                                            ]
                                        }
                                    }
                                }
                            ]
                        }
                    }
                ) {
                    ${Movie.plural} {
                        title
                    }
                }
            }
        `;

        const mutationResult = await graphql({
            schema: await neoSchema.getSchema(),
            source: mutation,
            contextValue: neo4j.getContextValues(),
        });

        expect(mutationResult.errors).toBeFalsy();
    });
});<|MERGE_RESOLUTION|>--- conflicted
+++ resolved
@@ -41,13 +41,9 @@
     });
 
     beforeEach(async () => {
-        Actor = generateUniqueType("Actor");
         Movie = generateUniqueType("Movie");
         Person = generateUniqueType("Person");
-<<<<<<< HEAD
-=======
         Actor = generateUniqueType("Actor");
->>>>>>> 8f4e5f45
         session = await neo4j.getSession();
 
         const typeDefs = `
