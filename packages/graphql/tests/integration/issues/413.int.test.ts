--- conflicted
+++ resolved
@@ -23,12 +23,8 @@
 import { generate } from "randomstring";
 import neo4j from "../neo4j";
 import { Neo4jGraphQL } from "../../../src/classes";
-<<<<<<< HEAD
-import { createJwtRequest } from "../../../src/utils/test/utils";
 import { JWTPlugin } from "@neo4j/graphql-plugins";
-=======
 import { createJwtRequest } from "../../utils/create-jwt-request";
->>>>>>> b221e25f
 
 describe("413", () => {
     let driver: Driver;
@@ -103,7 +99,7 @@
             expect(result.errors).toBeFalsy();
 
             expect(result.data as any).toEqual({
-                jobPlansAggregate: {count: 3},
+                jobPlansAggregate: { count: 3 },
             });
         } finally {
             await session.close();
