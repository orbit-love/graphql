/*
 * Copyright (c) "Neo4j"
 * Neo4j Sweden AB [http://neo4j.com]
 *
 * This file is part of Neo4j.
 *
 * Licensed under the Apache License, Version 2.0 (the "License");
 * you may not use this file except in compliance with the License.
 * You may obtain a copy of the License at
 *
 *     http://www.apache.org/licenses/LICENSE-2.0
 *
 * Unless required by applicable law or agreed to in writing, software
 * distributed under the License is distributed on an "AS IS" BASIS,
 * WITHOUT WARRANTIES OR CONDITIONS OF ANY KIND, either express or implied.
 * See the License for the specific language governing permissions and
 * limitations under the License.
 */

import { Driver, Session } from "neo4j-driver";
import { graphql, GraphQLSchema } from "graphql";
import { gql } from "apollo-server";
import Neo4j from "../neo4j";
import { Neo4jGraphQL } from "../../../src/classes";
import { generateUniqueType, UniqueType } from "../../utils/graphql-types";

describe("Connections Alias", () => {
    let driver: Driver;
<<<<<<< HEAD
    let neo4j: Neo4j;
=======
    let session: Session;
>>>>>>> c0248ef0
    let schema: GraphQLSchema;

    let typeMovie: UniqueType;
    let typeActor: UniqueType;

    const movieTitle = "Forrest Gump";
    const actorName = "Tom Hanks";
    const screenTime = 120;

    beforeAll(async () => {
        driver = await neo4j();
    });

    beforeEach(async () => {
        typeMovie = generateUniqueType("Movie");
        typeActor = generateUniqueType("Actor");
        session = driver.session();

        const typeDefs = gql`
            type ${typeMovie} {
                title: String!
                actors: [${typeActor}!]! @relationship(type: "ACTED_IN", properties: "ActedIn", direction: IN)
            }

            type ${typeActor} {
                name: String!
                movies: [${typeMovie}!]! @relationship(type: "ACTED_IN", properties: "ActedIn", direction: OUT)
            }

            interface ActedIn {
                screenTime: Int!
            }
        `;

<<<<<<< HEAD
    beforeAll(async () => {
        neo4j = new Neo4j();
        driver = await neo4j.getDriver();
=======
>>>>>>> c0248ef0
        const neoSchema = new Neo4jGraphQL({ typeDefs });
        schema = await neoSchema.getSchema();
    });

    afterEach(async () => {
        await session.close();
    });

    afterAll(async () => {
        await driver.close();
    });

    test("should allow nested connections", async () => {
<<<<<<< HEAD
        const session = await neo4j.getSession();

=======
>>>>>>> c0248ef0
        const query = `
            {
                ${typeMovie.plural}(where: { title: "${movieTitle}" }) {
                    title
                    actorsConnection(where: { node: { name: "${actorName}" } }) {
                        edges {
                            screenTime
                            node {
                                name
                                moviesConnection {
                                    edges {
                                        node {
                                            title
                                            actors {
                                                name
                                            }
                                        }
                                    }
                                }
                            }
                        }
                    }
                }
            }
        `;

        await session.run(
            `
                    CREATE (movie:${typeMovie} {title: $movieTitle})
                    CREATE (actor:${typeActor} {name: $actorName})
                    CREATE (actor)-[:ACTED_IN {screenTime: $screenTime}]->(movie)
                `,
            {
                movieTitle,
                actorName,
                screenTime,
            }
        );

        const result = await graphql({
            schema,
            source: query,
            contextValue: { driver, driverConfig: { bookmarks: session.lastBookmark() } },
        });

        expect(result.errors).toBeUndefined();

        expect((result.data as any)[typeMovie.plural][0].actorsConnection.edges[0].node.moviesConnection).toEqual({
            edges: [
                {
<<<<<<< HEAD
                    movieTitle,
                    actorName,
                    screenTime,
                }
            );

            const result = await graphql({
                schema,
                source: query,
                contextValue: neo4j.getDriverContextValues(session),
            });

            expect(result.errors).toBeUndefined();

            expect((result.data as any).movies[0].actorsConnection.edges[0].node.moviesConnection).toEqual({
                edges: [
                    {
                        node: {
                            title: movieTitle,
                            actors: [
                                {
                                    name: actorName,
                                },
                            ],
                        },
=======
                    node: {
                        title: movieTitle,
                        actors: [
                            {
                                name: actorName,
                            },
                        ],
>>>>>>> c0248ef0
                    },
                },
            ],
        });
    });

    test("should allow where clause on nested connections", async () => {
<<<<<<< HEAD
        const session = await neo4j.getSession();

=======
>>>>>>> c0248ef0
        const query = `
            {
                ${typeMovie.plural}(where: { title: "${movieTitle}" }) {
                    title
                    actorsConnection(where: { node: { name: "${actorName}" } }) {
                        edges {
                            screenTime
                            node {
                                name
                                moviesConnection(where: { node: { title: "${movieTitle}" } }) {
                                    edges {
                                        node {
                                            title
                                            actors {
                                                name
                                            }
                                        }
                                    }
                                }
                            }
                        }
                    }
                }
            }
        `;

        await session.run(
            `
                CREATE (movie:${typeMovie} {title: $movieTitle})
                CREATE (actor:${typeActor} {name: $actorName})
                CREATE (actor)-[:ACTED_IN {screenTime: $screenTime}]->(movie)
                `,
            {
                movieTitle,
                actorName,
                screenTime,
            }
        );

        const result = await graphql({
            schema,
            source: query,
            contextValue: { driver, driverConfig: { bookmarks: session.lastBookmark() } },
        });

        expect(result.errors).toBeUndefined();

        expect((result.data as any)[typeMovie.plural][0].actorsConnection.edges[0].node.moviesConnection).toEqual({
            edges: [
                {
<<<<<<< HEAD
                    movieTitle,
                    actorName,
                    screenTime,
                }
            );

            const result = await graphql({
                schema,
                source: query,
                contextValue: neo4j.getDriverContextValues(session),
            });

            expect(result.errors).toBeUndefined();

            expect((result.data as any).movies[0].actorsConnection.edges[0].node.moviesConnection).toEqual({
                edges: [
                    {
                        node: {
                            title: movieTitle,
                            actors: [
                                {
                                    name: actorName,
                                },
                            ],
                        },
=======
                    node: {
                        title: movieTitle,
                        actors: [
                            {
                                name: actorName,
                            },
                        ],
>>>>>>> c0248ef0
                    },
                },
            ],
        });
    });
});<|MERGE_RESOLUTION|>--- conflicted
+++ resolved
@@ -26,11 +26,8 @@
 
 describe("Connections Alias", () => {
     let driver: Driver;
-<<<<<<< HEAD
     let neo4j: Neo4j;
-=======
     let session: Session;
->>>>>>> c0248ef0
     let schema: GraphQLSchema;
 
     let typeMovie: UniqueType;
@@ -41,13 +38,14 @@
     const screenTime = 120;
 
     beforeAll(async () => {
-        driver = await neo4j();
+        neo4j = new Neo4j();
+        driver = await neo4j.getDriver();
     });
 
     beforeEach(async () => {
         typeMovie = generateUniqueType("Movie");
         typeActor = generateUniqueType("Actor");
-        session = driver.session();
+        session = await neo4j.getSession();
 
         const typeDefs = gql`
             type ${typeMovie} {
@@ -65,12 +63,6 @@
             }
         `;
 
-<<<<<<< HEAD
-    beforeAll(async () => {
-        neo4j = new Neo4j();
-        driver = await neo4j.getDriver();
-=======
->>>>>>> c0248ef0
         const neoSchema = new Neo4jGraphQL({ typeDefs });
         schema = await neoSchema.getSchema();
     });
@@ -84,11 +76,6 @@
     });
 
     test("should allow nested connections", async () => {
-<<<<<<< HEAD
-        const session = await neo4j.getSession();
-
-=======
->>>>>>> c0248ef0
         const query = `
             {
                 ${typeMovie.plural}(where: { title: "${movieTitle}" }) {
@@ -131,7 +118,7 @@
         const result = await graphql({
             schema,
             source: query,
-            contextValue: { driver, driverConfig: { bookmarks: session.lastBookmark() } },
+            contextValue: neo4j.getDriverContextValuesWithBookmarks(session.lastBookmark()),
         });
 
         expect(result.errors).toBeUndefined();
@@ -139,33 +126,6 @@
         expect((result.data as any)[typeMovie.plural][0].actorsConnection.edges[0].node.moviesConnection).toEqual({
             edges: [
                 {
-<<<<<<< HEAD
-                    movieTitle,
-                    actorName,
-                    screenTime,
-                }
-            );
-
-            const result = await graphql({
-                schema,
-                source: query,
-                contextValue: neo4j.getDriverContextValues(session),
-            });
-
-            expect(result.errors).toBeUndefined();
-
-            expect((result.data as any).movies[0].actorsConnection.edges[0].node.moviesConnection).toEqual({
-                edges: [
-                    {
-                        node: {
-                            title: movieTitle,
-                            actors: [
-                                {
-                                    name: actorName,
-                                },
-                            ],
-                        },
-=======
                     node: {
                         title: movieTitle,
                         actors: [
@@ -173,7 +133,6 @@
                                 name: actorName,
                             },
                         ],
->>>>>>> c0248ef0
                     },
                 },
             ],
@@ -181,11 +140,6 @@
     });
 
     test("should allow where clause on nested connections", async () => {
-<<<<<<< HEAD
-        const session = await neo4j.getSession();
-
-=======
->>>>>>> c0248ef0
         const query = `
             {
                 ${typeMovie.plural}(where: { title: "${movieTitle}" }) {
@@ -228,7 +182,7 @@
         const result = await graphql({
             schema,
             source: query,
-            contextValue: { driver, driverConfig: { bookmarks: session.lastBookmark() } },
+            contextValue: neo4j.getDriverContextValuesWithBookmarks(session.lastBookmark()),
         });
 
         expect(result.errors).toBeUndefined();
@@ -236,33 +190,6 @@
         expect((result.data as any)[typeMovie.plural][0].actorsConnection.edges[0].node.moviesConnection).toEqual({
             edges: [
                 {
-<<<<<<< HEAD
-                    movieTitle,
-                    actorName,
-                    screenTime,
-                }
-            );
-
-            const result = await graphql({
-                schema,
-                source: query,
-                contextValue: neo4j.getDriverContextValues(session),
-            });
-
-            expect(result.errors).toBeUndefined();
-
-            expect((result.data as any).movies[0].actorsConnection.edges[0].node.moviesConnection).toEqual({
-                edges: [
-                    {
-                        node: {
-                            title: movieTitle,
-                            actors: [
-                                {
-                                    name: actorName,
-                                },
-                            ],
-                        },
-=======
                     node: {
                         title: movieTitle,
                         actors: [
@@ -270,7 +197,6 @@
                                 name: actorName,
                             },
                         ],
->>>>>>> c0248ef0
                     },
                 },
             ],
