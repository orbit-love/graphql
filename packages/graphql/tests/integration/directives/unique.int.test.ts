--- conflicted
+++ resolved
@@ -38,17 +38,11 @@
 
         MULTIDB_SUPPORT = await driver.supportsMultiDb();
 
-<<<<<<< HEAD
-        const cypher = `CREATE DATABASE ${databaseName}`;
-        const session = await neo4j.getSession();
-        try {
-=======
         if (MULTIDB_SUPPORT) {
             databaseName = generate({ readable: true, charset: "alphabetic" });
 
             const cypher = `CREATE DATABASE ${databaseName}`;
             const session = driver.session();
->>>>>>> bdfe08e1
             await session.run(cypher);
             await session.close();
 
