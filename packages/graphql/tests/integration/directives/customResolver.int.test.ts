/*
 * Copyright (c) "Neo4j"
 * Neo4j Sweden AB [http://neo4j.com]
 *
 * This file is part of Neo4j.
 *
 * Licensed under the Apache License, Version 2.0 (the "License");
 * you may not use this file except in compliance with the License.
 * You may obtain a copy of the License at
 *
 *     http://www.apache.org/licenses/LICENSE-2.0
 *
 * Unless required by applicable law or agreed to in writing, software
 * distributed under the License is distributed on an "AS IS" BASIS,
 * WITHOUT WARRANTIES OR CONDITIONS OF ANY KIND, either express or implied.
 * See the License for the specific language governing permissions and
 * limitations under the License.
 */

import type { GraphQLSchema } from "graphql";
import { graphql } from "graphql";
import gql from "graphql-tag";
import type { Driver } from "neo4j-driver";
import { Neo4jGraphQL } from "../../../src/classes";
import { INVALID_REQUIRED_FIELD_ERROR } from "../../../src/schema/get-custom-resolver-meta";
import { cleanNodes } from "../../utils/clean-nodes";
import { UniqueType } from "../../utils/graphql-types";
import Neo4j from "../neo4j";
import { createBearerToken } from "../../utils/create-bearer-token";

describe("@customResolver directive", () => {
    let driver: Driver;
    let neo4j: Neo4j;

    const user = {
        id: "An-ID",
        firstName: "someFirstName",
        lastName: "a second name!",
    };

    const testType = new UniqueType("User");
    const customResolverField = "fullName";

    const typeDefs = `
        type ${testType} {
            id: ID!
            firstName: String!
            lastName: String!
            ${customResolverField}: String @customResolver(requires: "firstName lastName")
        }
    `;

    beforeAll(async () => {
        neo4j = new Neo4j();
        driver = await neo4j.getDriver();
    });

    afterAll(async () => {
        await driver.close();
    });

    describe("Scalar fields", () => {
        let schema: GraphQLSchema;

        const fullName = ({ firstName, lastName }) => `${firstName} ${lastName}`;

        const resolvers = {
            [testType.name]: { [customResolverField]: fullName },
        };

        beforeAll(async () => {
            const session = await neo4j.getSession();

            const neoSchema = new Neo4jGraphQL({ typeDefs, resolvers });
            schema = await neoSchema.getSchema();

            await session.run(
                `
                CREATE (user:${testType.name}) SET user = $user
            `,
                { user }
            );
            await session.close();
        });

        afterAll(async () => {
            const session = await neo4j.getSession();
            await session.run(`MATCH (n:${testType}) DETACH DELETE n`);
            await session.close();
        });

        test("removes a field from all but its object type, and resolves with a custom resolver", async () => {
            const source = `
                query ${testType.name}($userId: ID!) {
                    ${testType.plural}(where: { id: $userId }) {
                        id
                        firstName
                        lastName
                        fullName
                    }
                }
            `;

            const gqlResult = await graphql({
                schema,
                source,
                contextValue: neo4j.getContextValues(),
                variableValues: { userId: user.id },
            });

            expect(gqlResult.errors).toBeFalsy();
            expect((gqlResult.data as any)[testType.plural][0]).toEqual({
                ...user,
                fullName: fullName(user),
            });
        });

        test("resolves field with custom resolver without required fields in selection set", async () => {
            const source = `
                query ${testType.name}($userId: ID!) {
                    ${testType.plural}(where: { id: $userId }) {
                        id
                        fullName
                    }
                }
            `;

            const gqlResult = await graphql({
                schema,
                source,
                contextValue: neo4j.getContextValues(),
                variableValues: { userId: user.id },
            });

            expect(gqlResult.errors).toBeFalsy();
            expect((gqlResult.data as any)[testType.plural][0]).toEqual({
                id: user.id,
                fullName: fullName(user),
            });
        });

        test("resolves field with custom resolver with required field(s) aliased in selection set", async () => {
            const source = `
                query ${testType.name}($userId: ID!) {
                    ${testType.plural}(where: { id: $userId }) {
                        id
                        f: firstName
                        fullName
                    }
                }
            `;

            const gqlResult = await graphql({
                schema,
                source,
                contextValue: neo4j.getContextValues(),
                variableValues: { userId: user.id },
            });

            expect(gqlResult.errors).toBeFalsy();
            expect((gqlResult.data as any)[testType.plural][0]).toEqual({
                id: user.id,
                f: user.firstName,
                fullName: fullName(user),
            });
        });
    });
    describe("Cypher fields", () => {
        const typeDefs = `
            type ${testType.name} {
                id: ID!
                firstName: String! @cypher(statement: "RETURN '${user.firstName}' as x", columnName: "x")
                lastName: String! @cypher(statement: "RETURN '${user.lastName}' as x", columnName: "x")
                fullName: String @customResolver(requires: "firstName lastName")
            }
        `;

        const fullName = ({ firstName, lastName }) => `${firstName} ${lastName}`;

        const resolvers = {
            [testType.name]: { [customResolverField]: fullName },
        };

        let schema: GraphQLSchema;

        beforeAll(async () => {
            const session = await neo4j.getSession();

            const neoSchema = new Neo4jGraphQL({ typeDefs, resolvers });
            schema = await neoSchema.getSchema();

            await session.run(
                `
                CREATE (user:${testType.name}) SET user.id = $userId
            `,
                { userId: user.id }
            );
            await session.close();
        });

        afterAll(async () => {
            const session = await neo4j.getSession();
            await session.run(`MATCH (n:${testType.name}) DETACH DELETE n`);
            await session.close();
        });

        test("removes a field from all but its object type, and resolves with a custom resolver", async () => {
            const source = `
                query ${testType.name}($userId: ID!) {
                    ${testType.plural}(where: { id: $userId }) {
                        id
                        firstName
                        lastName
                        fullName
                    }
                }
            `;

            const gqlResult = await graphql({
                schema,
                source,
                contextValue: neo4j.getContextValues(),
                variableValues: { userId: user.id },
            });

            expect(gqlResult.errors).toBeFalsy();
            expect((gqlResult.data as any)[testType.plural][0]).toEqual({
                ...user,
                fullName: fullName(user),
            });
        });

        test("resolves field with custom resolver without required fields in selection set", async () => {
            const source = `
                query ${testType.name}($userId: ID!) {
                    ${testType.plural}(where: { id: $userId }) {
                        id
                        fullName
                    }
                }
            `;

            const gqlResult = await graphql({
                schema,
                source,
                contextValue: neo4j.getContextValues(),
                variableValues: { userId: user.id },
            });

            expect(gqlResult.errors).toBeFalsy();
            expect((gqlResult.data as any)[testType.plural][0]).toEqual({
                id: user.id,
                fullName: fullName(user),
            });
        });

        test("resolves field with custom resolver with required field(s) aliased in selection set", async () => {
            const source = `
                query ${testType.name}($userId: ID!) {
                    ${testType.plural}(where: { id: $userId }) {
                        id
                        f: firstName
                        fullName
                    }
                }
            `;

            const gqlResult = await graphql({
                schema,
                source,
                contextValue: neo4j.getContextValues(),
                variableValues: { userId: user.id },
            });

            expect(gqlResult.errors).toBeFalsy();
            expect((gqlResult.data as any)[testType.plural][0]).toEqual({
                id: user.id,
                f: user.firstName,
                fullName: fullName(user),
            });
        });
    });

    describe("Custom resolver checks", () => {
        let warn: jest.SpyInstance;

        beforeEach(() => {
            warn = jest.spyOn(console, "warn").mockImplementation(() => {});
        });

        afterEach(() => {
            warn.mockReset();
        });

        test("Check throws error if customResolver is not provided", async () => {
            const neoSchema = new Neo4jGraphQL({ typeDefs });
            await neoSchema.getSchema();

            expect(warn).toHaveBeenCalledWith(`Custom resolver for ${customResolverField} has not been provided`);
        });

        test("Check throws error if custom resolver defined for interface", async () => {
            const interfaceType = new UniqueType("UserInterface");
            const typeDefs = `
                interface ${interfaceType.name} {
                    ${customResolverField}: String @customResolver(requires: "firstName lastName")
                }

                type ${testType} implements ${interfaceType.name} {
                    id: ID!
                    firstName: String!
                    lastName: String!
                    ${customResolverField}: String
                }
            `;

            const testResolver = () => "Some value";
            const resolvers = {
                [interfaceType.name]: {
                    [customResolverField]: testResolver,
                },
            };
            const neoSchema = new Neo4jGraphQL({ typeDefs, resolvers });
            await neoSchema.getSchema();
            expect(warn).toHaveBeenCalledWith(`Custom resolver for ${customResolverField} has not been provided`);
        });
    });
});

describe("Related Fields", () => {
    let driver: Driver;
    let neo4j: Neo4j;

    let Publication: UniqueType;
    let Author: UniqueType;
    let Book: UniqueType;
    let Journal: UniqueType;
    let User: UniqueType;
    let Address: UniqueType;
    let City: UniqueType;
    let State: UniqueType;

    const userInput1 = {
        id: "1",
        firstName: "First",
        lastName: "Last",
    };
    const userInput2 = {
        id: "2",
        firstName: "New First",
        lastName: "new-last",
    };
    const addressInput1 = {
        city: "some city",
        street: "some street",
    };
    const addressInput2 = {
        city: "another-city",
        street: "another-street",
    };
    const cityInput1 = {
        name: "city1 name!",
        population: 8947975,
    };
    const cityInput2 = {
        name: "city2 name?",
        population: 74,
    };
    const stateInput = {
        someValue: 4797,
    };
    const authorInput1 = {
        name: "some-author-name",
    };
    const authorInput2 = {
        name: "another author name",
    };
    const bookInput1 = {
        title: "a book name",
        publicationYear: 12,
    };
    const bookInput2 = {
        title: "another-book-name",
        publicationYear: 1074,
    };
    const journalInput1 = {
        subject: "a subject",
        publicationYear: 573,
    };
    const journalInput2 = {
        subject: "a second subject",
        publicationYear: 9087,
    };
    const secret = "secret";

    beforeAll(async () => {
        neo4j = new Neo4j();
        driver = await neo4j.getDriver();
    });

    beforeEach(() => {
        Publication = new UniqueType("Publication");
        Author = new UniqueType("Author");
        Book = new UniqueType("Book");
        Journal = new UniqueType("Journal");
        User = new UniqueType("User");
        Address = new UniqueType("Address");
        City = new UniqueType("City");
        State = new UniqueType("State");
    });

    afterEach(async () => {
        const session = await neo4j.getSession();
        try {
            await cleanNodes(session, [Publication, Author, Book, Journal, User, Address, City, State]);
        } finally {
            await session.close();
        }
    });

    afterAll(async () => {
        await driver.close();
    });

    test("should be able to require a field from a related type", async () => {
        const session = await neo4j.getSession();
        try {
            await session.run(
                `CREATE (user:${User})-[:LIVES_AT]->(addr:${Address}) SET user = $userInput1, addr = $addressInput1`,
                { userInput1, addressInput1 }
            );
        } finally {
            await session.close();
        }

        const typeDefs = gql`
            type ${Address} {
                street: String!
                city: String!
            }

            type ${User} {
                id: ID!
                firstName: String!
                lastName: String!
                address: ${Address} @relationship(type: "LIVES_AT", direction: OUT)
                fullName: String @customResolver(requires: "firstName lastName address { city }")
            }
        `;

        const fullNameResolver = ({ firstName, lastName, address }) => `${firstName} ${lastName} from ${address.city}`;

        const resolvers = {
            [User.name]: {
                fullName: fullNameResolver,
            },
        };

        const neoSchema = new Neo4jGraphQL({
            typeDefs,
            resolvers,
        });

        const query = `
            query ${User} {
                ${User.plural} {
                    fullName
                }
            }
        `;

        const result = await graphql({
            schema: await neoSchema.getSchema(),
            source: query,
            contextValue: neo4j.getContextValues(),
        });

        expect(result.errors).toBeFalsy();
        expect(result.data as any).toEqual({
            [User.plural]: [
                {
                    fullName: fullNameResolver({
                        firstName: userInput1.firstName,
                        lastName: userInput1.lastName,
                        address: { city: addressInput1.city },
                    }),
                },
            ],
        });
    });

    test("should throw an error if requiring a field that does not exist", async () => {
        const session = await neo4j.getSession();
        try {
            await session.run(
                `CREATE (user:${User})-[:LIVES_AT]->(addr:${Address}) SET user = $userInput1, addr = $addressInput1`,
                { userInput1, addressInput1 }
            );
        } finally {
            await session.close();
        }

        const typeDefs = gql`
            type ${Address} {
                street: String!
                city: String!
            }

            type ${User} {
                id: ID!
                firstName: String!
                lastName: String!
                address: ${Address} @relationship(type: "LIVES_AT", direction: OUT)
                fullName: String @customResolver(requires: "firstName lastName address { city } doesNotExist")
            }
        `;

        const fullNameResolver = ({ firstName, lastName, address }) => `${firstName} ${lastName} from ${address.city}`;

        const resolvers = {
            [User.name]: {
                fullName: fullNameResolver,
            },
        };

        const neoSchema = new Neo4jGraphQL({
            typeDefs,
            resolvers,
        });

        await expect(neoSchema.getSchema()).rejects.toThrow(
            `Invalid selection set provided to @customResolver on ${User}`
        );
    });

    test("should throw an error if requiring a related field that does not exist", async () => {
        const session = await neo4j.getSession();
        try {
            await session.run(
                `CREATE (user:${User})-[:LIVES_AT]->(addr:${Address}) SET user = $userInput1, addr = $addressInput1`,
                { userInput1, addressInput1 }
            );
        } finally {
            await session.close();
        }

        const typeDefs = gql`
            type ${Address} {
                street: String!
                city: String!
            }

            type ${User} {
                id: ID!
                firstName: String!
                lastName: String!
                address: ${Address} @relationship(type: "LIVES_AT", direction: OUT)
                fullName: String @customResolver(requires: "firstName lastName address { city doesNotExist }")
            }
        `;

        const fullNameResolver = ({ firstName, lastName, address }) => `${firstName} ${lastName} from ${address.city}`;

        const resolvers = {
            [User.name]: {
                fullName: fullNameResolver,
            },
        };

        const neoSchema = new Neo4jGraphQL({
            typeDefs,
            resolvers,
        });

        await expect(neoSchema.getSchema()).rejects.toThrow(
            `Invalid selection set provided to @customResolver on ${User}`
        );
    });

    test("should fetch required fields when other fields are also selected", async () => {
        const session = await neo4j.getSession();
        try {
            await session.run(
                `CREATE (user:${User})-[:LIVES_AT]->(addr:${Address}) SET user = $userInput1, addr = $addressInput1`,
                { userInput1, addressInput1 }
            );
        } finally {
            await session.close();
        }

        const typeDefs = gql`
            type ${Address} {
                street: String!
                city: String!
            }

            type ${User} {
                id: ID!
                firstName: String!
                lastName: String!
                address: ${Address} @relationship(type: "LIVES_AT", direction: OUT)
                fullName: String @customResolver(requires: "firstName lastName address { city }")
            }
        `;

        const fullNameResolver = ({ firstName, lastName, address }) => `${firstName} ${lastName} from ${address.city}`;

        const resolvers = {
            [User.name]: {
                fullName: fullNameResolver,
            },
        };

        const neoSchema = new Neo4jGraphQL({
            typeDefs,
            resolvers,
        });

        const query = `
            query ${User} {
                ${User.plural} {
                    id
                    fullName
                    address {
                        street
                        city
                    }
                }
            }
        `;

        const result = await graphql({
            schema: await neoSchema.getSchema(),
            source: query,
            contextValue: neo4j.getContextValues(),
        });

        expect(result.errors).toBeFalsy();
        expect(result.data as any).toEqual({
            [User.plural]: [
                {
                    id: userInput1.id,
                    address: addressInput1,
                    fullName: fullNameResolver({
                        firstName: userInput1.firstName,
                        lastName: userInput1.lastName,
                        address: { city: addressInput1.city },
                    }),
                },
            ],
        });
    });

    test("should fetch customResolver fields over multiple users", async () => {
        const session = await neo4j.getSession();
        try {
            await session.run(
                `
                    CREATE (user1:${User})-[:LIVES_AT]->(addr1:${Address}) SET user1 = $userInput1, addr1 = $addressInput1
                    CREATE (user2:${User})-[:LIVES_AT]->(addr2:${Address}) SET user2 = $userInput2, addr2 = $addressInput2
                `,
                { userInput1, addressInput1, userInput2, addressInput2 }
            );
        } finally {
            await session.close();
        }

        const typeDefs = gql`
            type ${Address} {
                street: String!
                city: String!
            }

            type ${User} {
                id: ID!
                firstName: String!
                lastName: String!
                address: ${Address} @relationship(type: "LIVES_AT", direction: OUT)
                fullName: String @customResolver(requires: "firstName lastName address { city }")
            }
        `;

        const fullNameResolver = ({ firstName, lastName, address }) => `${firstName} ${lastName} from ${address.city}`;

        const resolvers = {
            [User.name]: {
                fullName: fullNameResolver,
            },
        };

        const neoSchema = new Neo4jGraphQL({
            typeDefs,
            resolvers,
        });

        const query = `
            query ${User} {
                ${User.plural} {
                    id
                    fullName
                    address {
                        street
                        city
                    }
                }
            }
        `;

        const result = await graphql({
            schema: await neoSchema.getSchema(),
            source: query,
            contextValue: neo4j.getContextValues(),
        });

        expect(result.errors).toBeFalsy();
        expect(result.data as any).toEqual({
            [User.plural]: expect.toIncludeSameMembers([
                {
                    id: userInput1.id,
                    address: addressInput1,
                    fullName: fullNameResolver({
                        firstName: userInput1.firstName,
                        lastName: userInput1.lastName,
                        address: { city: addressInput1.city },
                    }),
                },
                {
                    id: userInput2.id,
                    address: addressInput2,
                    fullName: fullNameResolver({
                        firstName: userInput2.firstName,
                        lastName: userInput2.lastName,
                        address: { city: addressInput2.city },
                    }),
                },
            ]),
        });
    });

    test("should select related fields when not selected last", async () => {
        const session = await neo4j.getSession();
        try {
            await session.run(
                `
                    CREATE (user1:${User})-[:LIVES_AT]->(addr1:${Address}) SET user1 = $userInput1, addr1 = $addressInput1
                    CREATE (user2:${User})-[:LIVES_AT]->(addr2:${Address}) SET user2 = $userInput2, addr2 = $addressInput2
                `,
                { userInput1, addressInput1, userInput2, addressInput2 }
            );
        } finally {
            await session.close();
        }

        const typeDefs = gql`
            type ${Address} {
                street: String!
                city: String!
            }

            type ${User} {
                id: ID!
                firstName: String!
                lastName: String!
                address: ${Address} @relationship(type: "LIVES_AT", direction: OUT)
                fullName: String @customResolver(requires: "firstName address { city } lastName")
            }
        `;

        const fullNameResolver = ({ firstName, lastName, address }) => `${firstName} ${lastName} from ${address.city}`;

        const resolvers = {
            [User.name]: {
                fullName: fullNameResolver,
            },
        };

        const neoSchema = new Neo4jGraphQL({
            typeDefs,
            resolvers,
        });

        const query = `
            query ${User} {
                ${User.plural} {
                    id
                    fullName
                    address {
                        street
                        city
                    }
                }
            }
        `;

        const result = await graphql({
            schema: await neoSchema.getSchema(),
            source: query,
            contextValue: neo4j.getContextValues(),
        });

        expect(result.errors).toBeFalsy();
        expect(result.data as any).toEqual({
            [User.plural]: expect.toIncludeSameMembers([
                {
                    id: userInput1.id,
                    address: addressInput1,
                    fullName: fullNameResolver({
                        firstName: userInput1.firstName,
                        lastName: userInput1.lastName,
                        address: { city: addressInput1.city },
                    }),
                },
                {
                    id: userInput2.id,
                    address: addressInput2,
                    fullName: fullNameResolver({
                        firstName: userInput2.firstName,
                        lastName: userInput2.lastName,
                        address: { city: addressInput2.city },
                    }),
                },
            ]),
        });
    });

    test("should select fields from double nested related nodes", async () => {
        const session = await neo4j.getSession();
        try {
            await session.run(
                `
                    CREATE (user1:${User})-[:LIVES_AT]->(addr1:${Address})-[:IN_CITY]->(city1:${City})
                    SET user1 = $userInput1, addr1 = $addressInput1, city1 = $cityInput1
                    CREATE (user2:${User})-[:LIVES_AT]->(addr2:${Address})-[:IN_CITY]->(city2:${City})
                    SET user2 = $userInput2, addr2 = $addressInput2, city2 = $cityInput2
                `,
                { userInput1, addressInput1, userInput2, addressInput2, cityInput1, cityInput2 }
            );
        } finally {
            await session.close();
        }

        const typeDefs = gql`
            type ${City} {
                name: String!
                population: Int
            }

            type ${Address} {
                street: String!
                city: ${City}! @relationship(type: "IN_CITY", direction: OUT)
            }

            type ${User} {
                id: ID!
                firstName: String!
                lastName: String!
                address: ${Address} @relationship(type: "LIVES_AT", direction: OUT)
                fullName: String @customResolver(requires: "firstName lastName address { city { name population } }")
            }
        `;

        const fullNameResolver = ({ firstName, lastName, address }) => {
            if (address.city.population) {
                return `${firstName} ${lastName} from ${address.city.name} with population of ${address.city.population}`;
            }
            return `${firstName} ${lastName} from ${address.city.name}`;
        };

        const resolvers = {
            [User.name]: {
                fullName: fullNameResolver,
            },
        };

        const neoSchema = new Neo4jGraphQL({
            typeDefs,
            resolvers,
        });

        const query = `
            query ${User} {
                ${User.plural} {
                    fullName
                    address {
                        street
                    }
                }
            }
        `;

        const result = await graphql({
            schema: await neoSchema.getSchema(),
            source: query,
            contextValue: neo4j.getContextValues(),
        });

        expect(result.errors).toBeFalsy();
        expect(result.data as any).toEqual({
            [User.plural]: expect.toIncludeSameMembers([
                {
                    address: {
                        street: addressInput1.street,
                    },
                    fullName: fullNameResolver({
                        firstName: userInput1.firstName,
                        lastName: userInput1.lastName,
                        address: { city: cityInput1 },
                    }),
                },
                {
                    address: {
                        street: addressInput2.street,
                    },
                    fullName: fullNameResolver({
                        firstName: userInput2.firstName,
                        lastName: userInput2.lastName,
                        address: { city: cityInput2 },
                    }),
                },
            ]),
        });
    });

    test("should select fields from triple nested related nodes", async () => {
        const session = await neo4j.getSession();
        try {
            await session.run(
                `
                    CREATE (user1:${User})-[:LIVES_AT]->(addr1:${Address})-[:IN_CITY]->(city1:${City})
                        -[:IN_STATE]->(state:${State})
                    SET user1 = $userInput1, addr1 = $addressInput1, city1 = $cityInput1, state = $stateInput
                    CREATE (user2:${User})-[:LIVES_AT]->(addr2:${Address})-[:IN_CITY]->(city2:${City})
                        -[:IN_STATE]->(state)
                    SET user2 = $userInput2, addr2 = $addressInput2, city2 = $cityInput2
                `,
                { userInput1, addressInput1, userInput2, addressInput2, cityInput1, cityInput2, stateInput }
            );
        } finally {
            await session.close();
        }

        const typeDefs = gql`
            type ${State} {
                someValue: Int!
            }

            type ${City} {
                name: String!
                population: Int
                state: ${State}! @relationship(type: "IN_STATE", direction: OUT)
            }

            type ${Address} {
                street: String!
                city: ${City}! @relationship(type: "IN_CITY", direction: OUT)
            }

            type ${User} {
                id: ID!
                firstName: String!
                lastName: String!
                address: ${Address} @relationship(type: "LIVES_AT", direction: OUT)
                fullName: String @customResolver(requires: "firstName lastName address { city { name state { someValue } population } }")
            }
        `;

        const fullNameResolver = ({ firstName, lastName, address }) => {
            if (address.city.population) {
                return `${firstName} ${lastName} from ${address.city.name} with population of ${address.city.population} with ${address.city.state.someValue}`;
            }
            return `${firstName} ${lastName} from ${address.city.name}`;
        };

        const resolvers = {
            [User.name]: {
                fullName: fullNameResolver,
            },
        };

        const neoSchema = new Neo4jGraphQL({
            typeDefs,
            resolvers,
        });

        const query = `
            query ${User} {
                ${User.plural} {
                    fullName
                    address {
                        street
                    }
                }
            }
        `;

        const result = await graphql({
            schema: await neoSchema.getSchema(),
            source: query,
            contextValue: neo4j.getContextValues(),
        });

        expect(result.errors).toBeFalsy();
        expect(result.data as any).toEqual({
            [User.plural]: expect.toIncludeSameMembers([
                {
                    address: {
                        street: addressInput1.street,
                    },
                    fullName: fullNameResolver({
                        firstName: userInput1.firstName,
                        lastName: userInput1.lastName,
                        address: {
                            city: {
                                name: cityInput1.name,
                                population: cityInput1.population,
                                state: stateInput,
                            },
                        },
                    }),
                },
                {
                    address: {
                        street: addressInput2.street,
                    },
                    fullName: fullNameResolver({
                        firstName: userInput2.firstName,
                        lastName: userInput2.lastName,
                        address: {
                            city: {
                                name: cityInput2.name,
                                population: cityInput2.population,
                                state: stateInput,
                            },
                        },
                    }),
                },
            ]),
        });
    });

    test("should be able to require fields from a related union", async () => {
        const session = await neo4j.getSession();
        try {
            await session.run(
                `
                    CREATE (author1:${Author})-[:WROTE]->(book1:${Book}) SET author1 = $authorInput1, book1 = $bookInput1
                    CREATE (author2:${Author})-[:WROTE]->(journal1:${Journal}) SET author2 = $authorInput2, journal1 = $journalInput1
                    CREATE (author2)-[:WROTE]->(journal2:${Journal}) SET journal2 = $journalInput2
                    CREATE (author2)-[:WROTE]->(book2:${Book}) SET book2 = $bookInput2
                    CREATE (author1)-[:WROTE]->(journal1)
                `,
                { authorInput1, authorInput2, bookInput1, bookInput2, journalInput1, journalInput2 }
            );
        } finally {
            await session.close();
        }

        const typeDefs = gql`
            union ${Publication} = ${Book} | ${Journal}

            type ${Author} {
                name: String!
                publications: [${Publication}!]! @relationship(type: "WROTE", direction: OUT)
                publicationsWithAuthor: [String!]!
                    @customResolver(requires: "name publications { ...on ${Book} { title } ... on ${Journal} { subject } }")
            }

            type ${Book} {
                title: String!
                author: ${Author}! @relationship(type: "WROTE", direction: IN)
            }

            type ${Journal} {
                subject: String!
                author: ${Author}! @relationship(type: "WROTE", direction: IN)
            }
        `;

        const publicationsWithAuthorResolver = ({ name, publications }) =>
            publications.map((publication) => `${publication.title || publication.subject} by ${name}`);

        const resolvers = {
            [Author.name]: {
                publicationsWithAuthor: publicationsWithAuthorResolver,
            },
        };

        const neoSchema = new Neo4jGraphQL({
            typeDefs,
            resolvers,
        });

        const query = `
            query ${Author} {
                ${Author.plural} {
                    publicationsWithAuthor
                }
            }
        `;

        const result = await graphql({
            schema: await neoSchema.getSchema(),
            source: query,
            contextValue: neo4j.getContextValues(),
        });

        expect(result.errors).toBeFalsy();
        expect(result.data as any).toEqual({
            [Author.plural]: expect.toIncludeSameMembers([
                {
                    publicationsWithAuthor: expect.toIncludeSameMembers(
                        publicationsWithAuthorResolver({
                            name: authorInput1.name,
                            publications: [bookInput1, journalInput1],
                        })
                    ),
                },
                {
                    publicationsWithAuthor: expect.toIncludeSameMembers(
                        publicationsWithAuthorResolver({
                            name: authorInput2.name,
                            publications: [journalInput1, journalInput2, bookInput2],
                        })
                    ),
                },
            ]),
        });
    });

    test("should select @alias fields", async () => {
        const session = await neo4j.getSession();
        try {
            await session.run(
                `
                    CREATE (user1:${User})-[:LIVES_AT]->(addr1:${Address})-[:IN_CITY]->(city1:${City})
                    SET user1 = $userInput1, addr1 = $addressInput1, city1 = $cityInput1
                    CREATE (user2:${User})-[:LIVES_AT]->(addr2:${Address})-[:IN_CITY]->(city2:${City})
                    SET user2 = $userInput2, addr2 = $addressInput2, city2 = $cityInput2
                `,
                {
                    userInput1: { id: userInput1.id, first: userInput1.firstName, lastName: userInput1.lastName },
                    addressInput1,
                    userInput2: { id: userInput2.id, first: userInput2.firstName, lastName: userInput2.lastName },
                    addressInput2,
                    cityInput1: { name: cityInput1.name, cityPopulation: cityInput1.population },
                    cityInput2: { name: cityInput2.name, cityPopulation: cityInput2.population },
                }
            );
        } finally {
            await session.close();
        }

        const typeDefs = gql` 
            type ${City} {
                name: String!
                population: Int @alias(property: "cityPopulation")
            }

            type ${Address} {
                street: String!
                city: ${City}! @relationship(type: "IN_CITY", direction: OUT)
            }

            type ${User} {
                id: ID!
                firstName: String! @alias(property: "first")
                lastName: String!
                address: ${Address} @relationship(type: "LIVES_AT", direction: OUT)
                fullName: String @customResolver(requires: "firstName lastName address { city { name population } }")
            }
        `;

        const fullNameResolver = ({ firstName, lastName, address }) => {
            if (address.city.population) {
                return `${firstName} ${lastName} from ${address.city.name} with population of ${address.city.population}`;
            }
            return `${firstName} ${lastName} from ${address.city.name}`;
        };

        const resolvers = {
            [User.name]: {
                fullName: fullNameResolver,
            },
        };

        const neoSchema = new Neo4jGraphQL({
            typeDefs,
            resolvers,
        });

        const query = `
            query ${User} {
                ${User.plural} {
                    firstName
                    fullName
                    address {
                        street
                    }
                }
            }
        `;

        const result = await graphql({
            schema: await neoSchema.getSchema(),
            source: query,
            contextValue: neo4j.getContextValues(),
        });

        expect(result.errors).toBeFalsy();
        expect(result.data as any).toEqual({
            [User.plural]: expect.toIncludeSameMembers([
                {
                    address: {
                        street: addressInput1.street,
                    },
                    firstName: userInput1.firstName,
                    fullName: fullNameResolver({
                        firstName: userInput1.firstName,
                        lastName: userInput1.lastName,
                        address: { city: cityInput1 },
                    }),
                },
                {
                    address: {
                        street: addressInput2.street,
                    },
                    firstName: userInput2.firstName,
                    fullName: fullNameResolver({
                        firstName: userInput2.firstName,
                        lastName: userInput2.lastName,
                        address: { city: cityInput2 },
                    }),
                },
            ]),
        });
    });

    test("should still prevent access to @auth fields when not authenticated", async () => {
        const session = await neo4j.getSession();
        try {
            await session.run(
                `
                    CREATE (user1:${User})-[:LIVES_AT]->(addr1:${Address})-[:IN_CITY]->(city1:${City})
                    SET user1 = $userInput1, addr1 = $addressInput1, city1 = $cityInput1
                    CREATE (user2:${User})-[:LIVES_AT]->(addr2:${Address})-[:IN_CITY]->(city2:${City})
                    SET user2 = $userInput2, addr2 = $addressInput2, city2 = $cityInput2
                `,
                {
                    userInput1,
                    addressInput1,
                    userInput2,
                    addressInput2,
                    cityInput1,
                    cityInput2,
                }
            );
        } finally {
            await session.close();
        }

        const typeDefs = gql`
            type JWT @jwt {
                roles: [String!]!
            }

            type ${City} {
                name: String! @authorization(validate: [{ where: { jwt: { roles_INCLUDES: "admin" } } }])
                population: Int
            }

            type ${Address} {
                street: String!
                city: ${City}! @relationship(type: "IN_CITY", direction: OUT)
            }

            type ${User} {
                id: ID!
                firstName: String! @authorization(validate: [{ when: [BEFORE], where: { node: { id: "$jwt.sub" } } }])
                lastName: String!
                address: ${Address} @relationship(type: "LIVES_AT", direction: OUT)
                fullName: String @customResolver(requires: "firstName lastName address { city { name population } }")
            }
        `;

        const fullNameResolver = ({ firstName, lastName, address }) => {
            if (address.city.population) {
                return `${firstName} ${lastName} from ${address.city.name} with population of ${address.city.population}`;
            }
            return `${firstName} ${lastName} from ${address.city.name}`;
        };

        const resolvers = {
            [User.name]: {
                fullName: fullNameResolver,
            },
        };

        const neoSchema = new Neo4jGraphQL({
            typeDefs,
            resolvers,
            features: { authorization: { key: "secret" } },
        });

        const query = `
            query ${User} {
                ${User.plural} {
                    firstName
                    fullName
                    address {
                        street
                    }
                }
            }
        `;

        const result = await graphql({
            schema: await neoSchema.getSchema(),
            source: query,
            contextValue: neo4j.getContextValues(),
        });

        expect((result.errors as any[])[0].message).toBe("Forbidden");
    });

    test("should prevent access to top-level @auth fields when rules are not met", async () => {
        const session = await neo4j.getSession();
        try {
            await session.run(
                `
                    CREATE (user1:${User})-[:LIVES_AT]->(addr1:${Address})-[:IN_CITY]->(city1:${City})
                    SET user1 = $userInput1, addr1 = $addressInput1, city1 = $cityInput1
                    CREATE (user2:${User})-[:LIVES_AT]->(addr2:${Address})-[:IN_CITY]->(city2:${City})
                    SET user2 = $userInput2, addr2 = $addressInput2, city2 = $cityInput2
                `,
                {
                    userInput1,
                    addressInput1,
                    userInput2,
                    addressInput2,
                    cityInput1,
                    cityInput2,
                }
            );
        } finally {
            await session.close();
        }

        const typeDefs = gql`
            type JWT @jwt {
                roles: [String!]!
            }

            type ${City} {
                name: String! @authorization(validate: [{ where: { jwt: { roles_INCLUDES: "admin" } } }])
                population: Int
            }

            type ${Address} {
                street: String!
                city: ${City}! @relationship(type: "IN_CITY", direction: OUT)
            }

            type ${User} {
                id: ID!
                firstName: String! @authorization(validate: [{ when: [BEFORE], where: { node: { id: "$jwt.sub" } } }])
                lastName: String!
                address: ${Address} @relationship(type: "LIVES_AT", direction: OUT)
                fullName: String @customResolver(requires: "firstName lastName address { city { name population } }")
            }
        `;

        const fullNameResolver = ({ firstName, lastName, address }) => {
            if (address.city.population) {
                return `${firstName} ${lastName} from ${address.city.name} with population of ${address.city.population}`;
            }
            return `${firstName} ${lastName} from ${address.city.name}`;
        };

        const resolvers = {
            [User.name]: {
                fullName: fullNameResolver,
            },
        };

        const neoSchema = new Neo4jGraphQL({
            typeDefs,
            resolvers,
            features: { authorization: { key: "secret" } },
        });

        const query = `
            query ${User} {
                ${User.plural}(where: { id: "1" }) {
                    firstName
                    fullName
                    address {
                        street
                    }
                }
            }
        `;

        const token = createBearerToken(secret, { sub: "not 1", roles: ["admin"] });

        const result = await graphql({
            schema: await neoSchema.getSchema(),
            source: query,
            contextValue: neo4j.getContextValues({ token }),
        });

        expect((result.errors as any[])[0].message).toBe("Forbidden");
    });

    test("should prevent access to nested @auth fields when rules are not met", async () => {
        const session = await neo4j.getSession();
        try {
            await session.run(
                `
                    CREATE (user1:${User})-[:LIVES_AT]->(addr1:${Address})-[:IN_CITY]->(city1:${City})
                    SET user1 = $userInput1, addr1 = $addressInput1, city1 = $cityInput1
                    CREATE (user2:${User})-[:LIVES_AT]->(addr2:${Address})-[:IN_CITY]->(city2:${City})
                    SET user2 = $userInput2, addr2 = $addressInput2, city2 = $cityInput2
                `,
                {
                    userInput1,
                    addressInput1,
                    userInput2,
                    addressInput2,
                    cityInput1,
                    cityInput2,
                }
            );
        } finally {
            await session.close();
        }

        const typeDefs = gql`
            type JWT @jwt {
                roles: [String!]!
            }

            type ${City} {
                name: String! @authorization(validate: [{ where: { jwt: { roles_INCLUDES: "admin" } } }])
                population: Int
            }

            type ${Address} {
                street: String!
                city: ${City}! @relationship(type: "IN_CITY", direction: OUT)
            }

            type ${User} {
                id: ID!
                firstName: String! @authorization(validate: [{ when: [BEFORE], where: { node: { id: "$jwt.sub" } } }])
                lastName: String!
                address: ${Address} @relationship(type: "LIVES_AT", direction: OUT)
                fullName: String @customResolver(requires: "firstName lastName address { city { name population } }")
            }
        `;

        const fullNameResolver = ({ firstName, lastName, address }) => {
            if (address.city.population) {
                return `${firstName} ${lastName} from ${address.city.name} with population of ${address.city.population}`;
            }
            return `${firstName} ${lastName} from ${address.city.name}`;
        };

        const resolvers = {
            [User.name]: {
                fullName: fullNameResolver,
            },
        };

        const neoSchema = new Neo4jGraphQL({
            typeDefs,
            resolvers,
            features: { authorization: { key: "secret" } },
        });

        const query = `
            query ${User} {
                ${User.plural}(where: { id: "1" }) {
                    firstName
                    fullName
                    address {
                        street
                    }
                }
            }
        `;

        const token = createBearerToken(secret, { sub: "1", roles: ["not-admin"] });

        const result = await graphql({
            schema: await neoSchema.getSchema(),
            source: query,
            contextValue: neo4j.getContextValues({ token }),
        });

        expect((result.errors as any[])[0].message).toBe("Forbidden");
    });

    test("should allow access to @auth fields when rules are met", async () => {
        const session = await neo4j.getSession();
        try {
            await session.run(
                `
                    CREATE (user1:${User})-[:LIVES_AT]->(addr1:${Address})-[:IN_CITY]->(city1:${City})
                    SET user1 = $userInput1, addr1 = $addressInput1, city1 = $cityInput1
                    CREATE (user2:${User})-[:LIVES_AT]->(addr2:${Address})-[:IN_CITY]->(city2:${City})
                    SET user2 = $userInput2, addr2 = $addressInput2, city2 = $cityInput2
                `,
                {
                    userInput1,
                    addressInput1,
                    userInput2,
                    addressInput2,
                    cityInput1,
                    cityInput2,
                }
            );
        } finally {
            await session.close();
        }

        const typeDefs = gql`
            type JWT @jwt {
                roles: [String!]!
            }

            type ${City} {
                name: String! @authorization(validate: [{ where: { jwt: { roles_INCLUDES: "admin" } } }])
                population: Int
            }

            type ${Address} {
                street: String!
                city: ${City}! @relationship(type: "IN_CITY", direction: OUT)
            }

            type ${User} {
                id: ID!
                firstName: String! @authorization(validate: [{ when: [BEFORE], where: { node: { id: "$jwt.sub" } } }])
                lastName: String!
                address: ${Address} @relationship(type: "LIVES_AT", direction: OUT)
                fullName: String @customResolver(requires: "firstName lastName address { city { name population } }")
            }
        `;

        const fullNameResolver = ({ firstName, lastName, address }) => {
            if (address.city.population) {
                return `${firstName} ${lastName} from ${address.city.name} with population of ${address.city.population}`;
            }
            return `${firstName} ${lastName} from ${address.city.name}`;
        };

        const resolvers = {
            [User.name]: {
                fullName: fullNameResolver,
            },
        };

        const neoSchema = new Neo4jGraphQL({
            typeDefs,
            resolvers,
            features: { authorization: { key: "secret" } },
        });

        const query = `
            query ${User} {
                ${User.plural}(where: { id: "1" }) {
                    firstName
                    fullName
                    address {
                        street
                    }
                }
            }
        `;

        const token = createBearerToken(secret, { sub: "1", roles: ["admin"] });

        const result = await graphql({
            schema: await neoSchema.getSchema(),
            source: query,
            contextValue: neo4j.getContextValues({ token }),
        });

        expect(result.errors).toBeFalsy();
        expect(result.data as any).toEqual({
            [User.plural]: expect.toIncludeSameMembers([
                {
                    address: {
                        street: addressInput1.street,
                    },
                    firstName: userInput1.firstName,
                    fullName: fullNameResolver({
                        firstName: userInput1.firstName,
                        lastName: userInput1.lastName,
                        address: { city: cityInput1 },
                    }),
                },
            ]),
        });
    });

    test("should be able to require fields from a related interface", async () => {
        const session = await neo4j.getSession();
        try {
            await session.run(
                `
                    CREATE (author1:${Author})-[:WROTE]->(book1:${Book}) SET author1 = $authorInput1, book1 = $bookInput1
                    CREATE (author2:${Author})-[:WROTE]->(journal1:${Journal}) SET author2 = $authorInput2, journal1 = $journalInput1
                    CREATE (author1)-[:WROTE]->(journal1)
                `,
                { authorInput1, authorInput2, bookInput1, journalInput1 }
            );
        } finally {
            await session.close();
        }

        const typeDefs = gql`
            interface ${Publication} {
                publicationYear: Int!
            }

            type ${Author} {
                name: String!
                publications: [${Publication}!]! @relationship(type: "WROTE", direction: OUT)
                publicationsWithAuthor: [String!]!
                    @customResolver(
                        requires: "name publications { publicationYear ...on ${Book} { title } ... on ${Journal} { subject } }"
                    )
            }

            type ${Book} implements ${Publication} {
                title: String!
                publicationYear: Int!
                author: [${Author}!]! @relationship(type: "WROTE", direction: IN)
            }

            type ${Journal} implements ${Publication} {
                subject: String!
                publicationYear: Int!
                author: [${Author}!]! @relationship(type: "WROTE", direction: IN)
            }
        `;

        const publicationsWithAuthorResolver = ({ name, publications }) =>
            publications.map(
                (publication) =>
                    `${publication.title || publication.subject} by ${name} in ${publication.publicationYear}`
            );

        const resolvers = {
            [Author.name]: {
                publicationsWithAuthor: publicationsWithAuthorResolver,
            },
        };

        const neoSchema = new Neo4jGraphQL({
            typeDefs,
            resolvers,
        });

        const query = `
            query ${Author} {
                ${Author.plural} {
                    publicationsWithAuthor
                }
            }
        `;

        const result = await graphql({
            schema: await neoSchema.getSchema(),
            source: query,
            contextValue: neo4j.getContextValues(),
        });

        expect(result.errors).toBeFalsy();
        expect(result.data as any).toEqual({
            [Author.plural]: expect.toIncludeSameMembers([
                {
                    publicationsWithAuthor: expect.toIncludeSameMembers(
                        publicationsWithAuthorResolver({
                            name: authorInput1.name,
                            publications: [bookInput1, journalInput1],
                        })
                    ),
                },
                {
                    publicationsWithAuthor: expect.toIncludeSameMembers(
                        publicationsWithAuthorResolver({
                            name: authorInput2.name,
                            publications: [journalInput1],
                        })
                    ),
                },
            ]),
        });
    });

    test("should be able to require fields from a nested related interface", async () => {
        const session = await neo4j.getSession();
        try {
            await session.run(
                `
                    CREATE (user1:${User})-[:FOLLOWS]->(author1:${Author})-[:WROTE]->(book1:${Book})
                    SET user1 = $userInput1, author1 = $authorInput1, book1 = $bookInput1
                    CREATE (user1)-[:FOLLOWS]->(author2:${Author})-[:WROTE]->(journal1:${Journal}) SET author2 = $authorInput2, journal1 = $journalInput1
                    CREATE (author1)-[:WROTE]->(journal1)
                `,
                { userInput1, authorInput1, authorInput2, bookInput1, journalInput1 }
            );
        } finally {
            await session.close();
        }

        const typeDefs = gql`
            interface ${Publication} {
                publicationYear: Int!
            }

            type ${User} {
                id: ID!
                firstName: String!
                lastName: String!
                followedAuthors: [${Author}!]! @relationship(type: "FOLLOWS", direction: OUT)
                customResolverField: Int @customResolver(requires: "followedAuthors { name publications { publicationYear ...on ${Book} { title } ... on ${Journal} { subject } } } firstName")
            }

            type ${Author} {
                name: String!
                publications: [${Publication}!]! @relationship(type: "WROTE", direction: OUT)
            }

            type ${Book} implements ${Publication} {
                title: String!
                publicationYear: Int!
                author: [${Author}!]! @relationship(type: "WROTE", direction: IN)
            }

            type ${Journal} implements ${Publication} {
                subject: String!
                publicationYear: Int!
                author: [${Author}!]! @relationship(type: "WROTE", direction: IN)
            }
        `;

        const customResolver = ({ firstName, followedAuthors }) => {
            let count = 0;
            count += firstName.length;
            followedAuthors.forEach((author) => {
                count += author.name.length;
                author.publications.forEach((publication) => {
                    if (publication.name) count += publication.name.length;
                    if (publication.subject) count += publication.subject.length;
                    count += publication.publicationYear;
                });
            });
            return count;
        };

        const resolvers = {
            [User.name]: {
                customResolverField: customResolver,
            },
        };

        const neoSchema = new Neo4jGraphQL({
            typeDefs,
            resolvers,
        });

        const query = `
            query ${User} {
                ${User.plural} {
                    customResolverField
                }
            }
        `;

        const result = await graphql({
            schema: await neoSchema.getSchema(),
            source: query,
            contextValue: neo4j.getContextValues(),
        });

        expect(result.errors).toBeFalsy();
        expect(result.data as any).toEqual({
            [User.plural]: expect.toIncludeSameMembers([
                {
                    customResolverField: customResolver({
                        firstName: userInput1.firstName,
                        followedAuthors: [
                            {
                                name: authorInput1.name,
                                publications: [bookInput1, journalInput1],
                            },
                            {
                                name: authorInput2.name,
                                publications: [journalInput1],
                            },
                        ],
                    }),
                },
            ]),
        });
    });

    test("should be able to require fields from a nested related union", async () => {
        const session = await neo4j.getSession();
        try {
            await session.run(
                `
                    CREATE (user1:${User})-[:FOLLOWS]->(author1:${Author})-[:WROTE]->(book1:${Book})
                    SET user1 = $userInput1, author1 = $authorInput1, book1 = $bookInput1
                    CREATE (user1)-[:FOLLOWS]->(author2:${Author})-[:WROTE]->(journal1:${Journal}) SET author2 = $authorInput2, journal1 = $journalInput1
                    CREATE (author1)-[:WROTE]->(journal1)
                `,
                { userInput1, authorInput1, authorInput2, bookInput1, journalInput1 }
            );
        } finally {
            await session.close();
        }

        const typeDefs = gql`
            type ${User} {
                id: ID!
                firstName: String!
                lastName: String!
                followedAuthors: [${Author}!]! @relationship(type: "FOLLOWS", direction: OUT)
                customResolverField: Int @customResolver(requires: "followedAuthors { name publications { ...on ${Book} { title } ... on ${Journal} { subject } } } firstName")
            }

            union ${Publication} = ${Book} | ${Journal}

            type ${Author} {
                name: String!
                publications: [${Publication}!]! @relationship(type: "WROTE", direction: OUT)
            }

            type ${Book} {
                title: String!
                author: ${Author}! @relationship(type: "WROTE", direction: IN)
            }

            type ${Journal} {
                subject: String!
                author: ${Author}! @relationship(type: "WROTE", direction: IN)
            }
        `;

        const customResolver = ({ firstName, followedAuthors }) => {
            let count = 0;
            count += firstName.length;
            followedAuthors.forEach((author) => {
                count += author.name.length;
                author.publications.forEach((publication) => {
                    if (publication.name) count += publication.name.length;
                    if (publication.subject) count += publication.subject.length;
                });
            });
            return count;
        };

        const resolvers = {
            [User.name]: {
                customResolverField: customResolver,
            },
        };

        const neoSchema = new Neo4jGraphQL({
            typeDefs,
            resolvers,
        });

        const query = `
            query ${User} {
                ${User.plural} {
                    customResolverField
                }
            }
        `;

        const result = await graphql({
            schema: await neoSchema.getSchema(),
            source: query,
            contextValue: neo4j.getContextValues(),
        });

        expect(result.errors).toBeFalsy();
        expect(result.data as any).toEqual({
            [User.plural]: expect.toIncludeSameMembers([
                {
                    customResolverField: customResolver({
                        firstName: userInput1.firstName,
                        followedAuthors: [
                            {
                                name: authorInput1.name,
                                publications: [bookInput1, journalInput1],
                            },
                            {
                                name: authorInput2.name,
                                publications: [journalInput1],
                            },
                        ],
                    }),
                },
            ]),
        });
    });

    test("should throw an error if not using ...on for related unions", async () => {
        const session = await neo4j.getSession();
        try {
            await session.run(
                `
                    CREATE (user1:${User})-[:FOLLOWS]->(author1:${Author})-[:WROTE]->(book1:${Book})
                    SET user1 = $userInput1, author1 = $authorInput1, book1 = $bookInput1
                    CREATE (user1)-[:FOLLOWS]->(author2:${Author})-[:WROTE]->(journal1:${Journal}) SET author2 = $authorInput2, journal1 = $journalInput1
                    CREATE (author1)-[:WROTE]->(journal1)
                `,
                { userInput1, authorInput1, authorInput2, bookInput1, journalInput1 }
            );
        } finally {
            await session.close();
        }

        const typeDefs = gql`
            type ${User} {
                id: ID!
                firstName: String!
                lastName: String!
                followedAuthors: [${Author}!]! @relationship(type: "FOLLOWS", direction: OUT)
                customResolverField: Int @customResolver(requires: "followedAuthors { name publications { ...on ${Book} { title } subject } } firstName")
            }

            union ${Publication} = ${Book} | ${Journal}

            type ${Author} {
                name: String!
                publications: [${Publication}!]! @relationship(type: "WROTE", direction: OUT)
            }

            type ${Book} {
                title: String!
                author: ${Author}! @relationship(type: "WROTE", direction: IN)
            }

            type ${Journal} {
                subject: String!
                author: ${Author}! @relationship(type: "WROTE", direction: IN)
            }
        `;

        const customResolver = ({ firstName, followedAuthors }) => {
            let count = 0;
            count += firstName.length;
            followedAuthors.forEach((author) => {
                count += author.name.length;
                author.publications.forEach((publication) => {
                    if (publication.name) count += publication.name.length;
                    if (publication.subject) count += publication.subject.length;
                });
            });
            return count;
        };

        const resolvers = {
            [User.name]: {
                customResolverField: customResolver,
            },
        };

        const neoSchema = new Neo4jGraphQL({
            typeDefs,
            resolvers,
        });

        await expect(neoSchema.getSchema()).rejects.toThrow(
            `Invalid selection set provided to @customResolver on ${User}`
        );
    });

    test("should throw an error when requiring another @customResolver field", async () => {
        const typeDefs = gql`
            interface ${Publication} {
                publicationYear: Int!
            }

            type ${User} {
                id: ID!
                firstName: String! @customResolver
                lastName: String!
                followedAuthors: [${Author}!]! @relationship(type: "FOLLOWS", direction: OUT)
                customResolverField: Int @customResolver(requires: "followedAuthors { name publications { publicationYear ...on ${Book} { title } ... on ${Journal} { subject } } } firstName")
            }

            type ${Author} {
                name: String!
                publications: [${Publication}!]! @relationship(type: "WROTE", direction: OUT)
            }

            type ${Book} implements ${Publication} {
                title: String!
                publicationYear: Int!
                author: [${Author}!]! @relationship(type: "WROTE", direction: IN)
            }

            type ${Journal} implements ${Publication} {
                subject: String!
                publicationYear: Int!
                author: [${Author}!]! @relationship(type: "WROTE", direction: IN)
            }
        `;

        const customResolver = ({ firstName, followedAuthors }) => {
            let count = 0;
            count += firstName.length;
            followedAuthors.forEach((author) => {
                count += author.name.length;
                author.publications.forEach((publication) => {
                    if (publication.name) count += publication.name.length;
                    if (publication.subject) count += publication.subject.length;
                    count += publication.publicationYear;
                });
            });
            return count;
        };

        const resolvers = {
            [User.name]: {
                customResolverField: customResolver,
                firstName: customResolver,
            },
        };

        const neoSchema = new Neo4jGraphQL({
            typeDefs,
            resolvers,
        });

        await expect(neoSchema.getSchema()).rejects.toThrow(INVALID_REQUIRED_FIELD_ERROR);
    });

    test("should throw an error when requiring another @customResolver field on a nested type", async () => {
        const typeDefs = gql`
            interface ${Publication} {
                publicationYear: Int! @customResolver
            }

            type ${User} {
                id: ID!
                firstName: String!
                lastName: String!
                followedAuthors: [${Author}!]! @relationship(type: "FOLLOWS", direction: OUT)
                customResolverField: Int @customResolver(requires: "followedAuthors { name publications { publicationYear ...on ${Book} { title } ... on ${Journal} { subject } } } firstName")
            }

            type ${Author} {
                name: String!
                publications: [${Publication}!]! @relationship(type: "WROTE", direction: OUT)
            }

            type ${Book} implements ${Publication} {
                title: String!
                publicationYear: Int!
                author: [${Author}!]! @relationship(type: "WROTE", direction: IN)
            }

            type ${Journal} implements ${Publication} {
                subject: String!
                publicationYear: Int!
                author: [${Author}!]! @relationship(type: "WROTE", direction: IN)
            }
        `;

        const customResolver = ({ firstName, followedAuthors }) => {
            let count = 0;
            count += firstName.length;
            followedAuthors.forEach((author) => {
                count += author.name.length;
                author.publications.forEach((publication) => {
                    if (publication.name) count += publication.name.length;
                    if (publication.subject) count += publication.subject.length;
                    count += publication.publicationYear;
                });
            });
            return count;
        };

        const resolvers = {
            [User.name]: {
                customResolverField: customResolver,
            },
            [Publication.name]: {
                publicationYear: customResolver,
            },
        };

        const neoSchema = new Neo4jGraphQL({
            typeDefs,
            resolvers,
        });

        await expect(neoSchema.getSchema()).rejects.toThrow(INVALID_REQUIRED_FIELD_ERROR);
    });

    test("should throw an error when requiring another @customResolver field on an implementation of a nested interface", async () => {
        const typeDefs = gql`
            interface ${Publication} {
                publicationYear: Int!
            }

            type ${User} {
                id: ID!
                firstName: String!
                lastName: String!
                followedAuthors: [${Author}!]! @relationship(type: "FOLLOWS", direction: OUT)
                customResolverField: Int @customResolver(requires: "followedAuthors { name publications { publicationYear ...on ${Book} { title } ... on ${Journal} { subject } } } firstName")
            }

            type ${Author} {
                name: String!
                publications: [${Publication}!]! @relationship(type: "WROTE", direction: OUT)
            }

            type ${Book} implements ${Publication} {
                title: String!
                publicationYear: Int! @customResolver
                author: [${Author}!]! @relationship(type: "WROTE", direction: IN)
            }

            type ${Journal} implements ${Publication} {
                subject: String!
                publicationYear: Int!
                author: [${Author}!]! @relationship(type: "WROTE", direction: IN)
            }
        `;

        const customResolver = ({ firstName, followedAuthors }) => {
            let count = 0;
            count += firstName.length;
            followedAuthors.forEach((author) => {
                count += author.name.length;
                author.publications.forEach((publication) => {
                    if (publication.name) count += publication.name.length;
                    if (publication.subject) count += publication.subject.length;
                    count += publication.publicationYear;
                });
            });
            return count;
        };

        const resolvers = {
            [User.name]: {
                customResolverField: customResolver,
            },
            [Book.name]: {
                publicationYear: customResolver,
            },
        };

        const neoSchema = new Neo4jGraphQL({
            typeDefs,
            resolvers,
        });

        await expect(neoSchema.getSchema()).rejects.toThrow(INVALID_REQUIRED_FIELD_ERROR);
    });

    test("should throw an error when requiring another @customResolver field using ...on on an implementation of a nested interface", async () => {
        const typeDefs = gql`
            interface ${Publication} {
                publicationYear: Int!
            }

            type ${User} {
                id: ID!
                firstName: String!
                lastName: String!
                followedAuthors: [${Author}!]! @relationship(type: "FOLLOWS", direction: OUT)
                customResolverField: Int @customResolver(requires: "followedAuthors { name publications { ...on ${Book} { title publicationYear } ... on ${Journal} { subject } } } firstName")
            }

            type ${Author} {
                name: String!
                publications: [${Publication}!]! @relationship(type: "WROTE", direction: OUT)
            }

            type ${Book} implements ${Publication} {
                title: String!
                publicationYear: Int! @customResolver
                author: [${Author}!]! @relationship(type: "WROTE", direction: IN)
            }

            type ${Journal} implements ${Publication} {
                subject: String!
                publicationYear: Int!
                author: [${Author}!]! @relationship(type: "WROTE", direction: IN)
            }
        `;

        const customResolver = ({ firstName, followedAuthors }) => {
            let count = 0;
            count += firstName.length;
            followedAuthors.forEach((author) => {
                count += author.name.length;
                author.publications.forEach((publication) => {
                    if (publication.name) count += publication.name.length;
                    if (publication.subject) count += publication.subject.length;
                    count += publication.publicationYear;
                });
            });
            return count;
        };

        const resolvers = {
            [User.name]: {
                customResolverField: customResolver,
            },
            [Book.name]: {
                publicationYear: customResolver,
            },
        };

        const neoSchema = new Neo4jGraphQL({
            typeDefs,
            resolvers,
        });

        await expect(neoSchema.getSchema()).rejects.toThrow(INVALID_REQUIRED_FIELD_ERROR);
    });

    test("should not throw an error if there is another @customResolver field on the same type that is not required", async () => {
        const typeDefs = gql`
            interface ${Publication} {
                publicationYear: Int!
            }

            type ${User} {
                id: ID!
                firstName: String!
                lastName: String! @customResolver
                followedAuthors: [${Author}!]! @relationship(type: "FOLLOWS", direction: OUT)
                customResolverField: Int @customResolver(requires: "followedAuthors { name publications { publicationYear ...on ${Book} { title } ... on ${Journal} { subject } } } firstName")
            }

            type ${Author} {
                name: String!
                publications: [${Publication}!]! @relationship(type: "WROTE", direction: OUT)
            }

            type ${Book} implements ${Publication} {
                title: String!
                publicationYear: Int!
                author: [${Author}!]! @relationship(type: "WROTE", direction: IN)
            }

            type ${Journal} implements ${Publication} {
                subject: String!
                publicationYear: Int!
                author: [${Author}!]! @relationship(type: "WROTE", direction: IN)
            }
        `;

        const customResolver = ({ firstName, followedAuthors }) => {
            let count = 0;
            count += firstName.length;
            followedAuthors.forEach((author) => {
                count += author.name.length;
                author.publications.forEach((publication) => {
                    if (publication.name) count += publication.name.length;
                    if (publication.subject) count += publication.subject.length;
                    count += publication.publicationYear;
                });
            });
            return count;
        };

        const resolvers = {
            [User.name]: {
                customResolverField: customResolver,
                lastName: customResolver,
            },
        };

        const neoSchema = new Neo4jGraphQL({
            typeDefs,
            resolvers,
        });

        await expect(neoSchema.getSchema()).resolves.not.toThrow();
    });

    test("should not throw an error if there is another @customResolver field on a different implementation of the same interface when using ...on", async () => {
        const typeDefs = gql`
            interface ${Publication} {
                publicationYear: Int!
            }

            type ${User} {
                id: ID!
                firstName: String!
                lastName: String!
                followedAuthors: [${Author}!]! @relationship(type: "FOLLOWS", direction: OUT)
                customResolverField: Int @customResolver(requires: "followedAuthors { name publications { ...on ${Book} { title publicationYear } ... on ${Journal} { subject } } } firstName")
            }

            type ${Author} {
                name: String!
                publications: [${Publication}!]! @relationship(type: "WROTE", direction: OUT)
            }

            type ${Book} implements ${Publication} {
                title: String!
                publicationYear: Int!
                author: [${Author}!]! @relationship(type: "WROTE", direction: IN)
            }

            type ${Journal} implements ${Publication} {
                subject: String!
                publicationYear: Int! @customResolver
                author: [${Author}!]! @relationship(type: "WROTE", direction: IN)
            }
        `;

        const customResolver = ({ firstName, followedAuthors }) => {
            let count = 0;
            count += firstName.length;
            followedAuthors.forEach((author) => {
                count += author.name.length;
                author.publications.forEach((publication) => {
                    if (publication.name) count += publication.name.length;
                    if (publication.subject) count += publication.subject.length;
                    count += publication.publicationYear;
                });
            });
            return count;
        };

        const resolvers = {
            [User.name]: {
                customResolverField: customResolver,
            },
            [Journal.name]: {
                publicationYear: customResolver,
            },
        };

        const neoSchema = new Neo4jGraphQL({
            typeDefs,
            resolvers,
        });

        await expect(neoSchema.getSchema()).resolves.not.toThrow();
    });

    test("should receive undefined for related fields that are not selected", async () => {
        const session = await neo4j.getSession();
        try {
            await session.run(
                `CREATE (user:${User})-[:LIVES_AT]->(addr:${Address}) SET user = $userInput1, addr = $addressInput1`,
                { userInput1, addressInput1 }
            );
        } finally {
            await session.close();
        }

        const typeDefs = gql`
            type ${Address} {
                houseNumber: Int! @cypher(statement: "RETURN 12 AS number", columnName: "number")
                street: String!
                city: String!
            }

            type ${User} {
                id: ID!
                firstName: String!
                lastName: String!
                address: ${Address} @relationship(type: "LIVES_AT", direction: OUT)
                fullName: String @customResolver(requires: "firstName lastName address { houseNumber street }")
            }
        `;

        const fullNameResolver = ({ firstName, lastName, address }) =>
            `${firstName} ${lastName} from ${address.houseNumber} ${address.street} ${address.city}`;

        const resolvers = {
            [User.name]: {
                fullName: fullNameResolver,
            },
        };

        const neoSchema = new Neo4jGraphQL({
            typeDefs,
            resolvers,
        });

        const query = `
            query ${User} {
                ${User.plural} {
                    fullName
                }
            }
        `;

        const result = await graphql({
            schema: await neoSchema.getSchema(),
            source: query,
            contextValue: neo4j.getContextValues(),
        });

        expect(result.errors).toBeFalsy();
        expect(result.data as any).toEqual({
            [User.plural]: [
                {
                    fullName: fullNameResolver({
                        firstName: userInput1.firstName,
                        lastName: userInput1.lastName,
                        address: { street: addressInput1.street, houseNumber: 12 },
                    }),
                },
            ],
        });
    });

    test("should be able to require a @cypher field on a related type", async () => {
        const session = await neo4j.getSession();
        try {
            await session.run(
                `CREATE (user:${User})-[:LIVES_AT]->(addr:${Address}) SET user = $userInput1, addr = $addressInput1`,
                { userInput1, addressInput1 }
            );
        } finally {
            await session.close();
        }

        const typeDefs = gql`
            type ${Address} {
                houseNumber: Int! @cypher(statement: "RETURN 12 AS number", columnName: "number")
                street: String!
                city: String!
            }

            type ${User} {
                id: ID!
                firstName: String!
                lastName: String!
                address: ${Address} @relationship(type: "LIVES_AT", direction: OUT)
                fullName: String @customResolver(requires: "firstName lastName address { houseNumber street }")
            }
        `;

        const fullNameResolver = ({ firstName, lastName, address }) =>
            `${firstName} ${lastName} from ${address.houseNumber} ${address.street}`;

        const resolvers = {
            [User.name]: {
                fullName: fullNameResolver,
            },
        };

        const neoSchema = new Neo4jGraphQL({
            typeDefs,
            resolvers,
        });

        const query = `
            query ${User} {
                ${User.plural} {
                    fullName
                }
            }
        `;

        const result = await graphql({
            schema: await neoSchema.getSchema(),
            source: query,
            contextValue: neo4j.getContextValues(),
        });

        expect(result.errors).toBeFalsy();
        expect(result.data as any).toEqual({
            [User.plural]: [
                {
                    fullName: fullNameResolver({
                        firstName: userInput1.firstName,
                        lastName: userInput1.lastName,
                        address: { street: addressInput1.street, houseNumber: 12 },
                    }),
                },
            ],
        });
    });

<<<<<<< HEAD
    // TODO: after validate-document change
    test("should not throw an error for invalid type defs when startupValidation.typeDefs false", async () => {
=======
    test("should not throw an error for invalid type defs when validate is false", async () => {
>>>>>>> 444aa0d5
        const typeDefs = gql`
            type ${Address} {
                houseNumber: Int! @cypher(statement: "RETURN 12 AS number", columnName: "number")
                street: String!
                city: String!
            }

            type ${User} {
                id: ID!
                firstName: String!
                lastName: String!
                address: ${Address} @relationship(type: "LIVES_AT", direction: OUT)
                fullName: String @customResolver(requires: "firstName lastName address { houseNumber street }")
            }

            type Point {
                latitude: Float!
                longitude: Float!
            }
        `;

        const fullNameResolver = ({ firstName, lastName, address }) =>
            `${firstName} ${lastName} from ${address.houseNumber} ${address.street}`;

        const resolvers = {
            [User.name]: {
                fullName: fullNameResolver,
            },
        };

        const neoSchema = new Neo4jGraphQL({
            typeDefs,
            resolvers,
            validate: false,
        });

        const query = `
            query ${User} {
                ${User.plural} {
                    fullName
                }
            }
        `;

        const result = await graphql({
            schema: await neoSchema.getSchema(),
            source: query,
            contextValue: neo4j.getContextValues(),
        });

        expect(result.errors).toBeFalsy();
    });
});<|MERGE_RESOLUTION|>--- conflicted
+++ resolved
@@ -2495,12 +2495,7 @@
         });
     });
 
-<<<<<<< HEAD
-    // TODO: after validate-document change
-    test("should not throw an error for invalid type defs when startupValidation.typeDefs false", async () => {
-=======
     test("should not throw an error for invalid type defs when validate is false", async () => {
->>>>>>> 444aa0d5
         const typeDefs = gql`
             type ${Address} {
                 houseNumber: Int! @cypher(statement: "RETURN 12 AS number", columnName: "number")
