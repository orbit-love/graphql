--- conflicted
+++ resolved
@@ -126,15 +126,6 @@
 
         await session.run(
             `
-<<<<<<< HEAD
-                    CREATE (m1:Movie:${testLabel}) SET m1 = $movies[0]
-                    CREATE (m2:Movie:${testLabel}) SET m2 = $movies[1]
-                    CREATE (s1:Series:${testLabel}) SET s1 = $series[0]
-                    CREATE (s2:Series:${testLabel}) SET s2 = $series[1]
-
-                    CREATE (a1:Actor:${testLabel}) SET a1.id = $actors[0].id, a1.name = $actors[0].name
-                    CREATE (a2:Actor:${testLabel}) SET a2.id = $actors[1].id, a2.name = $actors[1].name
-=======
                     CREATE (m1:${movieType}:${testLabel}) SET m1 = $movies[0]
                     CREATE (m2:${movieType}:${testLabel}) SET m2 = $movies[1]
                     CREATE (s1:${seriesType}:${testLabel}) SET s1 = $series[0]
@@ -142,7 +133,6 @@
 
                     CREATE (a1:${actorType}:${testLabel}) SET a1.id = $actors[0].id, a1.name = $actors[0].name
                     CREATE (a2:${actorType}:${testLabel}) SET a2.id = $actors[1].id, a2.name = $actors[1].name
->>>>>>> f07e04ac
 
                     MERGE (a1)-[:ACTED_IN {screenTime: $actors[0].screenTime[m1.id]}]->(m1)
                     MERGE (a1)-[:ACTED_IN {screenTime: $actors[0].screenTime[m2.id]}]->(m2)<-[:ACTED_IN {screenTime: $actors[1].screenTime[m2.id]}]-(a2)
