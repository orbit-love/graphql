--- conflicted
+++ resolved
@@ -330,7 +330,6 @@
               actedIn: [ActorActedInCreateFieldInput!]
             }
 
-<<<<<<< HEAD
             type ActorRootConnection {
               edges: [ActorRootEdge!]!
               pageInfo: PageInfo!
@@ -343,11 +342,6 @@
             }
 
             \\"\\"\\"Fields to sort Actors by. The order in which sorts are applied is not guaranteed when specifying many fields in one ActorSort object.\\"\\"\\"
-=======
-            \\"\\"\\"
-            Fields to sort Actors by. The order in which sorts are applied is not guaranteed when specifying many fields in one ActorSort object.
-            \\"\\"\\"
->>>>>>> cb4a0dd2
             input ActorSort {
               city: SortDirection
               name: SortDirection
@@ -454,7 +448,6 @@
               sort: [MovieSort]
             }
 
-<<<<<<< HEAD
             type MovieRootConnection {
               edges: [MovieRootEdge!]!
               pageInfo: PageInfo!
@@ -467,11 +460,6 @@
             }
 
             \\"\\"\\"Fields to sort Movies by. The order in which sorts are applied is not guaranteed when specifying many fields in one MovieSort object.\\"\\"\\"
-=======
-            \\"\\"\\"
-            Fields to sort Movies by. The order in which sorts are applied is not guaranteed when specifying many fields in one MovieSort object.
-            \\"\\"\\"
->>>>>>> cb4a0dd2
             input MovieSort {
               rating: SortDirection
               title: SortDirection
