/*
 * Copyright (c) "Neo4j"
 * Neo4j Sweden AB [http://neo4j.com]
 *
 * This file is part of Neo4j.
 *
 * Licensed under the Apache License, Version 2.0 (the "License");
 * you may not use this file except in compliance with the License.
 * You may obtain a copy of the License at
 *
 *     http://www.apache.org/licenses/LICENSE-2.0
 *
 * Unless required by applicable law or agreed to in writing, software
 * distributed under the License is distributed on an "AS IS" BASIS,
 * WITHOUT WARRANTIES OR CONDITIONS OF ANY KIND, either express or implied.
 * See the License for the specific language governing permissions and
 * limitations under the License.
 */

import { printSchemaWithDirectives } from "@graphql-tools/utils";
import { lexicographicSortSchema } from "graphql/utilities";
import { gql } from "apollo-server";
import { Neo4jGraphQL } from "../../src";

describe("connect or create with id", () => {
    test("connect or create with id", () => {
        const typeDefs = gql`
            type Movie {
                title: String!
                id: ID! @id
            }

            type Actor {
                name: String!
                movies: [Movie!]! @relationship(type: "ACTED_IN", direction: OUT)
            }
        `;
        const neoSchema = new Neo4jGraphQL({ typeDefs });
        const printedSchema = printSchemaWithDirectives(lexicographicSortSchema(neoSchema.schema));

        expect(printedSchema).toMatchInlineSnapshot(`
            "schema {
              query: Query
              mutation: Mutation
            }

            type Actor {
              movies(options: MovieOptions, where: MovieWhere): [Movie!]!
              moviesAggregate(where: MovieWhere): ActorMovieMoviesAggregationSelection
              moviesConnection(after: String, first: Int, sort: [ActorMoviesConnectionSort!], where: ActorMoviesConnectionWhere): ActorMoviesConnection!
              name: String!
            }

            type ActorAggregateSelection {
              count: Int!
              name: StringAggregateSelectionNonNullable!
            }

            input ActorConnectInput {
              movies: [ActorMoviesConnectFieldInput!]
            }

            input ActorConnectOrCreateInput {
              movies: [ActorMoviesConnectOrCreateFieldInput!]
            }

            input ActorCreateInput {
              movies: ActorMoviesFieldInput
              name: String!
            }

            input ActorDeleteInput {
              movies: [ActorMoviesDeleteFieldInput!]
            }

            input ActorDisconnectInput {
              movies: [ActorMoviesDisconnectFieldInput!]
            }

            type ActorMovieMoviesAggregationSelection {
              count: Int!
              node: ActorMovieMoviesNodeAggregateSelection
            }

            type ActorMovieMoviesNodeAggregateSelection {
              id: IDAggregateSelectionNonNullable!
              title: StringAggregateSelectionNonNullable!
            }

            input ActorMoviesAggregateInput {
              AND: [ActorMoviesAggregateInput!]
              OR: [ActorMoviesAggregateInput!]
              count: Int
              count_GT: Int
              count_GTE: Int
              count_LT: Int
              count_LTE: Int
              node: ActorMoviesNodeAggregationWhereInput
            }

            input ActorMoviesConnectFieldInput {
              where: MovieConnectWhere
            }

            input ActorMoviesConnectOrCreateFieldInput {
              onCreate: ActorMoviesConnectOrCreateFieldInputOnCreate!
              where: MovieConnectOrCreateWhere!
            }

            input ActorMoviesConnectOrCreateFieldInputOnCreate {
              node: MovieCreateInput!
            }

            type ActorMoviesConnection {
              edges: [ActorMoviesRelationship!]!
              pageInfo: PageInfo!
              totalCount: Int!
            }

            input ActorMoviesConnectionSort {
              node: MovieSort
            }

            input ActorMoviesConnectionWhere {
              AND: [ActorMoviesConnectionWhere!]
              OR: [ActorMoviesConnectionWhere!]
              node: MovieWhere
              node_NOT: MovieWhere
            }

            input ActorMoviesCreateFieldInput {
              node: MovieCreateInput!
            }

            input ActorMoviesDeleteFieldInput {
              where: ActorMoviesConnectionWhere
            }

            input ActorMoviesDisconnectFieldInput {
              where: ActorMoviesConnectionWhere
            }

            input ActorMoviesFieldInput {
              connect: [ActorMoviesConnectFieldInput!]
              connectOrCreate: [ActorMoviesConnectOrCreateFieldInput!]
              create: [ActorMoviesCreateFieldInput!]
            }

            input ActorMoviesNodeAggregationWhereInput {
              AND: [ActorMoviesNodeAggregationWhereInput!]
              OR: [ActorMoviesNodeAggregationWhereInput!]
              id_EQUAL: ID
              title_AVERAGE_EQUAL: Float
              title_AVERAGE_GT: Float
              title_AVERAGE_GTE: Float
              title_AVERAGE_LT: Float
              title_AVERAGE_LTE: Float
              title_EQUAL: String
              title_GT: Int
              title_GTE: Int
              title_LONGEST_EQUAL: Int
              title_LONGEST_GT: Int
              title_LONGEST_GTE: Int
              title_LONGEST_LT: Int
              title_LONGEST_LTE: Int
              title_LT: Int
              title_LTE: Int
              title_SHORTEST_EQUAL: Int
              title_SHORTEST_GT: Int
              title_SHORTEST_GTE: Int
              title_SHORTEST_LT: Int
              title_SHORTEST_LTE: Int
            }

            type ActorMoviesRelationship {
              cursor: String!
              node: Movie!
            }

            input ActorMoviesUpdateConnectionInput {
              node: MovieUpdateInput
            }

            input ActorMoviesUpdateFieldInput {
              connect: [ActorMoviesConnectFieldInput!]
              connectOrCreate: [ActorMoviesConnectOrCreateFieldInput!]
              create: [ActorMoviesCreateFieldInput!]
              delete: [ActorMoviesDeleteFieldInput!]
              disconnect: [ActorMoviesDisconnectFieldInput!]
              update: ActorMoviesUpdateConnectionInput
              where: ActorMoviesConnectionWhere
            }

            input ActorOptions {
              limit: Int
              offset: Int
              \\"\\"\\"
              Specify one or more ActorSort objects to sort Actors by. The sorts will be applied in the order in which they are arranged in the array.
              \\"\\"\\"
              sort: [ActorSort]
            }

            input ActorRelationInput {
              movies: [ActorMoviesCreateFieldInput!]
            }

<<<<<<< HEAD
            type ActorRootConnection {
              edges: [ActorRootEdge!]!
              pageInfo: PageInfo!
              totalCount: Int!
            }

            type ActorRootEdge {
              cursor: String!
              node: Actor!
            }

            \\"\\"\\"Fields to sort Actors by. The order in which sorts are applied is not guaranteed when specifying many fields in one ActorSort object.\\"\\"\\"
=======
            \\"\\"\\"
            Fields to sort Actors by. The order in which sorts are applied is not guaranteed when specifying many fields in one ActorSort object.
            \\"\\"\\"
>>>>>>> cb4a0dd2
            input ActorSort {
              name: SortDirection
            }

            input ActorUpdateInput {
              movies: [ActorMoviesUpdateFieldInput!]
              name: String
            }

            input ActorWhere {
              AND: [ActorWhere!]
              OR: [ActorWhere!]
              movies: MovieWhere
              moviesAggregate: ActorMoviesAggregateInput
              moviesConnection: ActorMoviesConnectionWhere
              moviesConnection_NOT: ActorMoviesConnectionWhere
              movies_NOT: MovieWhere
              name: String
              name_CONTAINS: String
              name_ENDS_WITH: String
              name_IN: [String]
              name_NOT: String
              name_NOT_CONTAINS: String
              name_NOT_ENDS_WITH: String
              name_NOT_IN: [String]
              name_NOT_STARTS_WITH: String
              name_STARTS_WITH: String
            }

            type CreateActorsMutationResponse {
              actors: [Actor!]!
              info: CreateInfo!
            }

            type CreateInfo {
              bookmark: String
              nodesCreated: Int!
              relationshipsCreated: Int!
            }

            type CreateMoviesMutationResponse {
              info: CreateInfo!
              movies: [Movie!]!
            }

            type DeleteInfo {
              bookmark: String
              nodesDeleted: Int!
              relationshipsDeleted: Int!
            }

            type IDAggregateSelectionNonNullable {
              longest: ID!
              shortest: ID!
            }

            type Movie {
              id: ID!
              title: String!
            }

            type MovieAggregateSelection {
              count: Int!
              id: IDAggregateSelectionNonNullable!
              title: StringAggregateSelectionNonNullable!
            }

            input MovieConnectOrCreateWhere {
              node: MovieUniqueWhere!
            }

            input MovieConnectWhere {
              node: MovieWhere!
            }

            input MovieCreateInput {
              title: String!
            }

            input MovieOptions {
              limit: Int
              offset: Int
              \\"\\"\\"
              Specify one or more MovieSort objects to sort Movies by. The sorts will be applied in the order in which they are arranged in the array.
              \\"\\"\\"
              sort: [MovieSort]
            }

<<<<<<< HEAD
            type MovieRootConnection {
              edges: [MovieRootEdge!]!
              pageInfo: PageInfo!
              totalCount: Int!
            }

            type MovieRootEdge {
              cursor: String!
              node: Movie!
            }

            \\"\\"\\"Fields to sort Movies by. The order in which sorts are applied is not guaranteed when specifying many fields in one MovieSort object.\\"\\"\\"
=======
            \\"\\"\\"
            Fields to sort Movies by. The order in which sorts are applied is not guaranteed when specifying many fields in one MovieSort object.
            \\"\\"\\"
>>>>>>> cb4a0dd2
            input MovieSort {
              id: SortDirection
              title: SortDirection
            }

            input MovieUniqueWhere {
              id: ID
            }

            input MovieUpdateInput {
              title: String
            }

            input MovieWhere {
              AND: [MovieWhere!]
              OR: [MovieWhere!]
              id: ID
              id_CONTAINS: ID
              id_ENDS_WITH: ID
              id_IN: [ID]
              id_NOT: ID
              id_NOT_CONTAINS: ID
              id_NOT_ENDS_WITH: ID
              id_NOT_IN: [ID]
              id_NOT_STARTS_WITH: ID
              id_STARTS_WITH: ID
              title: String
              title_CONTAINS: String
              title_ENDS_WITH: String
              title_IN: [String]
              title_NOT: String
              title_NOT_CONTAINS: String
              title_NOT_ENDS_WITH: String
              title_NOT_IN: [String]
              title_NOT_STARTS_WITH: String
              title_STARTS_WITH: String
            }

            type Mutation {
              createActors(input: [ActorCreateInput!]!): CreateActorsMutationResponse!
              createMovies(input: [MovieCreateInput!]!): CreateMoviesMutationResponse!
              deleteActors(delete: ActorDeleteInput, where: ActorWhere): DeleteInfo!
              deleteMovies(where: MovieWhere): DeleteInfo!
              updateActors(connect: ActorConnectInput, connectOrCreate: ActorConnectOrCreateInput, create: ActorRelationInput, delete: ActorDeleteInput, disconnect: ActorDisconnectInput, update: ActorUpdateInput, where: ActorWhere): UpdateActorsMutationResponse!
              updateMovies(update: MovieUpdateInput, where: MovieWhere): UpdateMoviesMutationResponse!
            }

            \\"\\"\\"Pagination information (Relay)\\"\\"\\"
            type PageInfo {
              endCursor: String
              hasNextPage: Boolean!
              hasPreviousPage: Boolean!
              startCursor: String
            }

            type Query {
              actors(options: ActorOptions, where: ActorWhere): [Actor!]!
              actorsAggregate(where: ActorWhere): ActorAggregateSelection!
              actorsConnection(after: String, before: String, first: Int, last: Int, sort: [ActorSort], where: ActorWhere): ActorRootConnection!
              movies(options: MovieOptions, where: MovieWhere): [Movie!]!
              moviesAggregate(where: MovieWhere): MovieAggregateSelection!
              moviesConnection(after: String, before: String, first: Int, last: Int, sort: [MovieSort], where: MovieWhere): MovieRootConnection!
            }

            enum SortDirection {
              \\"\\"\\"Sort by field values in ascending order.\\"\\"\\"
              ASC
              \\"\\"\\"Sort by field values in descending order.\\"\\"\\"
              DESC
            }

            type StringAggregateSelectionNonNullable {
              longest: String!
              shortest: String!
            }

            type UpdateActorsMutationResponse {
              actors: [Actor!]!
              info: UpdateInfo!
            }

            type UpdateInfo {
              bookmark: String
              nodesCreated: Int!
              nodesDeleted: Int!
              relationshipsCreated: Int!
              relationshipsDeleted: Int!
            }

            type UpdateMoviesMutationResponse {
              info: UpdateInfo!
              movies: [Movie!]!
            }"
        `);
    });
    test("connect or create with non-autogenerated id", () => {
        const typeDefs = gql`
            type Post {
                id: ID! @id(autogenerate: false)
                content: String!
                creator: User! @relationship(type: "HAS_POST", direction: IN)
                createdAt: DateTime!
            }

            type User {
                id: ID! @id(autogenerate: true)
                name: String!
                posts: [Post!]! @relationship(type: "HAS_POST", direction: OUT)
            }
        `;
        const neoSchema = new Neo4jGraphQL({ typeDefs });
        const printedSchema = printSchemaWithDirectives(lexicographicSortSchema(neoSchema.schema));

        expect(printedSchema).toMatchInlineSnapshot(`
            "schema {
              query: Query
              mutation: Mutation
            }

            type CreateInfo {
              bookmark: String
              nodesCreated: Int!
              relationshipsCreated: Int!
            }

            type CreatePostsMutationResponse {
              info: CreateInfo!
              posts: [Post!]!
            }

            type CreateUsersMutationResponse {
              info: CreateInfo!
              users: [User!]!
            }

            \\"\\"\\"A date and time, represented as an ISO-8601 string\\"\\"\\"
            scalar DateTime

            type DateTimeAggregateSelectionNonNullable {
              max: DateTime!
              min: DateTime!
            }

            type DeleteInfo {
              bookmark: String
              nodesDeleted: Int!
              relationshipsDeleted: Int!
            }

            type IDAggregateSelectionNonNullable {
              longest: ID!
              shortest: ID!
            }

            type Mutation {
              createPosts(input: [PostCreateInput!]!): CreatePostsMutationResponse!
              createUsers(input: [UserCreateInput!]!): CreateUsersMutationResponse!
              deletePosts(delete: PostDeleteInput, where: PostWhere): DeleteInfo!
              deleteUsers(delete: UserDeleteInput, where: UserWhere): DeleteInfo!
              updatePosts(connect: PostConnectInput, connectOrCreate: PostConnectOrCreateInput, create: PostRelationInput, delete: PostDeleteInput, disconnect: PostDisconnectInput, update: PostUpdateInput, where: PostWhere): UpdatePostsMutationResponse!
              updateUsers(connect: UserConnectInput, connectOrCreate: UserConnectOrCreateInput, create: UserRelationInput, delete: UserDeleteInput, disconnect: UserDisconnectInput, update: UserUpdateInput, where: UserWhere): UpdateUsersMutationResponse!
            }

            \\"\\"\\"Pagination information (Relay)\\"\\"\\"
            type PageInfo {
              endCursor: String
              hasNextPage: Boolean!
              hasPreviousPage: Boolean!
              startCursor: String
            }

            type Post {
              content: String!
              createdAt: DateTime!
              creator(options: UserOptions, where: UserWhere): User!
              creatorAggregate(where: UserWhere): PostUserCreatorAggregationSelection
              creatorConnection(after: String, first: Int, sort: [PostCreatorConnectionSort!], where: PostCreatorConnectionWhere): PostCreatorConnection!
              id: ID!
            }

            type PostAggregateSelection {
              content: StringAggregateSelectionNonNullable!
              count: Int!
              createdAt: DateTimeAggregateSelectionNonNullable!
              id: IDAggregateSelectionNonNullable!
            }

            input PostConnectInput {
              creator: PostCreatorConnectFieldInput
            }

            input PostConnectOrCreateInput {
              creator: PostCreatorConnectOrCreateFieldInput
            }

            input PostConnectOrCreateWhere {
              node: PostUniqueWhere!
            }

            input PostConnectWhere {
              node: PostWhere!
            }

            input PostCreateInput {
              content: String!
              createdAt: DateTime!
              creator: PostCreatorFieldInput
              id: ID!
            }

            input PostCreatorAggregateInput {
              AND: [PostCreatorAggregateInput!]
              OR: [PostCreatorAggregateInput!]
              count: Int
              count_GT: Int
              count_GTE: Int
              count_LT: Int
              count_LTE: Int
              node: PostCreatorNodeAggregationWhereInput
            }

            input PostCreatorConnectFieldInput {
              connect: UserConnectInput
              where: UserConnectWhere
            }

            input PostCreatorConnectOrCreateFieldInput {
              onCreate: PostCreatorConnectOrCreateFieldInputOnCreate!
              where: UserConnectOrCreateWhere!
            }

            input PostCreatorConnectOrCreateFieldInputOnCreate {
              node: UserCreateInput!
            }

            type PostCreatorConnection {
              edges: [PostCreatorRelationship!]!
              pageInfo: PageInfo!
              totalCount: Int!
            }

            input PostCreatorConnectionSort {
              node: UserSort
            }

            input PostCreatorConnectionWhere {
              AND: [PostCreatorConnectionWhere!]
              OR: [PostCreatorConnectionWhere!]
              node: UserWhere
              node_NOT: UserWhere
            }

            input PostCreatorCreateFieldInput {
              node: UserCreateInput!
            }

            input PostCreatorDeleteFieldInput {
              delete: UserDeleteInput
              where: PostCreatorConnectionWhere
            }

            input PostCreatorDisconnectFieldInput {
              disconnect: UserDisconnectInput
              where: PostCreatorConnectionWhere
            }

            input PostCreatorFieldInput {
              connect: PostCreatorConnectFieldInput
              connectOrCreate: PostCreatorConnectOrCreateFieldInput
              create: PostCreatorCreateFieldInput
            }

            input PostCreatorNodeAggregationWhereInput {
              AND: [PostCreatorNodeAggregationWhereInput!]
              OR: [PostCreatorNodeAggregationWhereInput!]
              id_EQUAL: ID
              name_AVERAGE_EQUAL: Float
              name_AVERAGE_GT: Float
              name_AVERAGE_GTE: Float
              name_AVERAGE_LT: Float
              name_AVERAGE_LTE: Float
              name_EQUAL: String
              name_GT: Int
              name_GTE: Int
              name_LONGEST_EQUAL: Int
              name_LONGEST_GT: Int
              name_LONGEST_GTE: Int
              name_LONGEST_LT: Int
              name_LONGEST_LTE: Int
              name_LT: Int
              name_LTE: Int
              name_SHORTEST_EQUAL: Int
              name_SHORTEST_GT: Int
              name_SHORTEST_GTE: Int
              name_SHORTEST_LT: Int
              name_SHORTEST_LTE: Int
            }

            type PostCreatorRelationship {
              cursor: String!
              node: User!
            }

            input PostCreatorUpdateConnectionInput {
              node: UserUpdateInput
            }

            input PostCreatorUpdateFieldInput {
              connect: PostCreatorConnectFieldInput
              connectOrCreate: PostCreatorConnectOrCreateFieldInput
              create: PostCreatorCreateFieldInput
              delete: PostCreatorDeleteFieldInput
              disconnect: PostCreatorDisconnectFieldInput
              update: PostCreatorUpdateConnectionInput
              where: PostCreatorConnectionWhere
            }

            input PostDeleteInput {
              creator: PostCreatorDeleteFieldInput
            }

            input PostDisconnectInput {
              creator: PostCreatorDisconnectFieldInput
            }

            input PostOptions {
              limit: Int
              offset: Int
              \\"\\"\\"
              Specify one or more PostSort objects to sort Posts by. The sorts will be applied in the order in which they are arranged in the array.
              \\"\\"\\"
              sort: [PostSort]
            }

            input PostRelationInput {
              creator: PostCreatorCreateFieldInput
            }

<<<<<<< HEAD
            type PostRootConnection {
              edges: [PostRootEdge!]!
              pageInfo: PageInfo!
              totalCount: Int!
            }

            type PostRootEdge {
              cursor: String!
              node: Post!
            }

            \\"\\"\\"Fields to sort Posts by. The order in which sorts are applied is not guaranteed when specifying many fields in one PostSort object.\\"\\"\\"
=======
            \\"\\"\\"
            Fields to sort Posts by. The order in which sorts are applied is not guaranteed when specifying many fields in one PostSort object.
            \\"\\"\\"
>>>>>>> cb4a0dd2
            input PostSort {
              content: SortDirection
              createdAt: SortDirection
              id: SortDirection
            }

            input PostUniqueWhere {
              id: ID
            }

            input PostUpdateInput {
              content: String
              createdAt: DateTime
              creator: PostCreatorUpdateFieldInput
              id: ID
            }

            type PostUserCreatorAggregationSelection {
              count: Int!
              node: PostUserCreatorNodeAggregateSelection
            }

            type PostUserCreatorNodeAggregateSelection {
              id: IDAggregateSelectionNonNullable!
              name: StringAggregateSelectionNonNullable!
            }

            input PostWhere {
              AND: [PostWhere!]
              OR: [PostWhere!]
              content: String
              content_CONTAINS: String
              content_ENDS_WITH: String
              content_IN: [String]
              content_NOT: String
              content_NOT_CONTAINS: String
              content_NOT_ENDS_WITH: String
              content_NOT_IN: [String]
              content_NOT_STARTS_WITH: String
              content_STARTS_WITH: String
              createdAt: DateTime
              createdAt_GT: DateTime
              createdAt_GTE: DateTime
              createdAt_IN: [DateTime]
              createdAt_LT: DateTime
              createdAt_LTE: DateTime
              createdAt_NOT: DateTime
              createdAt_NOT_IN: [DateTime]
              creator: UserWhere
              creatorAggregate: PostCreatorAggregateInput
              creatorConnection: PostCreatorConnectionWhere
              creatorConnection_NOT: PostCreatorConnectionWhere
              creator_NOT: UserWhere
              id: ID
              id_CONTAINS: ID
              id_ENDS_WITH: ID
              id_IN: [ID]
              id_NOT: ID
              id_NOT_CONTAINS: ID
              id_NOT_ENDS_WITH: ID
              id_NOT_IN: [ID]
              id_NOT_STARTS_WITH: ID
              id_STARTS_WITH: ID
            }

            type Query {
              posts(options: PostOptions, where: PostWhere): [Post!]!
              postsAggregate(where: PostWhere): PostAggregateSelection!
              postsConnection(after: String, before: String, first: Int, last: Int, sort: [PostSort], where: PostWhere): PostRootConnection!
              users(options: UserOptions, where: UserWhere): [User!]!
              usersAggregate(where: UserWhere): UserAggregateSelection!
              usersConnection(after: String, before: String, first: Int, last: Int, sort: [UserSort], where: UserWhere): UserRootConnection!
            }

            enum SortDirection {
              \\"\\"\\"Sort by field values in ascending order.\\"\\"\\"
              ASC
              \\"\\"\\"Sort by field values in descending order.\\"\\"\\"
              DESC
            }

            type StringAggregateSelectionNonNullable {
              longest: String!
              shortest: String!
            }

            type UpdateInfo {
              bookmark: String
              nodesCreated: Int!
              nodesDeleted: Int!
              relationshipsCreated: Int!
              relationshipsDeleted: Int!
            }

            type UpdatePostsMutationResponse {
              info: UpdateInfo!
              posts: [Post!]!
            }

            type UpdateUsersMutationResponse {
              info: UpdateInfo!
              users: [User!]!
            }

            type User {
              id: ID!
              name: String!
              posts(options: PostOptions, where: PostWhere): [Post!]!
              postsAggregate(where: PostWhere): UserPostPostsAggregationSelection
              postsConnection(after: String, first: Int, sort: [UserPostsConnectionSort!], where: UserPostsConnectionWhere): UserPostsConnection!
            }

            type UserAggregateSelection {
              count: Int!
              id: IDAggregateSelectionNonNullable!
              name: StringAggregateSelectionNonNullable!
            }

            input UserConnectInput {
              posts: [UserPostsConnectFieldInput!]
            }

            input UserConnectOrCreateInput {
              posts: [UserPostsConnectOrCreateFieldInput!]
            }

            input UserConnectOrCreateWhere {
              node: UserUniqueWhere!
            }

            input UserConnectWhere {
              node: UserWhere!
            }

            input UserCreateInput {
              name: String!
              posts: UserPostsFieldInput
            }

            input UserDeleteInput {
              posts: [UserPostsDeleteFieldInput!]
            }

            input UserDisconnectInput {
              posts: [UserPostsDisconnectFieldInput!]
            }

            input UserOptions {
              limit: Int
              offset: Int
              \\"\\"\\"
              Specify one or more UserSort objects to sort Users by. The sorts will be applied in the order in which they are arranged in the array.
              \\"\\"\\"
              sort: [UserSort]
            }

            type UserPostPostsAggregationSelection {
              count: Int!
              node: UserPostPostsNodeAggregateSelection
            }

            type UserPostPostsNodeAggregateSelection {
              content: StringAggregateSelectionNonNullable!
              createdAt: DateTimeAggregateSelectionNonNullable!
              id: IDAggregateSelectionNonNullable!
            }

            input UserPostsAggregateInput {
              AND: [UserPostsAggregateInput!]
              OR: [UserPostsAggregateInput!]
              count: Int
              count_GT: Int
              count_GTE: Int
              count_LT: Int
              count_LTE: Int
              node: UserPostsNodeAggregationWhereInput
            }

            input UserPostsConnectFieldInput {
              connect: [PostConnectInput!]
              where: PostConnectWhere
            }

            input UserPostsConnectOrCreateFieldInput {
              onCreate: UserPostsConnectOrCreateFieldInputOnCreate!
              where: PostConnectOrCreateWhere!
            }

            input UserPostsConnectOrCreateFieldInputOnCreate {
              node: PostCreateInput!
            }

            type UserPostsConnection {
              edges: [UserPostsRelationship!]!
              pageInfo: PageInfo!
              totalCount: Int!
            }

            input UserPostsConnectionSort {
              node: PostSort
            }

            input UserPostsConnectionWhere {
              AND: [UserPostsConnectionWhere!]
              OR: [UserPostsConnectionWhere!]
              node: PostWhere
              node_NOT: PostWhere
            }

            input UserPostsCreateFieldInput {
              node: PostCreateInput!
            }

            input UserPostsDeleteFieldInput {
              delete: PostDeleteInput
              where: UserPostsConnectionWhere
            }

            input UserPostsDisconnectFieldInput {
              disconnect: PostDisconnectInput
              where: UserPostsConnectionWhere
            }

            input UserPostsFieldInput {
              connect: [UserPostsConnectFieldInput!]
              connectOrCreate: [UserPostsConnectOrCreateFieldInput!]
              create: [UserPostsCreateFieldInput!]
            }

            input UserPostsNodeAggregationWhereInput {
              AND: [UserPostsNodeAggregationWhereInput!]
              OR: [UserPostsNodeAggregationWhereInput!]
              content_AVERAGE_EQUAL: Float
              content_AVERAGE_GT: Float
              content_AVERAGE_GTE: Float
              content_AVERAGE_LT: Float
              content_AVERAGE_LTE: Float
              content_EQUAL: String
              content_GT: Int
              content_GTE: Int
              content_LONGEST_EQUAL: Int
              content_LONGEST_GT: Int
              content_LONGEST_GTE: Int
              content_LONGEST_LT: Int
              content_LONGEST_LTE: Int
              content_LT: Int
              content_LTE: Int
              content_SHORTEST_EQUAL: Int
              content_SHORTEST_GT: Int
              content_SHORTEST_GTE: Int
              content_SHORTEST_LT: Int
              content_SHORTEST_LTE: Int
              createdAt_EQUAL: DateTime
              createdAt_GT: DateTime
              createdAt_GTE: DateTime
              createdAt_LT: DateTime
              createdAt_LTE: DateTime
              createdAt_MAX_EQUAL: DateTime
              createdAt_MAX_GT: DateTime
              createdAt_MAX_GTE: DateTime
              createdAt_MAX_LT: DateTime
              createdAt_MAX_LTE: DateTime
              createdAt_MIN_EQUAL: DateTime
              createdAt_MIN_GT: DateTime
              createdAt_MIN_GTE: DateTime
              createdAt_MIN_LT: DateTime
              createdAt_MIN_LTE: DateTime
              id_EQUAL: ID
            }

            type UserPostsRelationship {
              cursor: String!
              node: Post!
            }

            input UserPostsUpdateConnectionInput {
              node: PostUpdateInput
            }

            input UserPostsUpdateFieldInput {
              connect: [UserPostsConnectFieldInput!]
              connectOrCreate: [UserPostsConnectOrCreateFieldInput!]
              create: [UserPostsCreateFieldInput!]
              delete: [UserPostsDeleteFieldInput!]
              disconnect: [UserPostsDisconnectFieldInput!]
              update: UserPostsUpdateConnectionInput
              where: UserPostsConnectionWhere
            }

            input UserRelationInput {
              posts: [UserPostsCreateFieldInput!]
            }

<<<<<<< HEAD
            type UserRootConnection {
              edges: [UserRootEdge!]!
              pageInfo: PageInfo!
              totalCount: Int!
            }

            type UserRootEdge {
              cursor: String!
              node: User!
            }

            \\"\\"\\"Fields to sort Users by. The order in which sorts are applied is not guaranteed when specifying many fields in one UserSort object.\\"\\"\\"
=======
            \\"\\"\\"
            Fields to sort Users by. The order in which sorts are applied is not guaranteed when specifying many fields in one UserSort object.
            \\"\\"\\"
>>>>>>> cb4a0dd2
            input UserSort {
              id: SortDirection
              name: SortDirection
            }

            input UserUniqueWhere {
              id: ID
            }

            input UserUpdateInput {
              name: String
              posts: [UserPostsUpdateFieldInput!]
            }

            input UserWhere {
              AND: [UserWhere!]
              OR: [UserWhere!]
              id: ID
              id_CONTAINS: ID
              id_ENDS_WITH: ID
              id_IN: [ID]
              id_NOT: ID
              id_NOT_CONTAINS: ID
              id_NOT_ENDS_WITH: ID
              id_NOT_IN: [ID]
              id_NOT_STARTS_WITH: ID
              id_STARTS_WITH: ID
              name: String
              name_CONTAINS: String
              name_ENDS_WITH: String
              name_IN: [String]
              name_NOT: String
              name_NOT_CONTAINS: String
              name_NOT_ENDS_WITH: String
              name_NOT_IN: [String]
              name_NOT_STARTS_WITH: String
              name_STARTS_WITH: String
              posts: PostWhere
              postsAggregate: UserPostsAggregateInput
              postsConnection: UserPostsConnectionWhere
              postsConnection_NOT: UserPostsConnectionWhere
              posts_NOT: PostWhere
            }"
        `);
    });
});<|MERGE_RESOLUTION|>--- conflicted
+++ resolved
@@ -204,7 +204,6 @@
               movies: [ActorMoviesCreateFieldInput!]
             }
 
-<<<<<<< HEAD
             type ActorRootConnection {
               edges: [ActorRootEdge!]!
               pageInfo: PageInfo!
@@ -217,11 +216,6 @@
             }
 
             \\"\\"\\"Fields to sort Actors by. The order in which sorts are applied is not guaranteed when specifying many fields in one ActorSort object.\\"\\"\\"
-=======
-            \\"\\"\\"
-            Fields to sort Actors by. The order in which sorts are applied is not guaranteed when specifying many fields in one ActorSort object.
-            \\"\\"\\"
->>>>>>> cb4a0dd2
             input ActorSort {
               name: SortDirection
             }
@@ -310,7 +304,6 @@
               sort: [MovieSort]
             }
 
-<<<<<<< HEAD
             type MovieRootConnection {
               edges: [MovieRootEdge!]!
               pageInfo: PageInfo!
@@ -323,11 +316,6 @@
             }
 
             \\"\\"\\"Fields to sort Movies by. The order in which sorts are applied is not guaranteed when specifying many fields in one MovieSort object.\\"\\"\\"
-=======
-            \\"\\"\\"
-            Fields to sort Movies by. The order in which sorts are applied is not guaranteed when specifying many fields in one MovieSort object.
-            \\"\\"\\"
->>>>>>> cb4a0dd2
             input MovieSort {
               id: SortDirection
               title: SortDirection
@@ -666,7 +654,6 @@
               creator: PostCreatorCreateFieldInput
             }
 
-<<<<<<< HEAD
             type PostRootConnection {
               edges: [PostRootEdge!]!
               pageInfo: PageInfo!
@@ -679,11 +666,6 @@
             }
 
             \\"\\"\\"Fields to sort Posts by. The order in which sorts are applied is not guaranteed when specifying many fields in one PostSort object.\\"\\"\\"
-=======
-            \\"\\"\\"
-            Fields to sort Posts by. The order in which sorts are applied is not guaranteed when specifying many fields in one PostSort object.
-            \\"\\"\\"
->>>>>>> cb4a0dd2
             input PostSort {
               content: SortDirection
               createdAt: SortDirection
@@ -977,7 +959,6 @@
               posts: [UserPostsCreateFieldInput!]
             }
 
-<<<<<<< HEAD
             type UserRootConnection {
               edges: [UserRootEdge!]!
               pageInfo: PageInfo!
@@ -990,11 +971,6 @@
             }
 
             \\"\\"\\"Fields to sort Users by. The order in which sorts are applied is not guaranteed when specifying many fields in one UserSort object.\\"\\"\\"
-=======
-            \\"\\"\\"
-            Fields to sort Users by. The order in which sorts are applied is not guaranteed when specifying many fields in one UserSort object.
-            \\"\\"\\"
->>>>>>> cb4a0dd2
             input UserSort {
               id: SortDirection
               name: SortDirection
