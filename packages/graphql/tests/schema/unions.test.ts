/*
 * Copyright (c) "Neo4j"
 * Neo4j Sweden AB [http://neo4j.com]
 *
 * This file is part of Neo4j.
 *
 * Licensed under the Apache License, Version 2.0 (the "License");
 * you may not use this file except in compliance with the License.
 * You may obtain a copy of the License at
 *
 *     http://www.apache.org/licenses/LICENSE-2.0
 *
 * Unless required by applicable law or agreed to in writing, software
 * distributed under the License is distributed on an "AS IS" BASIS,
 * WITHOUT WARRANTIES OR CONDITIONS OF ANY KIND, either express or implied.
 * See the License for the specific language governing permissions and
 * limitations under the License.
 */

import { printSchemaWithDirectives } from "@graphql-tools/utils";
import { lexicographicSortSchema } from "graphql/utilities";
import { gql } from "apollo-server";
import { Neo4jGraphQL } from "../../src";

describe("Unions", () => {
    test("Unions", () => {
        const typeDefs = gql`
            union Search = Movie | Genre

            type Genre {
                id: ID
            }

            type Movie {
                id: ID
                search: [Search!]! @relationship(type: "SEARCH", direction: OUT)
                searchNoDirective: Search
            }
        `;
        const neoSchema = new Neo4jGraphQL({ typeDefs });
        const printedSchema = printSchemaWithDirectives(lexicographicSortSchema(neoSchema.schema));

        expect(printedSchema).toMatchInlineSnapshot(`
            "schema {
              query: Query
              mutation: Mutation
            }

            type CreateGenresMutationResponse {
              genres: [Genre!]!
              info: CreateInfo!
            }

            type CreateInfo {
              bookmark: String
              nodesCreated: Int!
              relationshipsCreated: Int!
            }

            type CreateMoviesMutationResponse {
              info: CreateInfo!
              movies: [Movie!]!
            }

            type DeleteInfo {
              bookmark: String
              nodesDeleted: Int!
              relationshipsDeleted: Int!
            }

            type Genre {
              id: ID
            }

            type GenreAggregateSelection {
              count: Int!
              id: IDAggregateSelectionNullable!
            }

            input GenreConnectWhere {
              node: GenreWhere!
            }

            input GenreCreateInput {
              id: ID
            }

            input GenreOptions {
              limit: Int
              offset: Int
              \\"\\"\\"
              Specify one or more GenreSort objects to sort Genres by. The sorts will be applied in the order in which they are arranged in the array.
              \\"\\"\\"
              sort: [GenreSort]
            }

            \\"\\"\\"
            Fields to sort Genres by. The order in which sorts are applied is not guaranteed when specifying many fields in one GenreSort object.
            \\"\\"\\"
            input GenreSort {
              id: SortDirection
            }

            input GenreUpdateInput {
              id: ID
            }

            input GenreWhere {
              AND: [GenreWhere!]
              OR: [GenreWhere!]
              id: ID
              id_CONTAINS: ID
              id_ENDS_WITH: ID
              id_IN: [ID]
              id_NOT: ID
              id_NOT_CONTAINS: ID
              id_NOT_ENDS_WITH: ID
              id_NOT_IN: [ID]
              id_NOT_STARTS_WITH: ID
              id_STARTS_WITH: ID
            }

            type IDAggregateSelectionNullable {
              longest: ID
              shortest: ID
            }

            type Movie {
              id: ID
<<<<<<< HEAD
              search(options: QueryOptions, where: SearchWhere): [Search]
              searchConnection(after: String, first: Int, where: MovieSearchConnectionWhere): MovieSearchConnection!
=======
              search(directed: Boolean = true, options: QueryOptions, where: SearchWhere): [Search!]!
              searchConnection(directed: Boolean = true, where: MovieSearchConnectionWhere): MovieSearchConnection!
>>>>>>> 23eba320
              searchNoDirective: Search
            }

            type MovieAggregateSelection {
              count: Int!
              id: IDAggregateSelectionNullable!
            }

            input MovieConnectInput {
              search: MovieSearchConnectInput
            }

            input MovieConnectWhere {
              node: MovieWhere!
            }

            input MovieCreateInput {
              id: ID
              search: MovieSearchCreateInput
            }

            input MovieDeleteInput {
              search: MovieSearchDeleteInput
            }

            input MovieDisconnectInput {
              search: MovieSearchDisconnectInput
            }

            input MovieOptions {
              limit: Int
              offset: Int
              \\"\\"\\"
              Specify one or more MovieSort objects to sort Movies by. The sorts will be applied in the order in which they are arranged in the array.
              \\"\\"\\"
              sort: [MovieSort]
            }

            input MovieRelationInput {
              search: MovieSearchCreateFieldInput
            }

            input MovieSearchConnectInput {
              Genre: [MovieSearchGenreConnectFieldInput!]
              Movie: [MovieSearchMovieConnectFieldInput!]
            }

            type MovieSearchConnection {
              edges: [MovieSearchRelationship!]!
              pageInfo: PageInfo!
              totalCount: Int!
            }

            input MovieSearchConnectionGenreWhere {
              AND: [MovieSearchConnectionGenreWhere]
              OR: [MovieSearchConnectionGenreWhere]
              node: GenreWhere
              node_NOT: GenreWhere
            }

            input MovieSearchConnectionMovieWhere {
              AND: [MovieSearchConnectionMovieWhere]
              OR: [MovieSearchConnectionMovieWhere]
              node: MovieWhere
              node_NOT: MovieWhere
            }

            input MovieSearchConnectionWhere {
              Genre: MovieSearchConnectionGenreWhere
              Movie: MovieSearchConnectionMovieWhere
            }

            input MovieSearchCreateFieldInput {
              Genre: [MovieSearchGenreCreateFieldInput!]
              Movie: [MovieSearchMovieCreateFieldInput!]
            }

            input MovieSearchCreateInput {
              Genre: MovieSearchGenreFieldInput
              Movie: MovieSearchMovieFieldInput
            }

            input MovieSearchDeleteInput {
              Genre: [MovieSearchGenreDeleteFieldInput!]
              Movie: [MovieSearchMovieDeleteFieldInput!]
            }

            input MovieSearchDisconnectInput {
              Genre: [MovieSearchGenreDisconnectFieldInput!]
              Movie: [MovieSearchMovieDisconnectFieldInput!]
            }

            input MovieSearchGenreConnectFieldInput {
              where: GenreConnectWhere
            }

            input MovieSearchGenreConnectionWhere {
              AND: [MovieSearchGenreConnectionWhere!]
              OR: [MovieSearchGenreConnectionWhere!]
              node: GenreWhere
              node_NOT: GenreWhere
            }

            input MovieSearchGenreCreateFieldInput {
              node: GenreCreateInput!
            }

            input MovieSearchGenreDeleteFieldInput {
              where: MovieSearchGenreConnectionWhere
            }

            input MovieSearchGenreDisconnectFieldInput {
              where: MovieSearchGenreConnectionWhere
            }

            input MovieSearchGenreFieldInput {
              connect: [MovieSearchGenreConnectFieldInput!]
              create: [MovieSearchGenreCreateFieldInput!]
            }

            input MovieSearchGenreUpdateConnectionInput {
              node: GenreUpdateInput
            }

            input MovieSearchGenreUpdateFieldInput {
              connect: [MovieSearchGenreConnectFieldInput!]
              create: [MovieSearchGenreCreateFieldInput!]
              delete: [MovieSearchGenreDeleteFieldInput!]
              disconnect: [MovieSearchGenreDisconnectFieldInput!]
              update: MovieSearchGenreUpdateConnectionInput
              where: MovieSearchGenreConnectionWhere
            }

            input MovieSearchMovieConnectFieldInput {
              connect: [MovieConnectInput!]
              where: MovieConnectWhere
            }

            input MovieSearchMovieConnectionWhere {
              AND: [MovieSearchMovieConnectionWhere!]
              OR: [MovieSearchMovieConnectionWhere!]
              node: MovieWhere
              node_NOT: MovieWhere
            }

            input MovieSearchMovieCreateFieldInput {
              node: MovieCreateInput!
            }

            input MovieSearchMovieDeleteFieldInput {
              delete: MovieDeleteInput
              where: MovieSearchMovieConnectionWhere
            }

            input MovieSearchMovieDisconnectFieldInput {
              disconnect: MovieDisconnectInput
              where: MovieSearchMovieConnectionWhere
            }

            input MovieSearchMovieFieldInput {
              connect: [MovieSearchMovieConnectFieldInput!]
              create: [MovieSearchMovieCreateFieldInput!]
            }

            input MovieSearchMovieUpdateConnectionInput {
              node: MovieUpdateInput
            }

            input MovieSearchMovieUpdateFieldInput {
              connect: [MovieSearchMovieConnectFieldInput!]
              create: [MovieSearchMovieCreateFieldInput!]
              delete: [MovieSearchMovieDeleteFieldInput!]
              disconnect: [MovieSearchMovieDisconnectFieldInput!]
              update: MovieSearchMovieUpdateConnectionInput
              where: MovieSearchMovieConnectionWhere
            }

            type MovieSearchRelationship {
              cursor: String!
              node: Search!
            }

            input MovieSearchUpdateInput {
              Genre: [MovieSearchGenreUpdateFieldInput!]
              Movie: [MovieSearchMovieUpdateFieldInput!]
            }

            \\"\\"\\"
            Fields to sort Movies by. The order in which sorts are applied is not guaranteed when specifying many fields in one MovieSort object.
            \\"\\"\\"
            input MovieSort {
              id: SortDirection
            }

            input MovieUpdateInput {
              id: ID
              search: MovieSearchUpdateInput
            }

            input MovieWhere {
              AND: [MovieWhere!]
              OR: [MovieWhere!]
              id: ID
              id_CONTAINS: ID
              id_ENDS_WITH: ID
              id_IN: [ID]
              id_NOT: ID
              id_NOT_CONTAINS: ID
              id_NOT_ENDS_WITH: ID
              id_NOT_IN: [ID]
              id_NOT_STARTS_WITH: ID
              id_STARTS_WITH: ID
              searchConnection: MovieSearchConnectionWhere
              searchConnection_NOT: MovieSearchConnectionWhere
            }

            type Mutation {
              createGenres(input: [GenreCreateInput!]!): CreateGenresMutationResponse!
              createMovies(input: [MovieCreateInput!]!): CreateMoviesMutationResponse!
              deleteGenres(where: GenreWhere): DeleteInfo!
              deleteMovies(delete: MovieDeleteInput, where: MovieWhere): DeleteInfo!
              updateGenres(update: GenreUpdateInput, where: GenreWhere): UpdateGenresMutationResponse!
              updateMovies(connect: MovieConnectInput, create: MovieRelationInput, delete: MovieDeleteInput, disconnect: MovieDisconnectInput, update: MovieUpdateInput, where: MovieWhere): UpdateMoviesMutationResponse!
            }

            \\"\\"\\"Pagination information (Relay)\\"\\"\\"
            type PageInfo {
              endCursor: String
              hasNextPage: Boolean!
              hasPreviousPage: Boolean!
              startCursor: String
            }

            type Query {
              genres(options: GenreOptions, where: GenreWhere): [Genre!]!
              genresAggregate(where: GenreWhere): GenreAggregateSelection!
              movies(options: MovieOptions, where: MovieWhere): [Movie!]!
              moviesAggregate(where: MovieWhere): MovieAggregateSelection!
            }

            input QueryOptions {
              limit: Int
              offset: Int
            }

            union Search = Genre | Movie

            input SearchWhere {
              Genre: GenreWhere
              Movie: MovieWhere
            }

            enum SortDirection {
              \\"\\"\\"Sort by field values in ascending order.\\"\\"\\"
              ASC
              \\"\\"\\"Sort by field values in descending order.\\"\\"\\"
              DESC
            }

            type UpdateGenresMutationResponse {
              genres: [Genre!]!
              info: UpdateInfo!
            }

            type UpdateInfo {
              bookmark: String
              nodesCreated: Int!
              nodesDeleted: Int!
              relationshipsCreated: Int!
              relationshipsDeleted: Int!
            }

            type UpdateMoviesMutationResponse {
              info: UpdateInfo!
              movies: [Movie!]!
            }"
        `);
    });
});<|MERGE_RESOLUTION|>--- conflicted
+++ resolved
@@ -127,13 +127,8 @@
 
             type Movie {
               id: ID
-<<<<<<< HEAD
-              search(options: QueryOptions, where: SearchWhere): [Search]
-              searchConnection(after: String, first: Int, where: MovieSearchConnectionWhere): MovieSearchConnection!
-=======
               search(directed: Boolean = true, options: QueryOptions, where: SearchWhere): [Search!]!
-              searchConnection(directed: Boolean = true, where: MovieSearchConnectionWhere): MovieSearchConnection!
->>>>>>> 23eba320
+              searchConnection(after: String, directed: Boolean = true, first: Int, where: MovieSearchConnectionWhere): MovieSearchConnection!
               searchNoDirective: Search
             }
 
