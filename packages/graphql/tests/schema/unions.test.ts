--- conflicted
+++ resolved
@@ -94,7 +94,6 @@
               sort: [GenreSort]
             }
 
-<<<<<<< HEAD
             type GenreRootConnection {
               edges: [GenreRootEdge!]!
               pageInfo: PageInfo!
@@ -107,11 +106,6 @@
             }
 
             \\"\\"\\"Fields to sort Genres by. The order in which sorts are applied is not guaranteed when specifying many fields in one GenreSort object.\\"\\"\\"
-=======
-            \\"\\"\\"
-            Fields to sort Genres by. The order in which sorts are applied is not guaranteed when specifying many fields in one GenreSort object.
-            \\"\\"\\"
->>>>>>> cb4a0dd2
             input GenreSort {
               id: SortDirection
             }
