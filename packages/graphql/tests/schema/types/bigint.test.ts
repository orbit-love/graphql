/*
 * Copyright (c) "Neo4j"
 * Neo4j Sweden AB [http://neo4j.com]
 *
 * This file is part of Neo4j.
 *
 * Licensed under the Apache License, Version 2.0 (the "License");
 * you may not use this file except in compliance with the License.
 * You may obtain a copy of the License at
 *
 *     http://www.apache.org/licenses/LICENSE-2.0
 *
 * Unless required by applicable law or agreed to in writing, software
 * distributed under the License is distributed on an "AS IS" BASIS,
 * WITHOUT WARRANTIES OR CONDITIONS OF ANY KIND, either express or implied.
 * See the License for the specific language governing permissions and
 * limitations under the License.
 */

import { printSchemaWithDirectives } from "@graphql-tools/utils";
import { lexicographicSortSchema } from "graphql/utilities";
import { gql } from "apollo-server";
import { Neo4jGraphQL } from "../../../src";

describe("Bigint", () => {
    test("BigInt", () => {
        const typeDefs = gql`
            type File {
                name: String!
                size: BigInt!
            }
        `;
        const neoSchema = new Neo4jGraphQL({ typeDefs });
        const printedSchema = printSchemaWithDirectives(lexicographicSortSchema(neoSchema.schema));

        expect(printedSchema).toMatchInlineSnapshot(`
            "schema {
              query: Query
              mutation: Mutation
            }

            \\"\\"\\"
            A BigInt value up to 64 bits in size, which can be a number or a string if used inline, or a string only if used as a variable. Always returned as a string.
            \\"\\"\\"
            scalar BigInt

            type BigIntAggregateSelectionNonNullable {
              average: BigInt!
              max: BigInt!
              min: BigInt!
              sum: BigInt!
            }

            type CreateFilesMutationResponse {
              files: [File!]!
              info: CreateInfo!
            }

            type CreateInfo {
              bookmark: String
              nodesCreated: Int!
              relationshipsCreated: Int!
            }

            type DeleteInfo {
              bookmark: String
              nodesDeleted: Int!
              relationshipsDeleted: Int!
            }

            type File {
              name: String!
              size: BigInt!
            }

            type FileAggregateSelection {
              count: Int!
              name: StringAggregateSelectionNonNullable!
              size: BigIntAggregateSelectionNonNullable!
            }

            input FileCreateInput {
              name: String!
              size: BigInt!
            }

            input FileOptions {
              limit: Int
              offset: Int
              \\"\\"\\"
              Specify one or more FileSort objects to sort Files by. The sorts will be applied in the order in which they are arranged in the array.
              \\"\\"\\"
              sort: [FileSort]
            }

<<<<<<< HEAD
            type FileRootConnection {
              edges: [FileRootEdge!]!
              pageInfo: PageInfo!
              totalCount: Int!
            }

            type FileRootEdge {
              cursor: String!
              node: File!
            }

            \\"\\"\\"Fields to sort Files by. The order in which sorts are applied is not guaranteed when specifying many fields in one FileSort object.\\"\\"\\"
=======
            \\"\\"\\"
            Fields to sort Files by. The order in which sorts are applied is not guaranteed when specifying many fields in one FileSort object.
            \\"\\"\\"
>>>>>>> cb4a0dd2
            input FileSort {
              name: SortDirection
              size: SortDirection
            }

            input FileUpdateInput {
              name: String
              size: BigInt
            }

            input FileWhere {
              AND: [FileWhere!]
              OR: [FileWhere!]
              name: String
              name_CONTAINS: String
              name_ENDS_WITH: String
              name_IN: [String]
              name_NOT: String
              name_NOT_CONTAINS: String
              name_NOT_ENDS_WITH: String
              name_NOT_IN: [String]
              name_NOT_STARTS_WITH: String
              name_STARTS_WITH: String
              size: BigInt
              size_GT: BigInt
              size_GTE: BigInt
              size_IN: [BigInt]
              size_LT: BigInt
              size_LTE: BigInt
              size_NOT: BigInt
              size_NOT_IN: [BigInt]
            }

            type Mutation {
              createFiles(input: [FileCreateInput!]!): CreateFilesMutationResponse!
              deleteFiles(where: FileWhere): DeleteInfo!
              updateFiles(update: FileUpdateInput, where: FileWhere): UpdateFilesMutationResponse!
            }

            \\"\\"\\"Pagination information (Relay)\\"\\"\\"
            type PageInfo {
              endCursor: String
              hasNextPage: Boolean!
              hasPreviousPage: Boolean!
              startCursor: String
            }

            type Query {
              files(options: FileOptions, where: FileWhere): [File!]!
              filesAggregate(where: FileWhere): FileAggregateSelection!
              filesConnection(after: String, before: String, first: Int, last: Int, sort: [FileSort], where: FileWhere): FileRootConnection!
            }

            enum SortDirection {
              \\"\\"\\"Sort by field values in ascending order.\\"\\"\\"
              ASC
              \\"\\"\\"Sort by field values in descending order.\\"\\"\\"
              DESC
            }

            type StringAggregateSelectionNonNullable {
              longest: String!
              shortest: String!
            }

            type UpdateFilesMutationResponse {
              files: [File!]!
              info: UpdateInfo!
            }

            type UpdateInfo {
              bookmark: String
              nodesCreated: Int!
              nodesDeleted: Int!
              relationshipsCreated: Int!
              relationshipsDeleted: Int!
            }"
        `);
    });
});<|MERGE_RESOLUTION|>--- conflicted
+++ resolved
@@ -93,7 +93,6 @@
               sort: [FileSort]
             }
 
-<<<<<<< HEAD
             type FileRootConnection {
               edges: [FileRootEdge!]!
               pageInfo: PageInfo!
@@ -106,11 +105,6 @@
             }
 
             \\"\\"\\"Fields to sort Files by. The order in which sorts are applied is not guaranteed when specifying many fields in one FileSort object.\\"\\"\\"
-=======
-            \\"\\"\\"
-            Fields to sort Files by. The order in which sorts are applied is not guaranteed when specifying many fields in one FileSort object.
-            \\"\\"\\"
->>>>>>> cb4a0dd2
             input FileSort {
               name: SortDirection
               size: SortDirection
