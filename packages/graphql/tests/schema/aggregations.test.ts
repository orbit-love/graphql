--- conflicted
+++ resolved
@@ -923,7 +923,6 @@
               someLocalTime_MIN_GTE: LocalTime
               someLocalTime_MIN_LT: LocalTime
               someLocalTime_MIN_LTE: LocalTime
-<<<<<<< HEAD
               someString_AVERAGE_EQUAL: Float @deprecated(reason: \\"Please use the explicit _LENGTH version for string aggregation.\\")
               someString_AVERAGE_GT: Float @deprecated(reason: \\"Please use the explicit _LENGTH version for string aggregation.\\")
               someString_AVERAGE_GTE: Float @deprecated(reason: \\"Please use the explicit _LENGTH version for string aggregation.\\")
@@ -934,9 +933,9 @@
               someString_AVERAGE_LENGTH_LTE: Float
               someString_AVERAGE_LT: Float @deprecated(reason: \\"Please use the explicit _LENGTH version for string aggregation.\\")
               someString_AVERAGE_LTE: Float @deprecated(reason: \\"Please use the explicit _LENGTH version for string aggregation.\\")
-              someString_EQUAL: String
-              someString_GT: Int
-              someString_GTE: Int
+              someString_EQUAL: String @deprecated(reason: \\"Aggregation filters that are not relying on an aggregating function will be deprecated.\\")
+              someString_GT: Int @deprecated(reason: \\"Aggregation filters that are not relying on an aggregating function will be deprecated.\\")
+              someString_GTE: Int @deprecated(reason: \\"Aggregation filters that are not relying on an aggregating function will be deprecated.\\")
               someString_LONGEST_EQUAL: Int @deprecated(reason: \\"Please use the explicit _LENGTH version for string aggregation.\\")
               someString_LONGEST_GT: Int @deprecated(reason: \\"Please use the explicit _LENGTH version for string aggregation.\\")
               someString_LONGEST_GTE: Int @deprecated(reason: \\"Please use the explicit _LENGTH version for string aggregation.\\")
@@ -947,8 +946,8 @@
               someString_LONGEST_LENGTH_LTE: Int
               someString_LONGEST_LT: Int @deprecated(reason: \\"Please use the explicit _LENGTH version for string aggregation.\\")
               someString_LONGEST_LTE: Int @deprecated(reason: \\"Please use the explicit _LENGTH version for string aggregation.\\")
-              someString_LT: Int
-              someString_LTE: Int
+              someString_LT: Int @deprecated(reason: \\"Aggregation filters that are not relying on an aggregating function will be deprecated.\\")
+              someString_LTE: Int @deprecated(reason: \\"Aggregation filters that are not relying on an aggregating function will be deprecated.\\")
               someString_SHORTEST_EQUAL: Int @deprecated(reason: \\"Please use the explicit _LENGTH version for string aggregation.\\")
               someString_SHORTEST_GT: Int @deprecated(reason: \\"Please use the explicit _LENGTH version for string aggregation.\\")
               someString_SHORTEST_GTE: Int @deprecated(reason: \\"Please use the explicit _LENGTH version for string aggregation.\\")
@@ -959,38 +958,11 @@
               someString_SHORTEST_LENGTH_LTE: Int
               someString_SHORTEST_LT: Int @deprecated(reason: \\"Please use the explicit _LENGTH version for string aggregation.\\")
               someString_SHORTEST_LTE: Int @deprecated(reason: \\"Please use the explicit _LENGTH version for string aggregation.\\")
-              someTime_EQUAL: Time
-              someTime_GT: Time
-              someTime_GTE: Time
-              someTime_LT: Time
-              someTime_LTE: Time
-=======
-              someString_AVERAGE_EQUAL: Float
-              someString_AVERAGE_GT: Float
-              someString_AVERAGE_GTE: Float
-              someString_AVERAGE_LT: Float
-              someString_AVERAGE_LTE: Float
-              someString_EQUAL: String @deprecated(reason: \\"Aggregation filters that are not relying on an aggregating function will be deprecated.\\")
-              someString_GT: Int @deprecated(reason: \\"Aggregation filters that are not relying on an aggregating function will be deprecated.\\")
-              someString_GTE: Int @deprecated(reason: \\"Aggregation filters that are not relying on an aggregating function will be deprecated.\\")
-              someString_LONGEST_EQUAL: Int
-              someString_LONGEST_GT: Int
-              someString_LONGEST_GTE: Int
-              someString_LONGEST_LT: Int
-              someString_LONGEST_LTE: Int
-              someString_LT: Int @deprecated(reason: \\"Aggregation filters that are not relying on an aggregating function will be deprecated.\\")
-              someString_LTE: Int @deprecated(reason: \\"Aggregation filters that are not relying on an aggregating function will be deprecated.\\")
-              someString_SHORTEST_EQUAL: Int
-              someString_SHORTEST_GT: Int
-              someString_SHORTEST_GTE: Int
-              someString_SHORTEST_LT: Int
-              someString_SHORTEST_LTE: Int
               someTime_EQUAL: Time @deprecated(reason: \\"Aggregation filters that are not relying on an aggregating function will be deprecated.\\")
               someTime_GT: Time @deprecated(reason: \\"Aggregation filters that are not relying on an aggregating function will be deprecated.\\")
               someTime_GTE: Time @deprecated(reason: \\"Aggregation filters that are not relying on an aggregating function will be deprecated.\\")
               someTime_LT: Time @deprecated(reason: \\"Aggregation filters that are not relying on an aggregating function will be deprecated.\\")
               someTime_LTE: Time @deprecated(reason: \\"Aggregation filters that are not relying on an aggregating function will be deprecated.\\")
->>>>>>> 90380fc3
               someTime_MAX_EQUAL: Time
               someTime_MAX_GT: Time
               someTime_MAX_GTE: Time
@@ -1153,7 +1125,6 @@
               someLocalTime_MIN_GTE: LocalTime
               someLocalTime_MIN_LT: LocalTime
               someLocalTime_MIN_LTE: LocalTime
-<<<<<<< HEAD
               someString_AVERAGE_EQUAL: Float @deprecated(reason: \\"Please use the explicit _LENGTH version for string aggregation.\\")
               someString_AVERAGE_GT: Float @deprecated(reason: \\"Please use the explicit _LENGTH version for string aggregation.\\")
               someString_AVERAGE_GTE: Float @deprecated(reason: \\"Please use the explicit _LENGTH version for string aggregation.\\")
@@ -1164,9 +1135,9 @@
               someString_AVERAGE_LENGTH_LTE: Float
               someString_AVERAGE_LT: Float @deprecated(reason: \\"Please use the explicit _LENGTH version for string aggregation.\\")
               someString_AVERAGE_LTE: Float @deprecated(reason: \\"Please use the explicit _LENGTH version for string aggregation.\\")
-              someString_EQUAL: String
-              someString_GT: Int
-              someString_GTE: Int
+              someString_EQUAL: String @deprecated(reason: \\"Aggregation filters that are not relying on an aggregating function will be deprecated.\\")
+              someString_GT: Int @deprecated(reason: \\"Aggregation filters that are not relying on an aggregating function will be deprecated.\\")
+              someString_GTE: Int @deprecated(reason: \\"Aggregation filters that are not relying on an aggregating function will be deprecated.\\")
               someString_LONGEST_EQUAL: Int @deprecated(reason: \\"Please use the explicit _LENGTH version for string aggregation.\\")
               someString_LONGEST_GT: Int @deprecated(reason: \\"Please use the explicit _LENGTH version for string aggregation.\\")
               someString_LONGEST_GTE: Int @deprecated(reason: \\"Please use the explicit _LENGTH version for string aggregation.\\")
@@ -1177,8 +1148,8 @@
               someString_LONGEST_LENGTH_LTE: Int
               someString_LONGEST_LT: Int @deprecated(reason: \\"Please use the explicit _LENGTH version for string aggregation.\\")
               someString_LONGEST_LTE: Int @deprecated(reason: \\"Please use the explicit _LENGTH version for string aggregation.\\")
-              someString_LT: Int
-              someString_LTE: Int
+              someString_LT: Int @deprecated(reason: \\"Aggregation filters that are not relying on an aggregating function will be deprecated.\\")
+              someString_LTE: Int @deprecated(reason: \\"Aggregation filters that are not relying on an aggregating function will be deprecated.\\")
               someString_SHORTEST_EQUAL: Int @deprecated(reason: \\"Please use the explicit _LENGTH version for string aggregation.\\")
               someString_SHORTEST_GT: Int @deprecated(reason: \\"Please use the explicit _LENGTH version for string aggregation.\\")
               someString_SHORTEST_GTE: Int @deprecated(reason: \\"Please use the explicit _LENGTH version for string aggregation.\\")
@@ -1189,38 +1160,11 @@
               someString_SHORTEST_LENGTH_LTE: Int
               someString_SHORTEST_LT: Int @deprecated(reason: \\"Please use the explicit _LENGTH version for string aggregation.\\")
               someString_SHORTEST_LTE: Int @deprecated(reason: \\"Please use the explicit _LENGTH version for string aggregation.\\")
-              someTime_EQUAL: Time
-              someTime_GT: Time
-              someTime_GTE: Time
-              someTime_LT: Time
-              someTime_LTE: Time
-=======
-              someString_AVERAGE_EQUAL: Float
-              someString_AVERAGE_GT: Float
-              someString_AVERAGE_GTE: Float
-              someString_AVERAGE_LT: Float
-              someString_AVERAGE_LTE: Float
-              someString_EQUAL: String @deprecated(reason: \\"Aggregation filters that are not relying on an aggregating function will be deprecated.\\")
-              someString_GT: Int @deprecated(reason: \\"Aggregation filters that are not relying on an aggregating function will be deprecated.\\")
-              someString_GTE: Int @deprecated(reason: \\"Aggregation filters that are not relying on an aggregating function will be deprecated.\\")
-              someString_LONGEST_EQUAL: Int
-              someString_LONGEST_GT: Int
-              someString_LONGEST_GTE: Int
-              someString_LONGEST_LT: Int
-              someString_LONGEST_LTE: Int
-              someString_LT: Int @deprecated(reason: \\"Aggregation filters that are not relying on an aggregating function will be deprecated.\\")
-              someString_LTE: Int @deprecated(reason: \\"Aggregation filters that are not relying on an aggregating function will be deprecated.\\")
-              someString_SHORTEST_EQUAL: Int
-              someString_SHORTEST_GT: Int
-              someString_SHORTEST_GTE: Int
-              someString_SHORTEST_LT: Int
-              someString_SHORTEST_LTE: Int
               someTime_EQUAL: Time @deprecated(reason: \\"Aggregation filters that are not relying on an aggregating function will be deprecated.\\")
               someTime_GT: Time @deprecated(reason: \\"Aggregation filters that are not relying on an aggregating function will be deprecated.\\")
               someTime_GTE: Time @deprecated(reason: \\"Aggregation filters that are not relying on an aggregating function will be deprecated.\\")
               someTime_LT: Time @deprecated(reason: \\"Aggregation filters that are not relying on an aggregating function will be deprecated.\\")
               someTime_LTE: Time @deprecated(reason: \\"Aggregation filters that are not relying on an aggregating function will be deprecated.\\")
->>>>>>> 90380fc3
               someTime_MAX_EQUAL: Time
               someTime_MAX_GT: Time
               someTime_MAX_GTE: Time
