/*
 * Copyright (c) "Neo4j"
 * Neo4j Sweden AB [http://neo4j.com]
 *
 * This file is part of Neo4j.
 *
 * Licensed under the Apache License, Version 2.0 (the "License");
 * you may not use this file except in compliance with the License.
 * You may obtain a copy of the License at
 *
 *     http://www.apache.org/licenses/LICENSE-2.0
 *
 * Unless required by applicable law or agreed to in writing, software
 * distributed under the License is distributed on an "AS IS" BASIS,
 * WITHOUT WARRANTIES OR CONDITIONS OF ANY KIND, either express or implied.
 * See the License for the specific language governing permissions and
 * limitations under the License.
 */

import { printSchemaWithDirectives } from "@graphql-tools/utils";
import { lexicographicSortSchema } from "graphql/utilities";
import { gql } from "apollo-server";
import { Neo4jGraphQL } from "../../src";

describe("Aggregations", () => {
    test("Top Level Aggregations", () => {
        const typeDefs = gql`
            type Movie {
                id: ID
                isbn: String!
                title: String
                createdAt: DateTime
                someTime: Time
                someLocalTime: LocalTime
                someLocalDateTime: LocalDateTime
                imdbRating: Float
                someInt: Int
                someBigInt: BigInt
                screenTime: Duration
            }
        `;
        const neoSchema = new Neo4jGraphQL({ typeDefs });
        const printedSchema = printSchemaWithDirectives(lexicographicSortSchema(neoSchema.schema));

        expect(printedSchema).toMatchInlineSnapshot(`
            "schema {
              query: Query
              mutation: Mutation
            }

            \\"\\"\\"A BigInt value up to 64 bits in size, which can be a number or a string if used inline, or a string only if used as a variable. Always returned as a string.\\"\\"\\"
            scalar BigInt

            type BigIntAggregateSelectionNullable {
              average: BigInt
              max: BigInt
              min: BigInt
              sum: BigInt
            }

            type CreateInfo {
              bookmark: String
              nodesCreated: Int!
              relationshipsCreated: Int!
            }

            type CreateMoviesMutationResponse {
              info: CreateInfo!
              movies: [Movie!]!
            }

            \\"\\"\\"A date and time, represented as an ISO-8601 string\\"\\"\\"
            scalar DateTime

            type DateTimeAggregateSelectionNullable {
              max: DateTime
              min: DateTime
            }

            type DeleteInfo {
              bookmark: String
              nodesDeleted: Int!
              relationshipsDeleted: Int!
            }

            \\"\\"\\"A duration, represented as an ISO 8601 duration string\\"\\"\\"
            scalar Duration

            type DurationAggregateSelectionNullable {
              max: Duration
              min: Duration
            }

            type FloatAggregateSelectionNullable {
              average: Float
              max: Float
              min: Float
              sum: Float
            }

            type IDAggregateSelectionNullable {
              longest: ID
              shortest: ID
            }

            type IntAggregateSelectionNullable {
              average: Float
              max: Int
              min: Int
              sum: Int
            }

            \\"\\"\\"A local datetime, represented as 'YYYY-MM-DDTHH:MM:SS'\\"\\"\\"
            scalar LocalDateTime

            type LocalDateTimeAggregateSelectionNullable {
              max: LocalDateTime
              min: LocalDateTime
            }

            \\"\\"\\"A local time, represented as a time string without timezone information\\"\\"\\"
            scalar LocalTime

            type LocalTimeAggregateSelectionNullable {
              max: LocalTime
              min: LocalTime
            }

            type Movie {
              createdAt: DateTime
              id: ID
              imdbRating: Float
              isbn: String!
              screenTime: Duration
              someBigInt: BigInt
              someInt: Int
              someLocalDateTime: LocalDateTime
              someLocalTime: LocalTime
              someTime: Time
              title: String
            }

            type MovieAggregateSelection {
              count: Int!
              createdAt: DateTimeAggregateSelectionNullable!
              id: IDAggregateSelectionNullable!
              imdbRating: FloatAggregateSelectionNullable!
              isbn: StringAggregateSelectionNonNullable!
              screenTime: DurationAggregateSelectionNullable!
              someBigInt: BigIntAggregateSelectionNullable!
              someInt: IntAggregateSelectionNullable!
              someLocalDateTime: LocalDateTimeAggregateSelectionNullable!
              someLocalTime: LocalTimeAggregateSelectionNullable!
              someTime: TimeAggregateSelectionNullable!
              title: StringAggregateSelectionNullable!
            }

            input MovieCreateInput {
              createdAt: DateTime
              id: ID
              imdbRating: Float
              isbn: String!
              screenTime: Duration
              someBigInt: BigInt
              someInt: Int
              someLocalDateTime: LocalDateTime
              someLocalTime: LocalTime
              someTime: Time
              title: String
            }

            input MovieOptions {
              limit: Int
              offset: Int
              \\"\\"\\"Specify one or more MovieSort objects to sort Movies by. The sorts will be applied in the order in which they are arranged in the array.\\"\\"\\"
              sort: [MovieSort]
            }

            \\"\\"\\"Fields to sort Movies by. The order in which sorts are applied is not guaranteed when specifying many fields in one MovieSort object.\\"\\"\\"
            input MovieSort {
              createdAt: SortDirection
              id: SortDirection
              imdbRating: SortDirection
              isbn: SortDirection
              screenTime: SortDirection
              someBigInt: SortDirection
              someInt: SortDirection
              someLocalDateTime: SortDirection
              someLocalTime: SortDirection
              someTime: SortDirection
              title: SortDirection
            }

            input MovieUpdateInput {
              createdAt: DateTime
              id: ID
              imdbRating: Float
              isbn: String
              screenTime: Duration
              someBigInt: BigInt
              someInt: Int
              someLocalDateTime: LocalDateTime
              someLocalTime: LocalTime
              someTime: Time
              title: String
            }

            input MovieWhere {
              AND: [MovieWhere!]
              OR: [MovieWhere!]
              createdAt: DateTime
              createdAt_GT: DateTime
              createdAt_GTE: DateTime
              createdAt_IN: [DateTime]
              createdAt_LT: DateTime
              createdAt_LTE: DateTime
              createdAt_NOT: DateTime
              createdAt_NOT_IN: [DateTime]
              id: ID
              id_CONTAINS: ID
              id_ENDS_WITH: ID
              id_IN: [ID]
              id_NOT: ID
              id_NOT_CONTAINS: ID
              id_NOT_ENDS_WITH: ID
              id_NOT_IN: [ID]
              id_NOT_STARTS_WITH: ID
              id_STARTS_WITH: ID
              imdbRating: Float
              imdbRating_GT: Float
              imdbRating_GTE: Float
              imdbRating_IN: [Float]
              imdbRating_LT: Float
              imdbRating_LTE: Float
              imdbRating_NOT: Float
              imdbRating_NOT_IN: [Float]
              isbn: String
              isbn_CONTAINS: String
              isbn_ENDS_WITH: String
              isbn_IN: [String]
              isbn_NOT: String
              isbn_NOT_CONTAINS: String
              isbn_NOT_ENDS_WITH: String
              isbn_NOT_IN: [String]
              isbn_NOT_STARTS_WITH: String
              isbn_STARTS_WITH: String
              screenTime: Duration
              screenTime_GT: Duration
              screenTime_GTE: Duration
              screenTime_IN: [Duration]
              screenTime_LT: Duration
              screenTime_LTE: Duration
              screenTime_NOT: Duration
              screenTime_NOT_IN: [Duration]
              someBigInt: BigInt
              someBigInt_GT: BigInt
              someBigInt_GTE: BigInt
              someBigInt_IN: [BigInt]
              someBigInt_LT: BigInt
              someBigInt_LTE: BigInt
              someBigInt_NOT: BigInt
              someBigInt_NOT_IN: [BigInt]
              someInt: Int
              someInt_GT: Int
              someInt_GTE: Int
              someInt_IN: [Int]
              someInt_LT: Int
              someInt_LTE: Int
              someInt_NOT: Int
              someInt_NOT_IN: [Int]
              someLocalDateTime: LocalDateTime
              someLocalDateTime_GT: LocalDateTime
              someLocalDateTime_GTE: LocalDateTime
              someLocalDateTime_IN: [LocalDateTime]
              someLocalDateTime_LT: LocalDateTime
              someLocalDateTime_LTE: LocalDateTime
              someLocalDateTime_NOT: LocalDateTime
              someLocalDateTime_NOT_IN: [LocalDateTime]
              someLocalTime: LocalTime
              someLocalTime_GT: LocalTime
              someLocalTime_GTE: LocalTime
              someLocalTime_IN: [LocalTime]
              someLocalTime_LT: LocalTime
              someLocalTime_LTE: LocalTime
              someLocalTime_NOT: LocalTime
              someLocalTime_NOT_IN: [LocalTime]
              someTime: Time
              someTime_GT: Time
              someTime_GTE: Time
              someTime_IN: [Time]
              someTime_LT: Time
              someTime_LTE: Time
              someTime_NOT: Time
              someTime_NOT_IN: [Time]
              title: String
              title_CONTAINS: String
              title_ENDS_WITH: String
              title_IN: [String]
              title_NOT: String
              title_NOT_CONTAINS: String
              title_NOT_ENDS_WITH: String
              title_NOT_IN: [String]
              title_NOT_STARTS_WITH: String
              title_STARTS_WITH: String
            }

            type Mutation {
              createMovies(input: [MovieCreateInput!]!): CreateMoviesMutationResponse!
              deleteMovies(where: MovieWhere): DeleteInfo!
              updateMovies(update: MovieUpdateInput, where: MovieWhere): UpdateMoviesMutationResponse!
            }

            type Query {
              movies(options: MovieOptions, where: MovieWhere): [Movie!]!
              moviesAggregate(where: MovieWhere): MovieAggregateSelection!
            }

            enum SortDirection {
              \\"\\"\\"Sort by field values in ascending order.\\"\\"\\"
              ASC
              \\"\\"\\"Sort by field values in descending order.\\"\\"\\"
              DESC
            }

            type StringAggregateSelectionNonNullable {
              longest: String!
              shortest: String!
            }

            type StringAggregateSelectionNullable {
              longest: String
              shortest: String
            }

            \\"\\"\\"A time, represented as an RFC3339 time string\\"\\"\\"
            scalar Time

            type TimeAggregateSelectionNullable {
              max: Time
              min: Time
            }

            type UpdateInfo {
              bookmark: String
              nodesCreated: Int!
              nodesDeleted: Int!
              relationshipsCreated: Int!
              relationshipsDeleted: Int!
            }

            type UpdateMoviesMutationResponse {
              info: UpdateInfo!
              movies: [Movie!]!
            }
            "
        `);
    });

    test("Where Level Aggregations", () => {
        const typeDefs = gql`
            type User {
                someId: ID
                someString: String
                someFloat: Float
                someInt: Int
                someBigInt: BigInt
                someDateTime: DateTime
                someLocalDateTime: LocalDateTime
                someLocalTime: LocalTime
                someTime: Time
                someDuration: Duration
            }

            type Post {
                title: String
                likes: [User!]! @relationship(type: "LIKES", direction: IN, properties: "Likes")
            }

            interface Likes {
                someId: ID
                someString: String
                someFloat: Float
                someInt: Int
                someBigInt: BigInt
                someDateTime: DateTime
                someLocalDateTime: LocalDateTime
                someLocalTime: LocalTime
                someTime: Time
                someDuration: Duration
            }
        `;
        const neoSchema = new Neo4jGraphQL({ typeDefs });
        const printedSchema = printSchemaWithDirectives(lexicographicSortSchema(neoSchema.schema));

        expect(printedSchema).toMatchInlineSnapshot(`
<<<<<<< HEAD
"schema {
  query: Query
  mutation: Mutation
}

\\"\\"\\"A BigInt value up to 64 bits in size, which can be a number or a string if used inline, or a string only if used as a variable. Always returned as a string.\\"\\"\\"
scalar BigInt

type BigIntAggregateSelectionNullable {
  average: BigInt
  max: BigInt
  min: BigInt
  sum: BigInt
}

type CreateInfo {
  bookmark: String
  nodesCreated: Int!
  relationshipsCreated: Int!
}

type CreatePostsMutationResponse {
  info: CreateInfo!
  posts: [Post!]!
}

type CreateUsersMutationResponse {
  info: CreateInfo!
  users: [User!]!
}

\\"\\"\\"A date and time, represented as an ISO-8601 string\\"\\"\\"
scalar DateTime

type DateTimeAggregateSelectionNullable {
  max: DateTime
  min: DateTime
}

type DeleteInfo {
  bookmark: String
  nodesDeleted: Int!
  relationshipsDeleted: Int!
}

\\"\\"\\"A duration, represented as an ISO 8601 duration string\\"\\"\\"
scalar Duration

type DurationAggregateSelectionNullable {
  max: Duration
  min: Duration
}

type FloatAggregateSelectionNullable {
  average: Float
  max: Float
  min: Float
  sum: Float
}

type IDAggregateSelectionNullable {
  longest: ID
  shortest: ID
}

type IntAggregateSelectionNullable {
  average: Float
  max: Int
  min: Int
  sum: Int
}

interface Likes {
  someBigInt: BigInt
  someDateTime: DateTime
  someDuration: Duration
  someFloat: Float
  someId: ID
  someInt: Int
  someLocalDateTime: LocalDateTime
  someLocalTime: LocalTime
  someString: String
  someTime: Time
}

input LikesCreateInput {
  someBigInt: BigInt
  someDateTime: DateTime
  someDuration: Duration
  someFloat: Float
  someId: ID
  someInt: Int
  someLocalDateTime: LocalDateTime
  someLocalTime: LocalTime
  someString: String
  someTime: Time
}

input LikesSort {
  someBigInt: SortDirection
  someDateTime: SortDirection
  someDuration: SortDirection
  someFloat: SortDirection
  someId: SortDirection
  someInt: SortDirection
  someLocalDateTime: SortDirection
  someLocalTime: SortDirection
  someString: SortDirection
  someTime: SortDirection
}

input LikesUpdateInput {
  someBigInt: BigInt
  someDateTime: DateTime
  someDuration: Duration
  someFloat: Float
  someId: ID
  someInt: Int
  someLocalDateTime: LocalDateTime
  someLocalTime: LocalTime
  someString: String
  someTime: Time
}

input LikesWhere {
  AND: [LikesWhere!]
  OR: [LikesWhere!]
  someBigInt: BigInt
  someBigInt_GT: BigInt
  someBigInt_GTE: BigInt
  someBigInt_IN: [BigInt]
  someBigInt_LT: BigInt
  someBigInt_LTE: BigInt
  someBigInt_NOT: BigInt
  someBigInt_NOT_IN: [BigInt]
  someDateTime: DateTime
  someDateTime_GT: DateTime
  someDateTime_GTE: DateTime
  someDateTime_IN: [DateTime]
  someDateTime_LT: DateTime
  someDateTime_LTE: DateTime
  someDateTime_NOT: DateTime
  someDateTime_NOT_IN: [DateTime]
  someDuration: Duration
  someDuration_GT: Duration
  someDuration_GTE: Duration
  someDuration_IN: [Duration]
  someDuration_LT: Duration
  someDuration_LTE: Duration
  someDuration_NOT: Duration
  someDuration_NOT_IN: [Duration]
  someFloat: Float
  someFloat_GT: Float
  someFloat_GTE: Float
  someFloat_IN: [Float]
  someFloat_LT: Float
  someFloat_LTE: Float
  someFloat_NOT: Float
  someFloat_NOT_IN: [Float]
  someId: ID
  someId_CONTAINS: ID
  someId_ENDS_WITH: ID
  someId_IN: [ID]
  someId_NOT: ID
  someId_NOT_CONTAINS: ID
  someId_NOT_ENDS_WITH: ID
  someId_NOT_IN: [ID]
  someId_NOT_STARTS_WITH: ID
  someId_STARTS_WITH: ID
  someInt: Int
  someInt_GT: Int
  someInt_GTE: Int
  someInt_IN: [Int]
  someInt_LT: Int
  someInt_LTE: Int
  someInt_NOT: Int
  someInt_NOT_IN: [Int]
  someLocalDateTime: LocalDateTime
  someLocalDateTime_GT: LocalDateTime
  someLocalDateTime_GTE: LocalDateTime
  someLocalDateTime_IN: [LocalDateTime]
  someLocalDateTime_LT: LocalDateTime
  someLocalDateTime_LTE: LocalDateTime
  someLocalDateTime_NOT: LocalDateTime
  someLocalDateTime_NOT_IN: [LocalDateTime]
  someLocalTime: LocalTime
  someLocalTime_GT: LocalTime
  someLocalTime_GTE: LocalTime
  someLocalTime_IN: [LocalTime]
  someLocalTime_LT: LocalTime
  someLocalTime_LTE: LocalTime
  someLocalTime_NOT: LocalTime
  someLocalTime_NOT_IN: [LocalTime]
  someString: String
  someString_CONTAINS: String
  someString_ENDS_WITH: String
  someString_IN: [String]
  someString_NOT: String
  someString_NOT_CONTAINS: String
  someString_NOT_ENDS_WITH: String
  someString_NOT_IN: [String]
  someString_NOT_STARTS_WITH: String
  someString_STARTS_WITH: String
  someTime: Time
  someTime_GT: Time
  someTime_GTE: Time
  someTime_IN: [Time]
  someTime_LT: Time
  someTime_LTE: Time
  someTime_NOT: Time
  someTime_NOT_IN: [Time]
}

\\"\\"\\"A local datetime, represented as 'YYYY-MM-DDTHH:MM:SS'\\"\\"\\"
scalar LocalDateTime

type LocalDateTimeAggregateSelectionNullable {
  max: LocalDateTime
  min: LocalDateTime
}

\\"\\"\\"A local time, represented as a time string without timezone information\\"\\"\\"
scalar LocalTime

type LocalTimeAggregateSelectionNullable {
  max: LocalTime
  min: LocalTime
}

type Mutation {
  createPosts(input: [PostCreateInput!]!): CreatePostsMutationResponse!
  createUsers(input: [UserCreateInput!]!): CreateUsersMutationResponse!
  deletePosts(delete: PostDeleteInput, where: PostWhere): DeleteInfo!
  deleteUsers(where: UserWhere): DeleteInfo!
  updatePosts(connect: PostConnectInput, create: PostRelationInput, delete: PostDeleteInput, disconnect: PostDisconnectInput, update: PostUpdateInput, where: PostWhere): UpdatePostsMutationResponse!
  updateUsers(update: UserUpdateInput, where: UserWhere): UpdateUsersMutationResponse!
}

\\"\\"\\"Pagination information (Relay)\\"\\"\\"
type PageInfo {
  endCursor: String
  hasNextPage: Boolean!
  hasPreviousPage: Boolean!
  startCursor: String
}

type Post {
  likes(directed: Boolean, options: UserOptions, where: UserWhere): [User]
  likesAggregate(where: UserWhere): PostUserLikesAggregationSelection
  likesConnection(after: String, first: Int, sort: [PostLikesConnectionSort!], where: PostLikesConnectionWhere): PostLikesConnection!
  title: String
}

type PostAggregateSelection {
  count: Int!
  title: StringAggregateSelectionNullable!
}

input PostConnectInput {
  likes: [PostLikesConnectFieldInput!]
}

input PostCreateInput {
  likes: PostLikesFieldInput
  title: String
}

input PostDeleteInput {
  likes: [PostLikesDeleteFieldInput!]
}

input PostDisconnectInput {
  likes: [PostLikesDisconnectFieldInput!]
}

input PostLikesAggregateInput {
  AND: [PostLikesAggregateInput!]
  OR: [PostLikesAggregateInput!]
  count: Int
  count_GT: Int
  count_GTE: Int
  count_LT: Int
  count_LTE: Int
  edge: PostLikesEdgeAggregationWhereInput
  node: PostLikesNodeAggregationWhereInput
}

input PostLikesConnectFieldInput {
  edge: LikesCreateInput
  where: UserConnectWhere
}

type PostLikesConnection {
  edges: [PostLikesRelationship!]!
  pageInfo: PageInfo!
  totalCount: Int!
}

input PostLikesConnectionSort {
  edge: LikesSort
  node: UserSort
}

input PostLikesConnectionWhere {
  AND: [PostLikesConnectionWhere!]
  OR: [PostLikesConnectionWhere!]
  edge: LikesWhere
  edge_NOT: LikesWhere
  node: UserWhere
  node_NOT: UserWhere
}

input PostLikesCreateFieldInput {
  edge: LikesCreateInput
  node: UserCreateInput!
}

input PostLikesDeleteFieldInput {
  where: PostLikesConnectionWhere
}

input PostLikesDisconnectFieldInput {
  where: PostLikesConnectionWhere
}

input PostLikesEdgeAggregationWhereInput {
  AND: [PostLikesEdgeAggregationWhereInput!]
  OR: [PostLikesEdgeAggregationWhereInput!]
  someBigInt_AVERAGE_EQUAL: BigInt
  someBigInt_AVERAGE_GT: BigInt
  someBigInt_AVERAGE_GTE: BigInt
  someBigInt_AVERAGE_LT: BigInt
  someBigInt_AVERAGE_LTE: BigInt
  someBigInt_EQUAL: BigInt
  someBigInt_GT: BigInt
  someBigInt_GTE: BigInt
  someBigInt_LT: BigInt
  someBigInt_LTE: BigInt
  someBigInt_MAX_EQUAL: BigInt
  someBigInt_MAX_GT: BigInt
  someBigInt_MAX_GTE: BigInt
  someBigInt_MAX_LT: BigInt
  someBigInt_MAX_LTE: BigInt
  someBigInt_MIN_EQUAL: BigInt
  someBigInt_MIN_GT: BigInt
  someBigInt_MIN_GTE: BigInt
  someBigInt_MIN_LT: BigInt
  someBigInt_MIN_LTE: BigInt
  someBigInt_SUM_EQUAL: BigInt
  someBigInt_SUM_GT: BigInt
  someBigInt_SUM_GTE: BigInt
  someBigInt_SUM_LT: BigInt
  someBigInt_SUM_LTE: BigInt
  someDateTime_EQUAL: DateTime
  someDateTime_GT: DateTime
  someDateTime_GTE: DateTime
  someDateTime_LT: DateTime
  someDateTime_LTE: DateTime
  someDateTime_MAX_EQUAL: DateTime
  someDateTime_MAX_GT: DateTime
  someDateTime_MAX_GTE: DateTime
  someDateTime_MAX_LT: DateTime
  someDateTime_MAX_LTE: DateTime
  someDateTime_MIN_EQUAL: DateTime
  someDateTime_MIN_GT: DateTime
  someDateTime_MIN_GTE: DateTime
  someDateTime_MIN_LT: DateTime
  someDateTime_MIN_LTE: DateTime
  someDuration_AVERAGE_EQUAL: Duration
  someDuration_AVERAGE_GT: Duration
  someDuration_AVERAGE_GTE: Duration
  someDuration_AVERAGE_LT: Duration
  someDuration_AVERAGE_LTE: Duration
  someDuration_EQUAL: Duration
  someDuration_GT: Duration
  someDuration_GTE: Duration
  someDuration_LT: Duration
  someDuration_LTE: Duration
  someDuration_MAX_EQUAL: Duration
  someDuration_MAX_GT: Duration
  someDuration_MAX_GTE: Duration
  someDuration_MAX_LT: Duration
  someDuration_MAX_LTE: Duration
  someDuration_MIN_EQUAL: Duration
  someDuration_MIN_GT: Duration
  someDuration_MIN_GTE: Duration
  someDuration_MIN_LT: Duration
  someDuration_MIN_LTE: Duration
  someFloat_AVERAGE_EQUAL: Float
  someFloat_AVERAGE_GT: Float
  someFloat_AVERAGE_GTE: Float
  someFloat_AVERAGE_LT: Float
  someFloat_AVERAGE_LTE: Float
  someFloat_EQUAL: Float
  someFloat_GT: Float
  someFloat_GTE: Float
  someFloat_LT: Float
  someFloat_LTE: Float
  someFloat_MAX_EQUAL: Float
  someFloat_MAX_GT: Float
  someFloat_MAX_GTE: Float
  someFloat_MAX_LT: Float
  someFloat_MAX_LTE: Float
  someFloat_MIN_EQUAL: Float
  someFloat_MIN_GT: Float
  someFloat_MIN_GTE: Float
  someFloat_MIN_LT: Float
  someFloat_MIN_LTE: Float
  someFloat_SUM_EQUAL: Float
  someFloat_SUM_GT: Float
  someFloat_SUM_GTE: Float
  someFloat_SUM_LT: Float
  someFloat_SUM_LTE: Float
  someId_EQUAL: ID
  someInt_AVERAGE_EQUAL: Float
  someInt_AVERAGE_GT: Float
  someInt_AVERAGE_GTE: Float
  someInt_AVERAGE_LT: Float
  someInt_AVERAGE_LTE: Float
  someInt_EQUAL: Int
  someInt_GT: Int
  someInt_GTE: Int
  someInt_LT: Int
  someInt_LTE: Int
  someInt_MAX_EQUAL: Int
  someInt_MAX_GT: Int
  someInt_MAX_GTE: Int
  someInt_MAX_LT: Int
  someInt_MAX_LTE: Int
  someInt_MIN_EQUAL: Int
  someInt_MIN_GT: Int
  someInt_MIN_GTE: Int
  someInt_MIN_LT: Int
  someInt_MIN_LTE: Int
  someInt_SUM_EQUAL: Int
  someInt_SUM_GT: Int
  someInt_SUM_GTE: Int
  someInt_SUM_LT: Int
  someInt_SUM_LTE: Int
  someLocalDateTime_EQUAL: LocalDateTime
  someLocalDateTime_GT: LocalDateTime
  someLocalDateTime_GTE: LocalDateTime
  someLocalDateTime_LT: LocalDateTime
  someLocalDateTime_LTE: LocalDateTime
  someLocalDateTime_MAX_EQUAL: LocalDateTime
  someLocalDateTime_MAX_GT: LocalDateTime
  someLocalDateTime_MAX_GTE: LocalDateTime
  someLocalDateTime_MAX_LT: LocalDateTime
  someLocalDateTime_MAX_LTE: LocalDateTime
  someLocalDateTime_MIN_EQUAL: LocalDateTime
  someLocalDateTime_MIN_GT: LocalDateTime
  someLocalDateTime_MIN_GTE: LocalDateTime
  someLocalDateTime_MIN_LT: LocalDateTime
  someLocalDateTime_MIN_LTE: LocalDateTime
  someLocalTime_EQUAL: LocalTime
  someLocalTime_GT: LocalTime
  someLocalTime_GTE: LocalTime
  someLocalTime_LT: LocalTime
  someLocalTime_LTE: LocalTime
  someLocalTime_MAX_EQUAL: LocalTime
  someLocalTime_MAX_GT: LocalTime
  someLocalTime_MAX_GTE: LocalTime
  someLocalTime_MAX_LT: LocalTime
  someLocalTime_MAX_LTE: LocalTime
  someLocalTime_MIN_EQUAL: LocalTime
  someLocalTime_MIN_GT: LocalTime
  someLocalTime_MIN_GTE: LocalTime
  someLocalTime_MIN_LT: LocalTime
  someLocalTime_MIN_LTE: LocalTime
  someString_AVERAGE_EQUAL: Float
  someString_AVERAGE_GT: Float
  someString_AVERAGE_GTE: Float
  someString_AVERAGE_LT: Float
  someString_AVERAGE_LTE: Float
  someString_EQUAL: String
  someString_GT: Int
  someString_GTE: Int
  someString_LONGEST_EQUAL: Int
  someString_LONGEST_GT: Int
  someString_LONGEST_GTE: Int
  someString_LONGEST_LT: Int
  someString_LONGEST_LTE: Int
  someString_LT: Int
  someString_LTE: Int
  someString_SHORTEST_EQUAL: Int
  someString_SHORTEST_GT: Int
  someString_SHORTEST_GTE: Int
  someString_SHORTEST_LT: Int
  someString_SHORTEST_LTE: Int
  someTime_EQUAL: Time
  someTime_GT: Time
  someTime_GTE: Time
  someTime_LT: Time
  someTime_LTE: Time
  someTime_MAX_EQUAL: Time
  someTime_MAX_GT: Time
  someTime_MAX_GTE: Time
  someTime_MAX_LT: Time
  someTime_MAX_LTE: Time
  someTime_MIN_EQUAL: Time
  someTime_MIN_GT: Time
  someTime_MIN_GTE: Time
  someTime_MIN_LT: Time
  someTime_MIN_LTE: Time
}

input PostLikesFieldInput {
  connect: [PostLikesConnectFieldInput!]
  create: [PostLikesCreateFieldInput!]
}

input PostLikesNodeAggregationWhereInput {
  AND: [PostLikesNodeAggregationWhereInput!]
  OR: [PostLikesNodeAggregationWhereInput!]
  someBigInt_AVERAGE_EQUAL: BigInt
  someBigInt_AVERAGE_GT: BigInt
  someBigInt_AVERAGE_GTE: BigInt
  someBigInt_AVERAGE_LT: BigInt
  someBigInt_AVERAGE_LTE: BigInt
  someBigInt_EQUAL: BigInt
  someBigInt_GT: BigInt
  someBigInt_GTE: BigInt
  someBigInt_LT: BigInt
  someBigInt_LTE: BigInt
  someBigInt_MAX_EQUAL: BigInt
  someBigInt_MAX_GT: BigInt
  someBigInt_MAX_GTE: BigInt
  someBigInt_MAX_LT: BigInt
  someBigInt_MAX_LTE: BigInt
  someBigInt_MIN_EQUAL: BigInt
  someBigInt_MIN_GT: BigInt
  someBigInt_MIN_GTE: BigInt
  someBigInt_MIN_LT: BigInt
  someBigInt_MIN_LTE: BigInt
  someBigInt_SUM_EQUAL: BigInt
  someBigInt_SUM_GT: BigInt
  someBigInt_SUM_GTE: BigInt
  someBigInt_SUM_LT: BigInt
  someBigInt_SUM_LTE: BigInt
  someDateTime_EQUAL: DateTime
  someDateTime_GT: DateTime
  someDateTime_GTE: DateTime
  someDateTime_LT: DateTime
  someDateTime_LTE: DateTime
  someDateTime_MAX_EQUAL: DateTime
  someDateTime_MAX_GT: DateTime
  someDateTime_MAX_GTE: DateTime
  someDateTime_MAX_LT: DateTime
  someDateTime_MAX_LTE: DateTime
  someDateTime_MIN_EQUAL: DateTime
  someDateTime_MIN_GT: DateTime
  someDateTime_MIN_GTE: DateTime
  someDateTime_MIN_LT: DateTime
  someDateTime_MIN_LTE: DateTime
  someDuration_AVERAGE_EQUAL: Duration
  someDuration_AVERAGE_GT: Duration
  someDuration_AVERAGE_GTE: Duration
  someDuration_AVERAGE_LT: Duration
  someDuration_AVERAGE_LTE: Duration
  someDuration_EQUAL: Duration
  someDuration_GT: Duration
  someDuration_GTE: Duration
  someDuration_LT: Duration
  someDuration_LTE: Duration
  someDuration_MAX_EQUAL: Duration
  someDuration_MAX_GT: Duration
  someDuration_MAX_GTE: Duration
  someDuration_MAX_LT: Duration
  someDuration_MAX_LTE: Duration
  someDuration_MIN_EQUAL: Duration
  someDuration_MIN_GT: Duration
  someDuration_MIN_GTE: Duration
  someDuration_MIN_LT: Duration
  someDuration_MIN_LTE: Duration
  someFloat_AVERAGE_EQUAL: Float
  someFloat_AVERAGE_GT: Float
  someFloat_AVERAGE_GTE: Float
  someFloat_AVERAGE_LT: Float
  someFloat_AVERAGE_LTE: Float
  someFloat_EQUAL: Float
  someFloat_GT: Float
  someFloat_GTE: Float
  someFloat_LT: Float
  someFloat_LTE: Float
  someFloat_MAX_EQUAL: Float
  someFloat_MAX_GT: Float
  someFloat_MAX_GTE: Float
  someFloat_MAX_LT: Float
  someFloat_MAX_LTE: Float
  someFloat_MIN_EQUAL: Float
  someFloat_MIN_GT: Float
  someFloat_MIN_GTE: Float
  someFloat_MIN_LT: Float
  someFloat_MIN_LTE: Float
  someFloat_SUM_EQUAL: Float
  someFloat_SUM_GT: Float
  someFloat_SUM_GTE: Float
  someFloat_SUM_LT: Float
  someFloat_SUM_LTE: Float
  someId_EQUAL: ID
  someInt_AVERAGE_EQUAL: Float
  someInt_AVERAGE_GT: Float
  someInt_AVERAGE_GTE: Float
  someInt_AVERAGE_LT: Float
  someInt_AVERAGE_LTE: Float
  someInt_EQUAL: Int
  someInt_GT: Int
  someInt_GTE: Int
  someInt_LT: Int
  someInt_LTE: Int
  someInt_MAX_EQUAL: Int
  someInt_MAX_GT: Int
  someInt_MAX_GTE: Int
  someInt_MAX_LT: Int
  someInt_MAX_LTE: Int
  someInt_MIN_EQUAL: Int
  someInt_MIN_GT: Int
  someInt_MIN_GTE: Int
  someInt_MIN_LT: Int
  someInt_MIN_LTE: Int
  someInt_SUM_EQUAL: Int
  someInt_SUM_GT: Int
  someInt_SUM_GTE: Int
  someInt_SUM_LT: Int
  someInt_SUM_LTE: Int
  someLocalDateTime_EQUAL: LocalDateTime
  someLocalDateTime_GT: LocalDateTime
  someLocalDateTime_GTE: LocalDateTime
  someLocalDateTime_LT: LocalDateTime
  someLocalDateTime_LTE: LocalDateTime
  someLocalDateTime_MAX_EQUAL: LocalDateTime
  someLocalDateTime_MAX_GT: LocalDateTime
  someLocalDateTime_MAX_GTE: LocalDateTime
  someLocalDateTime_MAX_LT: LocalDateTime
  someLocalDateTime_MAX_LTE: LocalDateTime
  someLocalDateTime_MIN_EQUAL: LocalDateTime
  someLocalDateTime_MIN_GT: LocalDateTime
  someLocalDateTime_MIN_GTE: LocalDateTime
  someLocalDateTime_MIN_LT: LocalDateTime
  someLocalDateTime_MIN_LTE: LocalDateTime
  someLocalTime_EQUAL: LocalTime
  someLocalTime_GT: LocalTime
  someLocalTime_GTE: LocalTime
  someLocalTime_LT: LocalTime
  someLocalTime_LTE: LocalTime
  someLocalTime_MAX_EQUAL: LocalTime
  someLocalTime_MAX_GT: LocalTime
  someLocalTime_MAX_GTE: LocalTime
  someLocalTime_MAX_LT: LocalTime
  someLocalTime_MAX_LTE: LocalTime
  someLocalTime_MIN_EQUAL: LocalTime
  someLocalTime_MIN_GT: LocalTime
  someLocalTime_MIN_GTE: LocalTime
  someLocalTime_MIN_LT: LocalTime
  someLocalTime_MIN_LTE: LocalTime
  someString_AVERAGE_EQUAL: Float
  someString_AVERAGE_GT: Float
  someString_AVERAGE_GTE: Float
  someString_AVERAGE_LT: Float
  someString_AVERAGE_LTE: Float
  someString_EQUAL: String
  someString_GT: Int
  someString_GTE: Int
  someString_LONGEST_EQUAL: Int
  someString_LONGEST_GT: Int
  someString_LONGEST_GTE: Int
  someString_LONGEST_LT: Int
  someString_LONGEST_LTE: Int
  someString_LT: Int
  someString_LTE: Int
  someString_SHORTEST_EQUAL: Int
  someString_SHORTEST_GT: Int
  someString_SHORTEST_GTE: Int
  someString_SHORTEST_LT: Int
  someString_SHORTEST_LTE: Int
  someTime_EQUAL: Time
  someTime_GT: Time
  someTime_GTE: Time
  someTime_LT: Time
  someTime_LTE: Time
  someTime_MAX_EQUAL: Time
  someTime_MAX_GT: Time
  someTime_MAX_GTE: Time
  someTime_MAX_LT: Time
  someTime_MAX_LTE: Time
  someTime_MIN_EQUAL: Time
  someTime_MIN_GT: Time
  someTime_MIN_GTE: Time
  someTime_MIN_LT: Time
  someTime_MIN_LTE: Time
}

type PostLikesRelationship implements Likes {
  cursor: String!
  node: User!
  someBigInt: BigInt
  someDateTime: DateTime
  someDuration: Duration
  someFloat: Float
  someId: ID
  someInt: Int
  someLocalDateTime: LocalDateTime
  someLocalTime: LocalTime
  someString: String
  someTime: Time
}

input PostLikesUpdateConnectionInput {
  edge: LikesUpdateInput
  node: UserUpdateInput
}

input PostLikesUpdateFieldInput {
  connect: [PostLikesConnectFieldInput!]
  create: [PostLikesCreateFieldInput!]
  delete: [PostLikesDeleteFieldInput!]
  disconnect: [PostLikesDisconnectFieldInput!]
  update: PostLikesUpdateConnectionInput
  where: PostLikesConnectionWhere
}

input PostOptions {
  limit: Int
  offset: Int
  \\"\\"\\"Specify one or more PostSort objects to sort Posts by. The sorts will be applied in the order in which they are arranged in the array.\\"\\"\\"
  sort: [PostSort]
}

input PostRelationInput {
  likes: [PostLikesCreateFieldInput!]
}

\\"\\"\\"Fields to sort Posts by. The order in which sorts are applied is not guaranteed when specifying many fields in one PostSort object.\\"\\"\\"
input PostSort {
  title: SortDirection
}

input PostUpdateInput {
  likes: [PostLikesUpdateFieldInput!]
  title: String
}

type PostUserLikesAggregationSelection {
  count: Int!
  edge: PostUserLikesEdgeAggregateSelection
  node: PostUserLikesNodeAggregateSelection
}

type PostUserLikesEdgeAggregateSelection {
  someBigInt: BigIntAggregateSelectionNullable!
  someDateTime: DateTimeAggregateSelectionNullable!
  someDuration: DurationAggregateSelectionNullable!
  someFloat: FloatAggregateSelectionNullable!
  someId: IDAggregateSelectionNullable!
  someInt: IntAggregateSelectionNullable!
  someLocalDateTime: LocalDateTimeAggregateSelectionNullable!
  someLocalTime: LocalTimeAggregateSelectionNullable!
  someString: StringAggregateSelectionNullable!
  someTime: TimeAggregateSelectionNullable!
}

type PostUserLikesNodeAggregateSelection {
  someBigInt: BigIntAggregateSelectionNullable!
  someDateTime: DateTimeAggregateSelectionNullable!
  someDuration: DurationAggregateSelectionNullable!
  someFloat: FloatAggregateSelectionNullable!
  someId: IDAggregateSelectionNullable!
  someInt: IntAggregateSelectionNullable!
  someLocalDateTime: LocalDateTimeAggregateSelectionNullable!
  someLocalTime: LocalTimeAggregateSelectionNullable!
  someString: StringAggregateSelectionNullable!
  someTime: TimeAggregateSelectionNullable!
}

input PostWhere {
  AND: [PostWhere!]
  OR: [PostWhere!]
  likes: UserWhere
  likesAggregate: PostLikesAggregateInput
  likesConnection: PostLikesConnectionWhere
  likesConnection_NOT: PostLikesConnectionWhere
  likes_NOT: UserWhere
  title: String
  title_CONTAINS: String
  title_ENDS_WITH: String
  title_IN: [String]
  title_NOT: String
  title_NOT_CONTAINS: String
  title_NOT_ENDS_WITH: String
  title_NOT_IN: [String]
  title_NOT_STARTS_WITH: String
  title_STARTS_WITH: String
}

type Query {
  posts(options: PostOptions, where: PostWhere): [Post!]!
  postsAggregate(where: PostWhere): PostAggregateSelection!
  users(options: UserOptions, where: UserWhere): [User!]!
  usersAggregate(where: UserWhere): UserAggregateSelection!
}

enum SortDirection {
  \\"\\"\\"Sort by field values in ascending order.\\"\\"\\"
  ASC
  \\"\\"\\"Sort by field values in descending order.\\"\\"\\"
  DESC
}

type StringAggregateSelectionNullable {
  longest: String
  shortest: String
}

\\"\\"\\"A time, represented as an RFC3339 time string\\"\\"\\"
scalar Time

type TimeAggregateSelectionNullable {
  max: Time
  min: Time
}

type UpdateInfo {
  bookmark: String
  nodesCreated: Int!
  nodesDeleted: Int!
  relationshipsCreated: Int!
  relationshipsDeleted: Int!
}

type UpdatePostsMutationResponse {
  info: UpdateInfo!
  posts: [Post!]!
}

type UpdateUsersMutationResponse {
  info: UpdateInfo!
  users: [User!]!
}

type User {
  someBigInt: BigInt
  someDateTime: DateTime
  someDuration: Duration
  someFloat: Float
  someId: ID
  someInt: Int
  someLocalDateTime: LocalDateTime
  someLocalTime: LocalTime
  someString: String
  someTime: Time
}

type UserAggregateSelection {
  count: Int!
  someBigInt: BigIntAggregateSelectionNullable!
  someDateTime: DateTimeAggregateSelectionNullable!
  someDuration: DurationAggregateSelectionNullable!
  someFloat: FloatAggregateSelectionNullable!
  someId: IDAggregateSelectionNullable!
  someInt: IntAggregateSelectionNullable!
  someLocalDateTime: LocalDateTimeAggregateSelectionNullable!
  someLocalTime: LocalTimeAggregateSelectionNullable!
  someString: StringAggregateSelectionNullable!
  someTime: TimeAggregateSelectionNullable!
}

input UserConnectWhere {
  node: UserWhere!
}

input UserCreateInput {
  someBigInt: BigInt
  someDateTime: DateTime
  someDuration: Duration
  someFloat: Float
  someId: ID
  someInt: Int
  someLocalDateTime: LocalDateTime
  someLocalTime: LocalTime
  someString: String
  someTime: Time
}

input UserOptions {
  limit: Int
  offset: Int
  \\"\\"\\"Specify one or more UserSort objects to sort Users by. The sorts will be applied in the order in which they are arranged in the array.\\"\\"\\"
  sort: [UserSort]
}

\\"\\"\\"Fields to sort Users by. The order in which sorts are applied is not guaranteed when specifying many fields in one UserSort object.\\"\\"\\"
input UserSort {
  someBigInt: SortDirection
  someDateTime: SortDirection
  someDuration: SortDirection
  someFloat: SortDirection
  someId: SortDirection
  someInt: SortDirection
  someLocalDateTime: SortDirection
  someLocalTime: SortDirection
  someString: SortDirection
  someTime: SortDirection
}

input UserUpdateInput {
  someBigInt: BigInt
  someDateTime: DateTime
  someDuration: Duration
  someFloat: Float
  someId: ID
  someInt: Int
  someLocalDateTime: LocalDateTime
  someLocalTime: LocalTime
  someString: String
  someTime: Time
}

input UserWhere {
  AND: [UserWhere!]
  OR: [UserWhere!]
  someBigInt: BigInt
  someBigInt_GT: BigInt
  someBigInt_GTE: BigInt
  someBigInt_IN: [BigInt]
  someBigInt_LT: BigInt
  someBigInt_LTE: BigInt
  someBigInt_NOT: BigInt
  someBigInt_NOT_IN: [BigInt]
  someDateTime: DateTime
  someDateTime_GT: DateTime
  someDateTime_GTE: DateTime
  someDateTime_IN: [DateTime]
  someDateTime_LT: DateTime
  someDateTime_LTE: DateTime
  someDateTime_NOT: DateTime
  someDateTime_NOT_IN: [DateTime]
  someDuration: Duration
  someDuration_GT: Duration
  someDuration_GTE: Duration
  someDuration_IN: [Duration]
  someDuration_LT: Duration
  someDuration_LTE: Duration
  someDuration_NOT: Duration
  someDuration_NOT_IN: [Duration]
  someFloat: Float
  someFloat_GT: Float
  someFloat_GTE: Float
  someFloat_IN: [Float]
  someFloat_LT: Float
  someFloat_LTE: Float
  someFloat_NOT: Float
  someFloat_NOT_IN: [Float]
  someId: ID
  someId_CONTAINS: ID
  someId_ENDS_WITH: ID
  someId_IN: [ID]
  someId_NOT: ID
  someId_NOT_CONTAINS: ID
  someId_NOT_ENDS_WITH: ID
  someId_NOT_IN: [ID]
  someId_NOT_STARTS_WITH: ID
  someId_STARTS_WITH: ID
  someInt: Int
  someInt_GT: Int
  someInt_GTE: Int
  someInt_IN: [Int]
  someInt_LT: Int
  someInt_LTE: Int
  someInt_NOT: Int
  someInt_NOT_IN: [Int]
  someLocalDateTime: LocalDateTime
  someLocalDateTime_GT: LocalDateTime
  someLocalDateTime_GTE: LocalDateTime
  someLocalDateTime_IN: [LocalDateTime]
  someLocalDateTime_LT: LocalDateTime
  someLocalDateTime_LTE: LocalDateTime
  someLocalDateTime_NOT: LocalDateTime
  someLocalDateTime_NOT_IN: [LocalDateTime]
  someLocalTime: LocalTime
  someLocalTime_GT: LocalTime
  someLocalTime_GTE: LocalTime
  someLocalTime_IN: [LocalTime]
  someLocalTime_LT: LocalTime
  someLocalTime_LTE: LocalTime
  someLocalTime_NOT: LocalTime
  someLocalTime_NOT_IN: [LocalTime]
  someString: String
  someString_CONTAINS: String
  someString_ENDS_WITH: String
  someString_IN: [String]
  someString_NOT: String
  someString_NOT_CONTAINS: String
  someString_NOT_ENDS_WITH: String
  someString_NOT_IN: [String]
  someString_NOT_STARTS_WITH: String
  someString_STARTS_WITH: String
  someTime: Time
  someTime_GT: Time
  someTime_GTE: Time
  someTime_IN: [Time]
  someTime_LT: Time
  someTime_LTE: Time
  someTime_NOT: Time
  someTime_NOT_IN: [Time]
}
"
`);
=======
            "schema {
              query: Query
              mutation: Mutation
            }

            \\"\\"\\"A BigInt value up to 64 bits in size, which can be a number or a string if used inline, or a string only if used as a variable. Always returned as a string.\\"\\"\\"
            scalar BigInt

            type BigIntAggregateSelectionNullable {
              average: BigInt
              max: BigInt
              min: BigInt
              sum: BigInt
            }

            type CreateInfo {
              bookmark: String
              nodesCreated: Int!
              relationshipsCreated: Int!
            }

            type CreatePostsMutationResponse {
              info: CreateInfo!
              posts: [Post!]!
            }

            type CreateUsersMutationResponse {
              info: CreateInfo!
              users: [User!]!
            }

            \\"\\"\\"A date and time, represented as an ISO-8601 string\\"\\"\\"
            scalar DateTime

            type DateTimeAggregateSelectionNullable {
              max: DateTime
              min: DateTime
            }

            type DeleteInfo {
              bookmark: String
              nodesDeleted: Int!
              relationshipsDeleted: Int!
            }

            \\"\\"\\"A duration, represented as an ISO 8601 duration string\\"\\"\\"
            scalar Duration

            type DurationAggregateSelectionNullable {
              max: Duration
              min: Duration
            }

            type FloatAggregateSelectionNullable {
              average: Float
              max: Float
              min: Float
              sum: Float
            }

            type IDAggregateSelectionNullable {
              longest: ID
              shortest: ID
            }

            type IntAggregateSelectionNullable {
              average: Float
              max: Int
              min: Int
              sum: Int
            }

            interface Likes {
              someBigInt: BigInt
              someDateTime: DateTime
              someDuration: Duration
              someFloat: Float
              someId: ID
              someInt: Int
              someLocalDateTime: LocalDateTime
              someLocalTime: LocalTime
              someString: String
              someTime: Time
            }

            input LikesCreateInput {
              someBigInt: BigInt
              someDateTime: DateTime
              someDuration: Duration
              someFloat: Float
              someId: ID
              someInt: Int
              someLocalDateTime: LocalDateTime
              someLocalTime: LocalTime
              someString: String
              someTime: Time
            }

            input LikesSort {
              someBigInt: SortDirection
              someDateTime: SortDirection
              someDuration: SortDirection
              someFloat: SortDirection
              someId: SortDirection
              someInt: SortDirection
              someLocalDateTime: SortDirection
              someLocalTime: SortDirection
              someString: SortDirection
              someTime: SortDirection
            }

            input LikesUpdateInput {
              someBigInt: BigInt
              someDateTime: DateTime
              someDuration: Duration
              someFloat: Float
              someId: ID
              someInt: Int
              someLocalDateTime: LocalDateTime
              someLocalTime: LocalTime
              someString: String
              someTime: Time
            }

            input LikesWhere {
              AND: [LikesWhere!]
              OR: [LikesWhere!]
              someBigInt: BigInt
              someBigInt_GT: BigInt
              someBigInt_GTE: BigInt
              someBigInt_IN: [BigInt]
              someBigInt_LT: BigInt
              someBigInt_LTE: BigInt
              someBigInt_NOT: BigInt
              someBigInt_NOT_IN: [BigInt]
              someDateTime: DateTime
              someDateTime_GT: DateTime
              someDateTime_GTE: DateTime
              someDateTime_IN: [DateTime]
              someDateTime_LT: DateTime
              someDateTime_LTE: DateTime
              someDateTime_NOT: DateTime
              someDateTime_NOT_IN: [DateTime]
              someDuration: Duration
              someDuration_GT: Duration
              someDuration_GTE: Duration
              someDuration_IN: [Duration]
              someDuration_LT: Duration
              someDuration_LTE: Duration
              someDuration_NOT: Duration
              someDuration_NOT_IN: [Duration]
              someFloat: Float
              someFloat_GT: Float
              someFloat_GTE: Float
              someFloat_IN: [Float]
              someFloat_LT: Float
              someFloat_LTE: Float
              someFloat_NOT: Float
              someFloat_NOT_IN: [Float]
              someId: ID
              someId_CONTAINS: ID
              someId_ENDS_WITH: ID
              someId_IN: [ID]
              someId_NOT: ID
              someId_NOT_CONTAINS: ID
              someId_NOT_ENDS_WITH: ID
              someId_NOT_IN: [ID]
              someId_NOT_STARTS_WITH: ID
              someId_STARTS_WITH: ID
              someInt: Int
              someInt_GT: Int
              someInt_GTE: Int
              someInt_IN: [Int]
              someInt_LT: Int
              someInt_LTE: Int
              someInt_NOT: Int
              someInt_NOT_IN: [Int]
              someLocalDateTime: LocalDateTime
              someLocalDateTime_GT: LocalDateTime
              someLocalDateTime_GTE: LocalDateTime
              someLocalDateTime_IN: [LocalDateTime]
              someLocalDateTime_LT: LocalDateTime
              someLocalDateTime_LTE: LocalDateTime
              someLocalDateTime_NOT: LocalDateTime
              someLocalDateTime_NOT_IN: [LocalDateTime]
              someLocalTime: LocalTime
              someLocalTime_GT: LocalTime
              someLocalTime_GTE: LocalTime
              someLocalTime_IN: [LocalTime]
              someLocalTime_LT: LocalTime
              someLocalTime_LTE: LocalTime
              someLocalTime_NOT: LocalTime
              someLocalTime_NOT_IN: [LocalTime]
              someString: String
              someString_CONTAINS: String
              someString_ENDS_WITH: String
              someString_IN: [String]
              someString_NOT: String
              someString_NOT_CONTAINS: String
              someString_NOT_ENDS_WITH: String
              someString_NOT_IN: [String]
              someString_NOT_STARTS_WITH: String
              someString_STARTS_WITH: String
              someTime: Time
              someTime_GT: Time
              someTime_GTE: Time
              someTime_IN: [Time]
              someTime_LT: Time
              someTime_LTE: Time
              someTime_NOT: Time
              someTime_NOT_IN: [Time]
            }

            \\"\\"\\"A local datetime, represented as 'YYYY-MM-DDTHH:MM:SS'\\"\\"\\"
            scalar LocalDateTime

            type LocalDateTimeAggregateSelectionNullable {
              max: LocalDateTime
              min: LocalDateTime
            }

            \\"\\"\\"A local time, represented as a time string without timezone information\\"\\"\\"
            scalar LocalTime

            type LocalTimeAggregateSelectionNullable {
              max: LocalTime
              min: LocalTime
            }

            type Mutation {
              createPosts(input: [PostCreateInput!]!): CreatePostsMutationResponse!
              createUsers(input: [UserCreateInput!]!): CreateUsersMutationResponse!
              deletePosts(delete: PostDeleteInput, where: PostWhere): DeleteInfo!
              deleteUsers(where: UserWhere): DeleteInfo!
              updatePosts(connect: PostConnectInput, create: PostRelationInput, delete: PostDeleteInput, disconnect: PostDisconnectInput, update: PostUpdateInput, where: PostWhere): UpdatePostsMutationResponse!
              updateUsers(update: UserUpdateInput, where: UserWhere): UpdateUsersMutationResponse!
            }

            \\"\\"\\"Pagination information (Relay)\\"\\"\\"
            type PageInfo {
              endCursor: String
              hasNextPage: Boolean!
              hasPreviousPage: Boolean!
              startCursor: String
            }

            type Post {
              likes(options: UserOptions, where: UserWhere): [User!]!
              likesAggregate(where: UserWhere): PostUserLikesAggregationSelection
              likesConnection(after: String, first: Int, sort: [PostLikesConnectionSort!], where: PostLikesConnectionWhere): PostLikesConnection!
              title: String
            }

            type PostAggregateSelection {
              count: Int!
              title: StringAggregateSelectionNullable!
            }

            input PostConnectInput {
              likes: [PostLikesConnectFieldInput!]
            }

            input PostCreateInput {
              likes: PostLikesFieldInput
              title: String
            }

            input PostDeleteInput {
              likes: [PostLikesDeleteFieldInput!]
            }

            input PostDisconnectInput {
              likes: [PostLikesDisconnectFieldInput!]
            }

            input PostLikesAggregateInput {
              AND: [PostLikesAggregateInput!]
              OR: [PostLikesAggregateInput!]
              count: Int
              count_GT: Int
              count_GTE: Int
              count_LT: Int
              count_LTE: Int
              edge: PostLikesEdgeAggregationWhereInput
              node: PostLikesNodeAggregationWhereInput
            }

            input PostLikesConnectFieldInput {
              edge: LikesCreateInput
              where: UserConnectWhere
            }

            type PostLikesConnection {
              edges: [PostLikesRelationship!]!
              pageInfo: PageInfo!
              totalCount: Int!
            }

            input PostLikesConnectionSort {
              edge: LikesSort
              node: UserSort
            }

            input PostLikesConnectionWhere {
              AND: [PostLikesConnectionWhere!]
              OR: [PostLikesConnectionWhere!]
              edge: LikesWhere
              edge_NOT: LikesWhere
              node: UserWhere
              node_NOT: UserWhere
            }

            input PostLikesCreateFieldInput {
              edge: LikesCreateInput
              node: UserCreateInput!
            }

            input PostLikesDeleteFieldInput {
              where: PostLikesConnectionWhere
            }

            input PostLikesDisconnectFieldInput {
              where: PostLikesConnectionWhere
            }

            input PostLikesEdgeAggregationWhereInput {
              AND: [PostLikesEdgeAggregationWhereInput!]
              OR: [PostLikesEdgeAggregationWhereInput!]
              someBigInt_AVERAGE_EQUAL: BigInt
              someBigInt_AVERAGE_GT: BigInt
              someBigInt_AVERAGE_GTE: BigInt
              someBigInt_AVERAGE_LT: BigInt
              someBigInt_AVERAGE_LTE: BigInt
              someBigInt_EQUAL: BigInt
              someBigInt_GT: BigInt
              someBigInt_GTE: BigInt
              someBigInt_LT: BigInt
              someBigInt_LTE: BigInt
              someBigInt_MAX_EQUAL: BigInt
              someBigInt_MAX_GT: BigInt
              someBigInt_MAX_GTE: BigInt
              someBigInt_MAX_LT: BigInt
              someBigInt_MAX_LTE: BigInt
              someBigInt_MIN_EQUAL: BigInt
              someBigInt_MIN_GT: BigInt
              someBigInt_MIN_GTE: BigInt
              someBigInt_MIN_LT: BigInt
              someBigInt_MIN_LTE: BigInt
              someBigInt_SUM_EQUAL: BigInt
              someBigInt_SUM_GT: BigInt
              someBigInt_SUM_GTE: BigInt
              someBigInt_SUM_LT: BigInt
              someBigInt_SUM_LTE: BigInt
              someDateTime_EQUAL: DateTime
              someDateTime_GT: DateTime
              someDateTime_GTE: DateTime
              someDateTime_LT: DateTime
              someDateTime_LTE: DateTime
              someDateTime_MAX_EQUAL: DateTime
              someDateTime_MAX_GT: DateTime
              someDateTime_MAX_GTE: DateTime
              someDateTime_MAX_LT: DateTime
              someDateTime_MAX_LTE: DateTime
              someDateTime_MIN_EQUAL: DateTime
              someDateTime_MIN_GT: DateTime
              someDateTime_MIN_GTE: DateTime
              someDateTime_MIN_LT: DateTime
              someDateTime_MIN_LTE: DateTime
              someDuration_AVERAGE_EQUAL: Duration
              someDuration_AVERAGE_GT: Duration
              someDuration_AVERAGE_GTE: Duration
              someDuration_AVERAGE_LT: Duration
              someDuration_AVERAGE_LTE: Duration
              someDuration_EQUAL: Duration
              someDuration_GT: Duration
              someDuration_GTE: Duration
              someDuration_LT: Duration
              someDuration_LTE: Duration
              someDuration_MAX_EQUAL: Duration
              someDuration_MAX_GT: Duration
              someDuration_MAX_GTE: Duration
              someDuration_MAX_LT: Duration
              someDuration_MAX_LTE: Duration
              someDuration_MIN_EQUAL: Duration
              someDuration_MIN_GT: Duration
              someDuration_MIN_GTE: Duration
              someDuration_MIN_LT: Duration
              someDuration_MIN_LTE: Duration
              someFloat_AVERAGE_EQUAL: Float
              someFloat_AVERAGE_GT: Float
              someFloat_AVERAGE_GTE: Float
              someFloat_AVERAGE_LT: Float
              someFloat_AVERAGE_LTE: Float
              someFloat_EQUAL: Float
              someFloat_GT: Float
              someFloat_GTE: Float
              someFloat_LT: Float
              someFloat_LTE: Float
              someFloat_MAX_EQUAL: Float
              someFloat_MAX_GT: Float
              someFloat_MAX_GTE: Float
              someFloat_MAX_LT: Float
              someFloat_MAX_LTE: Float
              someFloat_MIN_EQUAL: Float
              someFloat_MIN_GT: Float
              someFloat_MIN_GTE: Float
              someFloat_MIN_LT: Float
              someFloat_MIN_LTE: Float
              someFloat_SUM_EQUAL: Float
              someFloat_SUM_GT: Float
              someFloat_SUM_GTE: Float
              someFloat_SUM_LT: Float
              someFloat_SUM_LTE: Float
              someId_EQUAL: ID
              someInt_AVERAGE_EQUAL: Float
              someInt_AVERAGE_GT: Float
              someInt_AVERAGE_GTE: Float
              someInt_AVERAGE_LT: Float
              someInt_AVERAGE_LTE: Float
              someInt_EQUAL: Int
              someInt_GT: Int
              someInt_GTE: Int
              someInt_LT: Int
              someInt_LTE: Int
              someInt_MAX_EQUAL: Int
              someInt_MAX_GT: Int
              someInt_MAX_GTE: Int
              someInt_MAX_LT: Int
              someInt_MAX_LTE: Int
              someInt_MIN_EQUAL: Int
              someInt_MIN_GT: Int
              someInt_MIN_GTE: Int
              someInt_MIN_LT: Int
              someInt_MIN_LTE: Int
              someInt_SUM_EQUAL: Int
              someInt_SUM_GT: Int
              someInt_SUM_GTE: Int
              someInt_SUM_LT: Int
              someInt_SUM_LTE: Int
              someLocalDateTime_EQUAL: LocalDateTime
              someLocalDateTime_GT: LocalDateTime
              someLocalDateTime_GTE: LocalDateTime
              someLocalDateTime_LT: LocalDateTime
              someLocalDateTime_LTE: LocalDateTime
              someLocalDateTime_MAX_EQUAL: LocalDateTime
              someLocalDateTime_MAX_GT: LocalDateTime
              someLocalDateTime_MAX_GTE: LocalDateTime
              someLocalDateTime_MAX_LT: LocalDateTime
              someLocalDateTime_MAX_LTE: LocalDateTime
              someLocalDateTime_MIN_EQUAL: LocalDateTime
              someLocalDateTime_MIN_GT: LocalDateTime
              someLocalDateTime_MIN_GTE: LocalDateTime
              someLocalDateTime_MIN_LT: LocalDateTime
              someLocalDateTime_MIN_LTE: LocalDateTime
              someLocalTime_EQUAL: LocalTime
              someLocalTime_GT: LocalTime
              someLocalTime_GTE: LocalTime
              someLocalTime_LT: LocalTime
              someLocalTime_LTE: LocalTime
              someLocalTime_MAX_EQUAL: LocalTime
              someLocalTime_MAX_GT: LocalTime
              someLocalTime_MAX_GTE: LocalTime
              someLocalTime_MAX_LT: LocalTime
              someLocalTime_MAX_LTE: LocalTime
              someLocalTime_MIN_EQUAL: LocalTime
              someLocalTime_MIN_GT: LocalTime
              someLocalTime_MIN_GTE: LocalTime
              someLocalTime_MIN_LT: LocalTime
              someLocalTime_MIN_LTE: LocalTime
              someString_AVERAGE_EQUAL: Float
              someString_AVERAGE_GT: Float
              someString_AVERAGE_GTE: Float
              someString_AVERAGE_LT: Float
              someString_AVERAGE_LTE: Float
              someString_EQUAL: String
              someString_GT: Int
              someString_GTE: Int
              someString_LONGEST_EQUAL: Int
              someString_LONGEST_GT: Int
              someString_LONGEST_GTE: Int
              someString_LONGEST_LT: Int
              someString_LONGEST_LTE: Int
              someString_LT: Int
              someString_LTE: Int
              someString_SHORTEST_EQUAL: Int
              someString_SHORTEST_GT: Int
              someString_SHORTEST_GTE: Int
              someString_SHORTEST_LT: Int
              someString_SHORTEST_LTE: Int
              someTime_EQUAL: Time
              someTime_GT: Time
              someTime_GTE: Time
              someTime_LT: Time
              someTime_LTE: Time
              someTime_MAX_EQUAL: Time
              someTime_MAX_GT: Time
              someTime_MAX_GTE: Time
              someTime_MAX_LT: Time
              someTime_MAX_LTE: Time
              someTime_MIN_EQUAL: Time
              someTime_MIN_GT: Time
              someTime_MIN_GTE: Time
              someTime_MIN_LT: Time
              someTime_MIN_LTE: Time
            }

            input PostLikesFieldInput {
              connect: [PostLikesConnectFieldInput!]
              create: [PostLikesCreateFieldInput!]
            }

            input PostLikesNodeAggregationWhereInput {
              AND: [PostLikesNodeAggregationWhereInput!]
              OR: [PostLikesNodeAggregationWhereInput!]
              someBigInt_AVERAGE_EQUAL: BigInt
              someBigInt_AVERAGE_GT: BigInt
              someBigInt_AVERAGE_GTE: BigInt
              someBigInt_AVERAGE_LT: BigInt
              someBigInt_AVERAGE_LTE: BigInt
              someBigInt_EQUAL: BigInt
              someBigInt_GT: BigInt
              someBigInt_GTE: BigInt
              someBigInt_LT: BigInt
              someBigInt_LTE: BigInt
              someBigInt_MAX_EQUAL: BigInt
              someBigInt_MAX_GT: BigInt
              someBigInt_MAX_GTE: BigInt
              someBigInt_MAX_LT: BigInt
              someBigInt_MAX_LTE: BigInt
              someBigInt_MIN_EQUAL: BigInt
              someBigInt_MIN_GT: BigInt
              someBigInt_MIN_GTE: BigInt
              someBigInt_MIN_LT: BigInt
              someBigInt_MIN_LTE: BigInt
              someBigInt_SUM_EQUAL: BigInt
              someBigInt_SUM_GT: BigInt
              someBigInt_SUM_GTE: BigInt
              someBigInt_SUM_LT: BigInt
              someBigInt_SUM_LTE: BigInt
              someDateTime_EQUAL: DateTime
              someDateTime_GT: DateTime
              someDateTime_GTE: DateTime
              someDateTime_LT: DateTime
              someDateTime_LTE: DateTime
              someDateTime_MAX_EQUAL: DateTime
              someDateTime_MAX_GT: DateTime
              someDateTime_MAX_GTE: DateTime
              someDateTime_MAX_LT: DateTime
              someDateTime_MAX_LTE: DateTime
              someDateTime_MIN_EQUAL: DateTime
              someDateTime_MIN_GT: DateTime
              someDateTime_MIN_GTE: DateTime
              someDateTime_MIN_LT: DateTime
              someDateTime_MIN_LTE: DateTime
              someDuration_AVERAGE_EQUAL: Duration
              someDuration_AVERAGE_GT: Duration
              someDuration_AVERAGE_GTE: Duration
              someDuration_AVERAGE_LT: Duration
              someDuration_AVERAGE_LTE: Duration
              someDuration_EQUAL: Duration
              someDuration_GT: Duration
              someDuration_GTE: Duration
              someDuration_LT: Duration
              someDuration_LTE: Duration
              someDuration_MAX_EQUAL: Duration
              someDuration_MAX_GT: Duration
              someDuration_MAX_GTE: Duration
              someDuration_MAX_LT: Duration
              someDuration_MAX_LTE: Duration
              someDuration_MIN_EQUAL: Duration
              someDuration_MIN_GT: Duration
              someDuration_MIN_GTE: Duration
              someDuration_MIN_LT: Duration
              someDuration_MIN_LTE: Duration
              someFloat_AVERAGE_EQUAL: Float
              someFloat_AVERAGE_GT: Float
              someFloat_AVERAGE_GTE: Float
              someFloat_AVERAGE_LT: Float
              someFloat_AVERAGE_LTE: Float
              someFloat_EQUAL: Float
              someFloat_GT: Float
              someFloat_GTE: Float
              someFloat_LT: Float
              someFloat_LTE: Float
              someFloat_MAX_EQUAL: Float
              someFloat_MAX_GT: Float
              someFloat_MAX_GTE: Float
              someFloat_MAX_LT: Float
              someFloat_MAX_LTE: Float
              someFloat_MIN_EQUAL: Float
              someFloat_MIN_GT: Float
              someFloat_MIN_GTE: Float
              someFloat_MIN_LT: Float
              someFloat_MIN_LTE: Float
              someFloat_SUM_EQUAL: Float
              someFloat_SUM_GT: Float
              someFloat_SUM_GTE: Float
              someFloat_SUM_LT: Float
              someFloat_SUM_LTE: Float
              someId_EQUAL: ID
              someInt_AVERAGE_EQUAL: Float
              someInt_AVERAGE_GT: Float
              someInt_AVERAGE_GTE: Float
              someInt_AVERAGE_LT: Float
              someInt_AVERAGE_LTE: Float
              someInt_EQUAL: Int
              someInt_GT: Int
              someInt_GTE: Int
              someInt_LT: Int
              someInt_LTE: Int
              someInt_MAX_EQUAL: Int
              someInt_MAX_GT: Int
              someInt_MAX_GTE: Int
              someInt_MAX_LT: Int
              someInt_MAX_LTE: Int
              someInt_MIN_EQUAL: Int
              someInt_MIN_GT: Int
              someInt_MIN_GTE: Int
              someInt_MIN_LT: Int
              someInt_MIN_LTE: Int
              someInt_SUM_EQUAL: Int
              someInt_SUM_GT: Int
              someInt_SUM_GTE: Int
              someInt_SUM_LT: Int
              someInt_SUM_LTE: Int
              someLocalDateTime_EQUAL: LocalDateTime
              someLocalDateTime_GT: LocalDateTime
              someLocalDateTime_GTE: LocalDateTime
              someLocalDateTime_LT: LocalDateTime
              someLocalDateTime_LTE: LocalDateTime
              someLocalDateTime_MAX_EQUAL: LocalDateTime
              someLocalDateTime_MAX_GT: LocalDateTime
              someLocalDateTime_MAX_GTE: LocalDateTime
              someLocalDateTime_MAX_LT: LocalDateTime
              someLocalDateTime_MAX_LTE: LocalDateTime
              someLocalDateTime_MIN_EQUAL: LocalDateTime
              someLocalDateTime_MIN_GT: LocalDateTime
              someLocalDateTime_MIN_GTE: LocalDateTime
              someLocalDateTime_MIN_LT: LocalDateTime
              someLocalDateTime_MIN_LTE: LocalDateTime
              someLocalTime_EQUAL: LocalTime
              someLocalTime_GT: LocalTime
              someLocalTime_GTE: LocalTime
              someLocalTime_LT: LocalTime
              someLocalTime_LTE: LocalTime
              someLocalTime_MAX_EQUAL: LocalTime
              someLocalTime_MAX_GT: LocalTime
              someLocalTime_MAX_GTE: LocalTime
              someLocalTime_MAX_LT: LocalTime
              someLocalTime_MAX_LTE: LocalTime
              someLocalTime_MIN_EQUAL: LocalTime
              someLocalTime_MIN_GT: LocalTime
              someLocalTime_MIN_GTE: LocalTime
              someLocalTime_MIN_LT: LocalTime
              someLocalTime_MIN_LTE: LocalTime
              someString_AVERAGE_EQUAL: Float
              someString_AVERAGE_GT: Float
              someString_AVERAGE_GTE: Float
              someString_AVERAGE_LT: Float
              someString_AVERAGE_LTE: Float
              someString_EQUAL: String
              someString_GT: Int
              someString_GTE: Int
              someString_LONGEST_EQUAL: Int
              someString_LONGEST_GT: Int
              someString_LONGEST_GTE: Int
              someString_LONGEST_LT: Int
              someString_LONGEST_LTE: Int
              someString_LT: Int
              someString_LTE: Int
              someString_SHORTEST_EQUAL: Int
              someString_SHORTEST_GT: Int
              someString_SHORTEST_GTE: Int
              someString_SHORTEST_LT: Int
              someString_SHORTEST_LTE: Int
              someTime_EQUAL: Time
              someTime_GT: Time
              someTime_GTE: Time
              someTime_LT: Time
              someTime_LTE: Time
              someTime_MAX_EQUAL: Time
              someTime_MAX_GT: Time
              someTime_MAX_GTE: Time
              someTime_MAX_LT: Time
              someTime_MAX_LTE: Time
              someTime_MIN_EQUAL: Time
              someTime_MIN_GT: Time
              someTime_MIN_GTE: Time
              someTime_MIN_LT: Time
              someTime_MIN_LTE: Time
            }

            type PostLikesRelationship implements Likes {
              cursor: String!
              node: User!
              someBigInt: BigInt
              someDateTime: DateTime
              someDuration: Duration
              someFloat: Float
              someId: ID
              someInt: Int
              someLocalDateTime: LocalDateTime
              someLocalTime: LocalTime
              someString: String
              someTime: Time
            }

            input PostLikesUpdateConnectionInput {
              edge: LikesUpdateInput
              node: UserUpdateInput
            }

            input PostLikesUpdateFieldInput {
              connect: [PostLikesConnectFieldInput!]
              create: [PostLikesCreateFieldInput!]
              delete: [PostLikesDeleteFieldInput!]
              disconnect: [PostLikesDisconnectFieldInput!]
              update: PostLikesUpdateConnectionInput
              where: PostLikesConnectionWhere
            }

            input PostOptions {
              limit: Int
              offset: Int
              \\"\\"\\"Specify one or more PostSort objects to sort Posts by. The sorts will be applied in the order in which they are arranged in the array.\\"\\"\\"
              sort: [PostSort]
            }

            input PostRelationInput {
              likes: [PostLikesCreateFieldInput!]
            }

            \\"\\"\\"Fields to sort Posts by. The order in which sorts are applied is not guaranteed when specifying many fields in one PostSort object.\\"\\"\\"
            input PostSort {
              title: SortDirection
            }

            input PostUpdateInput {
              likes: [PostLikesUpdateFieldInput!]
              title: String
            }

            type PostUserLikesAggregationSelection {
              count: Int!
              edge: PostUserLikesEdgeAggregateSelection
              node: PostUserLikesNodeAggregateSelection
            }

            type PostUserLikesEdgeAggregateSelection {
              someBigInt: BigIntAggregateSelectionNullable!
              someDateTime: DateTimeAggregateSelectionNullable!
              someDuration: DurationAggregateSelectionNullable!
              someFloat: FloatAggregateSelectionNullable!
              someId: IDAggregateSelectionNullable!
              someInt: IntAggregateSelectionNullable!
              someLocalDateTime: LocalDateTimeAggregateSelectionNullable!
              someLocalTime: LocalTimeAggregateSelectionNullable!
              someString: StringAggregateSelectionNullable!
              someTime: TimeAggregateSelectionNullable!
            }

            type PostUserLikesNodeAggregateSelection {
              someBigInt: BigIntAggregateSelectionNullable!
              someDateTime: DateTimeAggregateSelectionNullable!
              someDuration: DurationAggregateSelectionNullable!
              someFloat: FloatAggregateSelectionNullable!
              someId: IDAggregateSelectionNullable!
              someInt: IntAggregateSelectionNullable!
              someLocalDateTime: LocalDateTimeAggregateSelectionNullable!
              someLocalTime: LocalTimeAggregateSelectionNullable!
              someString: StringAggregateSelectionNullable!
              someTime: TimeAggregateSelectionNullable!
            }

            input PostWhere {
              AND: [PostWhere!]
              OR: [PostWhere!]
              likes: UserWhere
              likesAggregate: PostLikesAggregateInput
              likesConnection: PostLikesConnectionWhere
              likesConnection_NOT: PostLikesConnectionWhere
              likes_NOT: UserWhere
              title: String
              title_CONTAINS: String
              title_ENDS_WITH: String
              title_IN: [String]
              title_NOT: String
              title_NOT_CONTAINS: String
              title_NOT_ENDS_WITH: String
              title_NOT_IN: [String]
              title_NOT_STARTS_WITH: String
              title_STARTS_WITH: String
            }

            type Query {
              posts(options: PostOptions, where: PostWhere): [Post!]!
              postsAggregate(where: PostWhere): PostAggregateSelection!
              users(options: UserOptions, where: UserWhere): [User!]!
              usersAggregate(where: UserWhere): UserAggregateSelection!
            }

            enum SortDirection {
              \\"\\"\\"Sort by field values in ascending order.\\"\\"\\"
              ASC
              \\"\\"\\"Sort by field values in descending order.\\"\\"\\"
              DESC
            }

            type StringAggregateSelectionNullable {
              longest: String
              shortest: String
            }

            \\"\\"\\"A time, represented as an RFC3339 time string\\"\\"\\"
            scalar Time

            type TimeAggregateSelectionNullable {
              max: Time
              min: Time
            }

            type UpdateInfo {
              bookmark: String
              nodesCreated: Int!
              nodesDeleted: Int!
              relationshipsCreated: Int!
              relationshipsDeleted: Int!
            }

            type UpdatePostsMutationResponse {
              info: UpdateInfo!
              posts: [Post!]!
            }

            type UpdateUsersMutationResponse {
              info: UpdateInfo!
              users: [User!]!
            }

            type User {
              someBigInt: BigInt
              someDateTime: DateTime
              someDuration: Duration
              someFloat: Float
              someId: ID
              someInt: Int
              someLocalDateTime: LocalDateTime
              someLocalTime: LocalTime
              someString: String
              someTime: Time
            }

            type UserAggregateSelection {
              count: Int!
              someBigInt: BigIntAggregateSelectionNullable!
              someDateTime: DateTimeAggregateSelectionNullable!
              someDuration: DurationAggregateSelectionNullable!
              someFloat: FloatAggregateSelectionNullable!
              someId: IDAggregateSelectionNullable!
              someInt: IntAggregateSelectionNullable!
              someLocalDateTime: LocalDateTimeAggregateSelectionNullable!
              someLocalTime: LocalTimeAggregateSelectionNullable!
              someString: StringAggregateSelectionNullable!
              someTime: TimeAggregateSelectionNullable!
            }

            input UserConnectWhere {
              node: UserWhere!
            }

            input UserCreateInput {
              someBigInt: BigInt
              someDateTime: DateTime
              someDuration: Duration
              someFloat: Float
              someId: ID
              someInt: Int
              someLocalDateTime: LocalDateTime
              someLocalTime: LocalTime
              someString: String
              someTime: Time
            }

            input UserOptions {
              limit: Int
              offset: Int
              \\"\\"\\"Specify one or more UserSort objects to sort Users by. The sorts will be applied in the order in which they are arranged in the array.\\"\\"\\"
              sort: [UserSort]
            }

            \\"\\"\\"Fields to sort Users by. The order in which sorts are applied is not guaranteed when specifying many fields in one UserSort object.\\"\\"\\"
            input UserSort {
              someBigInt: SortDirection
              someDateTime: SortDirection
              someDuration: SortDirection
              someFloat: SortDirection
              someId: SortDirection
              someInt: SortDirection
              someLocalDateTime: SortDirection
              someLocalTime: SortDirection
              someString: SortDirection
              someTime: SortDirection
            }

            input UserUpdateInput {
              someBigInt: BigInt
              someDateTime: DateTime
              someDuration: Duration
              someFloat: Float
              someId: ID
              someInt: Int
              someLocalDateTime: LocalDateTime
              someLocalTime: LocalTime
              someString: String
              someTime: Time
            }

            input UserWhere {
              AND: [UserWhere!]
              OR: [UserWhere!]
              someBigInt: BigInt
              someBigInt_GT: BigInt
              someBigInt_GTE: BigInt
              someBigInt_IN: [BigInt]
              someBigInt_LT: BigInt
              someBigInt_LTE: BigInt
              someBigInt_NOT: BigInt
              someBigInt_NOT_IN: [BigInt]
              someDateTime: DateTime
              someDateTime_GT: DateTime
              someDateTime_GTE: DateTime
              someDateTime_IN: [DateTime]
              someDateTime_LT: DateTime
              someDateTime_LTE: DateTime
              someDateTime_NOT: DateTime
              someDateTime_NOT_IN: [DateTime]
              someDuration: Duration
              someDuration_GT: Duration
              someDuration_GTE: Duration
              someDuration_IN: [Duration]
              someDuration_LT: Duration
              someDuration_LTE: Duration
              someDuration_NOT: Duration
              someDuration_NOT_IN: [Duration]
              someFloat: Float
              someFloat_GT: Float
              someFloat_GTE: Float
              someFloat_IN: [Float]
              someFloat_LT: Float
              someFloat_LTE: Float
              someFloat_NOT: Float
              someFloat_NOT_IN: [Float]
              someId: ID
              someId_CONTAINS: ID
              someId_ENDS_WITH: ID
              someId_IN: [ID]
              someId_NOT: ID
              someId_NOT_CONTAINS: ID
              someId_NOT_ENDS_WITH: ID
              someId_NOT_IN: [ID]
              someId_NOT_STARTS_WITH: ID
              someId_STARTS_WITH: ID
              someInt: Int
              someInt_GT: Int
              someInt_GTE: Int
              someInt_IN: [Int]
              someInt_LT: Int
              someInt_LTE: Int
              someInt_NOT: Int
              someInt_NOT_IN: [Int]
              someLocalDateTime: LocalDateTime
              someLocalDateTime_GT: LocalDateTime
              someLocalDateTime_GTE: LocalDateTime
              someLocalDateTime_IN: [LocalDateTime]
              someLocalDateTime_LT: LocalDateTime
              someLocalDateTime_LTE: LocalDateTime
              someLocalDateTime_NOT: LocalDateTime
              someLocalDateTime_NOT_IN: [LocalDateTime]
              someLocalTime: LocalTime
              someLocalTime_GT: LocalTime
              someLocalTime_GTE: LocalTime
              someLocalTime_IN: [LocalTime]
              someLocalTime_LT: LocalTime
              someLocalTime_LTE: LocalTime
              someLocalTime_NOT: LocalTime
              someLocalTime_NOT_IN: [LocalTime]
              someString: String
              someString_CONTAINS: String
              someString_ENDS_WITH: String
              someString_IN: [String]
              someString_NOT: String
              someString_NOT_CONTAINS: String
              someString_NOT_ENDS_WITH: String
              someString_NOT_IN: [String]
              someString_NOT_STARTS_WITH: String
              someString_STARTS_WITH: String
              someTime: Time
              someTime_GT: Time
              someTime_GTE: Time
              someTime_IN: [Time]
              someTime_LT: Time
              someTime_LTE: Time
              someTime_NOT: Time
              someTime_NOT_IN: [Time]
            }
            "
        `);
>>>>>>> afb943f7
    });
});<|MERGE_RESOLUTION|>--- conflicted
+++ resolved
@@ -393,1015 +393,6 @@
         const printedSchema = printSchemaWithDirectives(lexicographicSortSchema(neoSchema.schema));
 
         expect(printedSchema).toMatchInlineSnapshot(`
-<<<<<<< HEAD
-"schema {
-  query: Query
-  mutation: Mutation
-}
-
-\\"\\"\\"A BigInt value up to 64 bits in size, which can be a number or a string if used inline, or a string only if used as a variable. Always returned as a string.\\"\\"\\"
-scalar BigInt
-
-type BigIntAggregateSelectionNullable {
-  average: BigInt
-  max: BigInt
-  min: BigInt
-  sum: BigInt
-}
-
-type CreateInfo {
-  bookmark: String
-  nodesCreated: Int!
-  relationshipsCreated: Int!
-}
-
-type CreatePostsMutationResponse {
-  info: CreateInfo!
-  posts: [Post!]!
-}
-
-type CreateUsersMutationResponse {
-  info: CreateInfo!
-  users: [User!]!
-}
-
-\\"\\"\\"A date and time, represented as an ISO-8601 string\\"\\"\\"
-scalar DateTime
-
-type DateTimeAggregateSelectionNullable {
-  max: DateTime
-  min: DateTime
-}
-
-type DeleteInfo {
-  bookmark: String
-  nodesDeleted: Int!
-  relationshipsDeleted: Int!
-}
-
-\\"\\"\\"A duration, represented as an ISO 8601 duration string\\"\\"\\"
-scalar Duration
-
-type DurationAggregateSelectionNullable {
-  max: Duration
-  min: Duration
-}
-
-type FloatAggregateSelectionNullable {
-  average: Float
-  max: Float
-  min: Float
-  sum: Float
-}
-
-type IDAggregateSelectionNullable {
-  longest: ID
-  shortest: ID
-}
-
-type IntAggregateSelectionNullable {
-  average: Float
-  max: Int
-  min: Int
-  sum: Int
-}
-
-interface Likes {
-  someBigInt: BigInt
-  someDateTime: DateTime
-  someDuration: Duration
-  someFloat: Float
-  someId: ID
-  someInt: Int
-  someLocalDateTime: LocalDateTime
-  someLocalTime: LocalTime
-  someString: String
-  someTime: Time
-}
-
-input LikesCreateInput {
-  someBigInt: BigInt
-  someDateTime: DateTime
-  someDuration: Duration
-  someFloat: Float
-  someId: ID
-  someInt: Int
-  someLocalDateTime: LocalDateTime
-  someLocalTime: LocalTime
-  someString: String
-  someTime: Time
-}
-
-input LikesSort {
-  someBigInt: SortDirection
-  someDateTime: SortDirection
-  someDuration: SortDirection
-  someFloat: SortDirection
-  someId: SortDirection
-  someInt: SortDirection
-  someLocalDateTime: SortDirection
-  someLocalTime: SortDirection
-  someString: SortDirection
-  someTime: SortDirection
-}
-
-input LikesUpdateInput {
-  someBigInt: BigInt
-  someDateTime: DateTime
-  someDuration: Duration
-  someFloat: Float
-  someId: ID
-  someInt: Int
-  someLocalDateTime: LocalDateTime
-  someLocalTime: LocalTime
-  someString: String
-  someTime: Time
-}
-
-input LikesWhere {
-  AND: [LikesWhere!]
-  OR: [LikesWhere!]
-  someBigInt: BigInt
-  someBigInt_GT: BigInt
-  someBigInt_GTE: BigInt
-  someBigInt_IN: [BigInt]
-  someBigInt_LT: BigInt
-  someBigInt_LTE: BigInt
-  someBigInt_NOT: BigInt
-  someBigInt_NOT_IN: [BigInt]
-  someDateTime: DateTime
-  someDateTime_GT: DateTime
-  someDateTime_GTE: DateTime
-  someDateTime_IN: [DateTime]
-  someDateTime_LT: DateTime
-  someDateTime_LTE: DateTime
-  someDateTime_NOT: DateTime
-  someDateTime_NOT_IN: [DateTime]
-  someDuration: Duration
-  someDuration_GT: Duration
-  someDuration_GTE: Duration
-  someDuration_IN: [Duration]
-  someDuration_LT: Duration
-  someDuration_LTE: Duration
-  someDuration_NOT: Duration
-  someDuration_NOT_IN: [Duration]
-  someFloat: Float
-  someFloat_GT: Float
-  someFloat_GTE: Float
-  someFloat_IN: [Float]
-  someFloat_LT: Float
-  someFloat_LTE: Float
-  someFloat_NOT: Float
-  someFloat_NOT_IN: [Float]
-  someId: ID
-  someId_CONTAINS: ID
-  someId_ENDS_WITH: ID
-  someId_IN: [ID]
-  someId_NOT: ID
-  someId_NOT_CONTAINS: ID
-  someId_NOT_ENDS_WITH: ID
-  someId_NOT_IN: [ID]
-  someId_NOT_STARTS_WITH: ID
-  someId_STARTS_WITH: ID
-  someInt: Int
-  someInt_GT: Int
-  someInt_GTE: Int
-  someInt_IN: [Int]
-  someInt_LT: Int
-  someInt_LTE: Int
-  someInt_NOT: Int
-  someInt_NOT_IN: [Int]
-  someLocalDateTime: LocalDateTime
-  someLocalDateTime_GT: LocalDateTime
-  someLocalDateTime_GTE: LocalDateTime
-  someLocalDateTime_IN: [LocalDateTime]
-  someLocalDateTime_LT: LocalDateTime
-  someLocalDateTime_LTE: LocalDateTime
-  someLocalDateTime_NOT: LocalDateTime
-  someLocalDateTime_NOT_IN: [LocalDateTime]
-  someLocalTime: LocalTime
-  someLocalTime_GT: LocalTime
-  someLocalTime_GTE: LocalTime
-  someLocalTime_IN: [LocalTime]
-  someLocalTime_LT: LocalTime
-  someLocalTime_LTE: LocalTime
-  someLocalTime_NOT: LocalTime
-  someLocalTime_NOT_IN: [LocalTime]
-  someString: String
-  someString_CONTAINS: String
-  someString_ENDS_WITH: String
-  someString_IN: [String]
-  someString_NOT: String
-  someString_NOT_CONTAINS: String
-  someString_NOT_ENDS_WITH: String
-  someString_NOT_IN: [String]
-  someString_NOT_STARTS_WITH: String
-  someString_STARTS_WITH: String
-  someTime: Time
-  someTime_GT: Time
-  someTime_GTE: Time
-  someTime_IN: [Time]
-  someTime_LT: Time
-  someTime_LTE: Time
-  someTime_NOT: Time
-  someTime_NOT_IN: [Time]
-}
-
-\\"\\"\\"A local datetime, represented as 'YYYY-MM-DDTHH:MM:SS'\\"\\"\\"
-scalar LocalDateTime
-
-type LocalDateTimeAggregateSelectionNullable {
-  max: LocalDateTime
-  min: LocalDateTime
-}
-
-\\"\\"\\"A local time, represented as a time string without timezone information\\"\\"\\"
-scalar LocalTime
-
-type LocalTimeAggregateSelectionNullable {
-  max: LocalTime
-  min: LocalTime
-}
-
-type Mutation {
-  createPosts(input: [PostCreateInput!]!): CreatePostsMutationResponse!
-  createUsers(input: [UserCreateInput!]!): CreateUsersMutationResponse!
-  deletePosts(delete: PostDeleteInput, where: PostWhere): DeleteInfo!
-  deleteUsers(where: UserWhere): DeleteInfo!
-  updatePosts(connect: PostConnectInput, create: PostRelationInput, delete: PostDeleteInput, disconnect: PostDisconnectInput, update: PostUpdateInput, where: PostWhere): UpdatePostsMutationResponse!
-  updateUsers(update: UserUpdateInput, where: UserWhere): UpdateUsersMutationResponse!
-}
-
-\\"\\"\\"Pagination information (Relay)\\"\\"\\"
-type PageInfo {
-  endCursor: String
-  hasNextPage: Boolean!
-  hasPreviousPage: Boolean!
-  startCursor: String
-}
-
-type Post {
-  likes(directed: Boolean, options: UserOptions, where: UserWhere): [User]
-  likesAggregate(where: UserWhere): PostUserLikesAggregationSelection
-  likesConnection(after: String, first: Int, sort: [PostLikesConnectionSort!], where: PostLikesConnectionWhere): PostLikesConnection!
-  title: String
-}
-
-type PostAggregateSelection {
-  count: Int!
-  title: StringAggregateSelectionNullable!
-}
-
-input PostConnectInput {
-  likes: [PostLikesConnectFieldInput!]
-}
-
-input PostCreateInput {
-  likes: PostLikesFieldInput
-  title: String
-}
-
-input PostDeleteInput {
-  likes: [PostLikesDeleteFieldInput!]
-}
-
-input PostDisconnectInput {
-  likes: [PostLikesDisconnectFieldInput!]
-}
-
-input PostLikesAggregateInput {
-  AND: [PostLikesAggregateInput!]
-  OR: [PostLikesAggregateInput!]
-  count: Int
-  count_GT: Int
-  count_GTE: Int
-  count_LT: Int
-  count_LTE: Int
-  edge: PostLikesEdgeAggregationWhereInput
-  node: PostLikesNodeAggregationWhereInput
-}
-
-input PostLikesConnectFieldInput {
-  edge: LikesCreateInput
-  where: UserConnectWhere
-}
-
-type PostLikesConnection {
-  edges: [PostLikesRelationship!]!
-  pageInfo: PageInfo!
-  totalCount: Int!
-}
-
-input PostLikesConnectionSort {
-  edge: LikesSort
-  node: UserSort
-}
-
-input PostLikesConnectionWhere {
-  AND: [PostLikesConnectionWhere!]
-  OR: [PostLikesConnectionWhere!]
-  edge: LikesWhere
-  edge_NOT: LikesWhere
-  node: UserWhere
-  node_NOT: UserWhere
-}
-
-input PostLikesCreateFieldInput {
-  edge: LikesCreateInput
-  node: UserCreateInput!
-}
-
-input PostLikesDeleteFieldInput {
-  where: PostLikesConnectionWhere
-}
-
-input PostLikesDisconnectFieldInput {
-  where: PostLikesConnectionWhere
-}
-
-input PostLikesEdgeAggregationWhereInput {
-  AND: [PostLikesEdgeAggregationWhereInput!]
-  OR: [PostLikesEdgeAggregationWhereInput!]
-  someBigInt_AVERAGE_EQUAL: BigInt
-  someBigInt_AVERAGE_GT: BigInt
-  someBigInt_AVERAGE_GTE: BigInt
-  someBigInt_AVERAGE_LT: BigInt
-  someBigInt_AVERAGE_LTE: BigInt
-  someBigInt_EQUAL: BigInt
-  someBigInt_GT: BigInt
-  someBigInt_GTE: BigInt
-  someBigInt_LT: BigInt
-  someBigInt_LTE: BigInt
-  someBigInt_MAX_EQUAL: BigInt
-  someBigInt_MAX_GT: BigInt
-  someBigInt_MAX_GTE: BigInt
-  someBigInt_MAX_LT: BigInt
-  someBigInt_MAX_LTE: BigInt
-  someBigInt_MIN_EQUAL: BigInt
-  someBigInt_MIN_GT: BigInt
-  someBigInt_MIN_GTE: BigInt
-  someBigInt_MIN_LT: BigInt
-  someBigInt_MIN_LTE: BigInt
-  someBigInt_SUM_EQUAL: BigInt
-  someBigInt_SUM_GT: BigInt
-  someBigInt_SUM_GTE: BigInt
-  someBigInt_SUM_LT: BigInt
-  someBigInt_SUM_LTE: BigInt
-  someDateTime_EQUAL: DateTime
-  someDateTime_GT: DateTime
-  someDateTime_GTE: DateTime
-  someDateTime_LT: DateTime
-  someDateTime_LTE: DateTime
-  someDateTime_MAX_EQUAL: DateTime
-  someDateTime_MAX_GT: DateTime
-  someDateTime_MAX_GTE: DateTime
-  someDateTime_MAX_LT: DateTime
-  someDateTime_MAX_LTE: DateTime
-  someDateTime_MIN_EQUAL: DateTime
-  someDateTime_MIN_GT: DateTime
-  someDateTime_MIN_GTE: DateTime
-  someDateTime_MIN_LT: DateTime
-  someDateTime_MIN_LTE: DateTime
-  someDuration_AVERAGE_EQUAL: Duration
-  someDuration_AVERAGE_GT: Duration
-  someDuration_AVERAGE_GTE: Duration
-  someDuration_AVERAGE_LT: Duration
-  someDuration_AVERAGE_LTE: Duration
-  someDuration_EQUAL: Duration
-  someDuration_GT: Duration
-  someDuration_GTE: Duration
-  someDuration_LT: Duration
-  someDuration_LTE: Duration
-  someDuration_MAX_EQUAL: Duration
-  someDuration_MAX_GT: Duration
-  someDuration_MAX_GTE: Duration
-  someDuration_MAX_LT: Duration
-  someDuration_MAX_LTE: Duration
-  someDuration_MIN_EQUAL: Duration
-  someDuration_MIN_GT: Duration
-  someDuration_MIN_GTE: Duration
-  someDuration_MIN_LT: Duration
-  someDuration_MIN_LTE: Duration
-  someFloat_AVERAGE_EQUAL: Float
-  someFloat_AVERAGE_GT: Float
-  someFloat_AVERAGE_GTE: Float
-  someFloat_AVERAGE_LT: Float
-  someFloat_AVERAGE_LTE: Float
-  someFloat_EQUAL: Float
-  someFloat_GT: Float
-  someFloat_GTE: Float
-  someFloat_LT: Float
-  someFloat_LTE: Float
-  someFloat_MAX_EQUAL: Float
-  someFloat_MAX_GT: Float
-  someFloat_MAX_GTE: Float
-  someFloat_MAX_LT: Float
-  someFloat_MAX_LTE: Float
-  someFloat_MIN_EQUAL: Float
-  someFloat_MIN_GT: Float
-  someFloat_MIN_GTE: Float
-  someFloat_MIN_LT: Float
-  someFloat_MIN_LTE: Float
-  someFloat_SUM_EQUAL: Float
-  someFloat_SUM_GT: Float
-  someFloat_SUM_GTE: Float
-  someFloat_SUM_LT: Float
-  someFloat_SUM_LTE: Float
-  someId_EQUAL: ID
-  someInt_AVERAGE_EQUAL: Float
-  someInt_AVERAGE_GT: Float
-  someInt_AVERAGE_GTE: Float
-  someInt_AVERAGE_LT: Float
-  someInt_AVERAGE_LTE: Float
-  someInt_EQUAL: Int
-  someInt_GT: Int
-  someInt_GTE: Int
-  someInt_LT: Int
-  someInt_LTE: Int
-  someInt_MAX_EQUAL: Int
-  someInt_MAX_GT: Int
-  someInt_MAX_GTE: Int
-  someInt_MAX_LT: Int
-  someInt_MAX_LTE: Int
-  someInt_MIN_EQUAL: Int
-  someInt_MIN_GT: Int
-  someInt_MIN_GTE: Int
-  someInt_MIN_LT: Int
-  someInt_MIN_LTE: Int
-  someInt_SUM_EQUAL: Int
-  someInt_SUM_GT: Int
-  someInt_SUM_GTE: Int
-  someInt_SUM_LT: Int
-  someInt_SUM_LTE: Int
-  someLocalDateTime_EQUAL: LocalDateTime
-  someLocalDateTime_GT: LocalDateTime
-  someLocalDateTime_GTE: LocalDateTime
-  someLocalDateTime_LT: LocalDateTime
-  someLocalDateTime_LTE: LocalDateTime
-  someLocalDateTime_MAX_EQUAL: LocalDateTime
-  someLocalDateTime_MAX_GT: LocalDateTime
-  someLocalDateTime_MAX_GTE: LocalDateTime
-  someLocalDateTime_MAX_LT: LocalDateTime
-  someLocalDateTime_MAX_LTE: LocalDateTime
-  someLocalDateTime_MIN_EQUAL: LocalDateTime
-  someLocalDateTime_MIN_GT: LocalDateTime
-  someLocalDateTime_MIN_GTE: LocalDateTime
-  someLocalDateTime_MIN_LT: LocalDateTime
-  someLocalDateTime_MIN_LTE: LocalDateTime
-  someLocalTime_EQUAL: LocalTime
-  someLocalTime_GT: LocalTime
-  someLocalTime_GTE: LocalTime
-  someLocalTime_LT: LocalTime
-  someLocalTime_LTE: LocalTime
-  someLocalTime_MAX_EQUAL: LocalTime
-  someLocalTime_MAX_GT: LocalTime
-  someLocalTime_MAX_GTE: LocalTime
-  someLocalTime_MAX_LT: LocalTime
-  someLocalTime_MAX_LTE: LocalTime
-  someLocalTime_MIN_EQUAL: LocalTime
-  someLocalTime_MIN_GT: LocalTime
-  someLocalTime_MIN_GTE: LocalTime
-  someLocalTime_MIN_LT: LocalTime
-  someLocalTime_MIN_LTE: LocalTime
-  someString_AVERAGE_EQUAL: Float
-  someString_AVERAGE_GT: Float
-  someString_AVERAGE_GTE: Float
-  someString_AVERAGE_LT: Float
-  someString_AVERAGE_LTE: Float
-  someString_EQUAL: String
-  someString_GT: Int
-  someString_GTE: Int
-  someString_LONGEST_EQUAL: Int
-  someString_LONGEST_GT: Int
-  someString_LONGEST_GTE: Int
-  someString_LONGEST_LT: Int
-  someString_LONGEST_LTE: Int
-  someString_LT: Int
-  someString_LTE: Int
-  someString_SHORTEST_EQUAL: Int
-  someString_SHORTEST_GT: Int
-  someString_SHORTEST_GTE: Int
-  someString_SHORTEST_LT: Int
-  someString_SHORTEST_LTE: Int
-  someTime_EQUAL: Time
-  someTime_GT: Time
-  someTime_GTE: Time
-  someTime_LT: Time
-  someTime_LTE: Time
-  someTime_MAX_EQUAL: Time
-  someTime_MAX_GT: Time
-  someTime_MAX_GTE: Time
-  someTime_MAX_LT: Time
-  someTime_MAX_LTE: Time
-  someTime_MIN_EQUAL: Time
-  someTime_MIN_GT: Time
-  someTime_MIN_GTE: Time
-  someTime_MIN_LT: Time
-  someTime_MIN_LTE: Time
-}
-
-input PostLikesFieldInput {
-  connect: [PostLikesConnectFieldInput!]
-  create: [PostLikesCreateFieldInput!]
-}
-
-input PostLikesNodeAggregationWhereInput {
-  AND: [PostLikesNodeAggregationWhereInput!]
-  OR: [PostLikesNodeAggregationWhereInput!]
-  someBigInt_AVERAGE_EQUAL: BigInt
-  someBigInt_AVERAGE_GT: BigInt
-  someBigInt_AVERAGE_GTE: BigInt
-  someBigInt_AVERAGE_LT: BigInt
-  someBigInt_AVERAGE_LTE: BigInt
-  someBigInt_EQUAL: BigInt
-  someBigInt_GT: BigInt
-  someBigInt_GTE: BigInt
-  someBigInt_LT: BigInt
-  someBigInt_LTE: BigInt
-  someBigInt_MAX_EQUAL: BigInt
-  someBigInt_MAX_GT: BigInt
-  someBigInt_MAX_GTE: BigInt
-  someBigInt_MAX_LT: BigInt
-  someBigInt_MAX_LTE: BigInt
-  someBigInt_MIN_EQUAL: BigInt
-  someBigInt_MIN_GT: BigInt
-  someBigInt_MIN_GTE: BigInt
-  someBigInt_MIN_LT: BigInt
-  someBigInt_MIN_LTE: BigInt
-  someBigInt_SUM_EQUAL: BigInt
-  someBigInt_SUM_GT: BigInt
-  someBigInt_SUM_GTE: BigInt
-  someBigInt_SUM_LT: BigInt
-  someBigInt_SUM_LTE: BigInt
-  someDateTime_EQUAL: DateTime
-  someDateTime_GT: DateTime
-  someDateTime_GTE: DateTime
-  someDateTime_LT: DateTime
-  someDateTime_LTE: DateTime
-  someDateTime_MAX_EQUAL: DateTime
-  someDateTime_MAX_GT: DateTime
-  someDateTime_MAX_GTE: DateTime
-  someDateTime_MAX_LT: DateTime
-  someDateTime_MAX_LTE: DateTime
-  someDateTime_MIN_EQUAL: DateTime
-  someDateTime_MIN_GT: DateTime
-  someDateTime_MIN_GTE: DateTime
-  someDateTime_MIN_LT: DateTime
-  someDateTime_MIN_LTE: DateTime
-  someDuration_AVERAGE_EQUAL: Duration
-  someDuration_AVERAGE_GT: Duration
-  someDuration_AVERAGE_GTE: Duration
-  someDuration_AVERAGE_LT: Duration
-  someDuration_AVERAGE_LTE: Duration
-  someDuration_EQUAL: Duration
-  someDuration_GT: Duration
-  someDuration_GTE: Duration
-  someDuration_LT: Duration
-  someDuration_LTE: Duration
-  someDuration_MAX_EQUAL: Duration
-  someDuration_MAX_GT: Duration
-  someDuration_MAX_GTE: Duration
-  someDuration_MAX_LT: Duration
-  someDuration_MAX_LTE: Duration
-  someDuration_MIN_EQUAL: Duration
-  someDuration_MIN_GT: Duration
-  someDuration_MIN_GTE: Duration
-  someDuration_MIN_LT: Duration
-  someDuration_MIN_LTE: Duration
-  someFloat_AVERAGE_EQUAL: Float
-  someFloat_AVERAGE_GT: Float
-  someFloat_AVERAGE_GTE: Float
-  someFloat_AVERAGE_LT: Float
-  someFloat_AVERAGE_LTE: Float
-  someFloat_EQUAL: Float
-  someFloat_GT: Float
-  someFloat_GTE: Float
-  someFloat_LT: Float
-  someFloat_LTE: Float
-  someFloat_MAX_EQUAL: Float
-  someFloat_MAX_GT: Float
-  someFloat_MAX_GTE: Float
-  someFloat_MAX_LT: Float
-  someFloat_MAX_LTE: Float
-  someFloat_MIN_EQUAL: Float
-  someFloat_MIN_GT: Float
-  someFloat_MIN_GTE: Float
-  someFloat_MIN_LT: Float
-  someFloat_MIN_LTE: Float
-  someFloat_SUM_EQUAL: Float
-  someFloat_SUM_GT: Float
-  someFloat_SUM_GTE: Float
-  someFloat_SUM_LT: Float
-  someFloat_SUM_LTE: Float
-  someId_EQUAL: ID
-  someInt_AVERAGE_EQUAL: Float
-  someInt_AVERAGE_GT: Float
-  someInt_AVERAGE_GTE: Float
-  someInt_AVERAGE_LT: Float
-  someInt_AVERAGE_LTE: Float
-  someInt_EQUAL: Int
-  someInt_GT: Int
-  someInt_GTE: Int
-  someInt_LT: Int
-  someInt_LTE: Int
-  someInt_MAX_EQUAL: Int
-  someInt_MAX_GT: Int
-  someInt_MAX_GTE: Int
-  someInt_MAX_LT: Int
-  someInt_MAX_LTE: Int
-  someInt_MIN_EQUAL: Int
-  someInt_MIN_GT: Int
-  someInt_MIN_GTE: Int
-  someInt_MIN_LT: Int
-  someInt_MIN_LTE: Int
-  someInt_SUM_EQUAL: Int
-  someInt_SUM_GT: Int
-  someInt_SUM_GTE: Int
-  someInt_SUM_LT: Int
-  someInt_SUM_LTE: Int
-  someLocalDateTime_EQUAL: LocalDateTime
-  someLocalDateTime_GT: LocalDateTime
-  someLocalDateTime_GTE: LocalDateTime
-  someLocalDateTime_LT: LocalDateTime
-  someLocalDateTime_LTE: LocalDateTime
-  someLocalDateTime_MAX_EQUAL: LocalDateTime
-  someLocalDateTime_MAX_GT: LocalDateTime
-  someLocalDateTime_MAX_GTE: LocalDateTime
-  someLocalDateTime_MAX_LT: LocalDateTime
-  someLocalDateTime_MAX_LTE: LocalDateTime
-  someLocalDateTime_MIN_EQUAL: LocalDateTime
-  someLocalDateTime_MIN_GT: LocalDateTime
-  someLocalDateTime_MIN_GTE: LocalDateTime
-  someLocalDateTime_MIN_LT: LocalDateTime
-  someLocalDateTime_MIN_LTE: LocalDateTime
-  someLocalTime_EQUAL: LocalTime
-  someLocalTime_GT: LocalTime
-  someLocalTime_GTE: LocalTime
-  someLocalTime_LT: LocalTime
-  someLocalTime_LTE: LocalTime
-  someLocalTime_MAX_EQUAL: LocalTime
-  someLocalTime_MAX_GT: LocalTime
-  someLocalTime_MAX_GTE: LocalTime
-  someLocalTime_MAX_LT: LocalTime
-  someLocalTime_MAX_LTE: LocalTime
-  someLocalTime_MIN_EQUAL: LocalTime
-  someLocalTime_MIN_GT: LocalTime
-  someLocalTime_MIN_GTE: LocalTime
-  someLocalTime_MIN_LT: LocalTime
-  someLocalTime_MIN_LTE: LocalTime
-  someString_AVERAGE_EQUAL: Float
-  someString_AVERAGE_GT: Float
-  someString_AVERAGE_GTE: Float
-  someString_AVERAGE_LT: Float
-  someString_AVERAGE_LTE: Float
-  someString_EQUAL: String
-  someString_GT: Int
-  someString_GTE: Int
-  someString_LONGEST_EQUAL: Int
-  someString_LONGEST_GT: Int
-  someString_LONGEST_GTE: Int
-  someString_LONGEST_LT: Int
-  someString_LONGEST_LTE: Int
-  someString_LT: Int
-  someString_LTE: Int
-  someString_SHORTEST_EQUAL: Int
-  someString_SHORTEST_GT: Int
-  someString_SHORTEST_GTE: Int
-  someString_SHORTEST_LT: Int
-  someString_SHORTEST_LTE: Int
-  someTime_EQUAL: Time
-  someTime_GT: Time
-  someTime_GTE: Time
-  someTime_LT: Time
-  someTime_LTE: Time
-  someTime_MAX_EQUAL: Time
-  someTime_MAX_GT: Time
-  someTime_MAX_GTE: Time
-  someTime_MAX_LT: Time
-  someTime_MAX_LTE: Time
-  someTime_MIN_EQUAL: Time
-  someTime_MIN_GT: Time
-  someTime_MIN_GTE: Time
-  someTime_MIN_LT: Time
-  someTime_MIN_LTE: Time
-}
-
-type PostLikesRelationship implements Likes {
-  cursor: String!
-  node: User!
-  someBigInt: BigInt
-  someDateTime: DateTime
-  someDuration: Duration
-  someFloat: Float
-  someId: ID
-  someInt: Int
-  someLocalDateTime: LocalDateTime
-  someLocalTime: LocalTime
-  someString: String
-  someTime: Time
-}
-
-input PostLikesUpdateConnectionInput {
-  edge: LikesUpdateInput
-  node: UserUpdateInput
-}
-
-input PostLikesUpdateFieldInput {
-  connect: [PostLikesConnectFieldInput!]
-  create: [PostLikesCreateFieldInput!]
-  delete: [PostLikesDeleteFieldInput!]
-  disconnect: [PostLikesDisconnectFieldInput!]
-  update: PostLikesUpdateConnectionInput
-  where: PostLikesConnectionWhere
-}
-
-input PostOptions {
-  limit: Int
-  offset: Int
-  \\"\\"\\"Specify one or more PostSort objects to sort Posts by. The sorts will be applied in the order in which they are arranged in the array.\\"\\"\\"
-  sort: [PostSort]
-}
-
-input PostRelationInput {
-  likes: [PostLikesCreateFieldInput!]
-}
-
-\\"\\"\\"Fields to sort Posts by. The order in which sorts are applied is not guaranteed when specifying many fields in one PostSort object.\\"\\"\\"
-input PostSort {
-  title: SortDirection
-}
-
-input PostUpdateInput {
-  likes: [PostLikesUpdateFieldInput!]
-  title: String
-}
-
-type PostUserLikesAggregationSelection {
-  count: Int!
-  edge: PostUserLikesEdgeAggregateSelection
-  node: PostUserLikesNodeAggregateSelection
-}
-
-type PostUserLikesEdgeAggregateSelection {
-  someBigInt: BigIntAggregateSelectionNullable!
-  someDateTime: DateTimeAggregateSelectionNullable!
-  someDuration: DurationAggregateSelectionNullable!
-  someFloat: FloatAggregateSelectionNullable!
-  someId: IDAggregateSelectionNullable!
-  someInt: IntAggregateSelectionNullable!
-  someLocalDateTime: LocalDateTimeAggregateSelectionNullable!
-  someLocalTime: LocalTimeAggregateSelectionNullable!
-  someString: StringAggregateSelectionNullable!
-  someTime: TimeAggregateSelectionNullable!
-}
-
-type PostUserLikesNodeAggregateSelection {
-  someBigInt: BigIntAggregateSelectionNullable!
-  someDateTime: DateTimeAggregateSelectionNullable!
-  someDuration: DurationAggregateSelectionNullable!
-  someFloat: FloatAggregateSelectionNullable!
-  someId: IDAggregateSelectionNullable!
-  someInt: IntAggregateSelectionNullable!
-  someLocalDateTime: LocalDateTimeAggregateSelectionNullable!
-  someLocalTime: LocalTimeAggregateSelectionNullable!
-  someString: StringAggregateSelectionNullable!
-  someTime: TimeAggregateSelectionNullable!
-}
-
-input PostWhere {
-  AND: [PostWhere!]
-  OR: [PostWhere!]
-  likes: UserWhere
-  likesAggregate: PostLikesAggregateInput
-  likesConnection: PostLikesConnectionWhere
-  likesConnection_NOT: PostLikesConnectionWhere
-  likes_NOT: UserWhere
-  title: String
-  title_CONTAINS: String
-  title_ENDS_WITH: String
-  title_IN: [String]
-  title_NOT: String
-  title_NOT_CONTAINS: String
-  title_NOT_ENDS_WITH: String
-  title_NOT_IN: [String]
-  title_NOT_STARTS_WITH: String
-  title_STARTS_WITH: String
-}
-
-type Query {
-  posts(options: PostOptions, where: PostWhere): [Post!]!
-  postsAggregate(where: PostWhere): PostAggregateSelection!
-  users(options: UserOptions, where: UserWhere): [User!]!
-  usersAggregate(where: UserWhere): UserAggregateSelection!
-}
-
-enum SortDirection {
-  \\"\\"\\"Sort by field values in ascending order.\\"\\"\\"
-  ASC
-  \\"\\"\\"Sort by field values in descending order.\\"\\"\\"
-  DESC
-}
-
-type StringAggregateSelectionNullable {
-  longest: String
-  shortest: String
-}
-
-\\"\\"\\"A time, represented as an RFC3339 time string\\"\\"\\"
-scalar Time
-
-type TimeAggregateSelectionNullable {
-  max: Time
-  min: Time
-}
-
-type UpdateInfo {
-  bookmark: String
-  nodesCreated: Int!
-  nodesDeleted: Int!
-  relationshipsCreated: Int!
-  relationshipsDeleted: Int!
-}
-
-type UpdatePostsMutationResponse {
-  info: UpdateInfo!
-  posts: [Post!]!
-}
-
-type UpdateUsersMutationResponse {
-  info: UpdateInfo!
-  users: [User!]!
-}
-
-type User {
-  someBigInt: BigInt
-  someDateTime: DateTime
-  someDuration: Duration
-  someFloat: Float
-  someId: ID
-  someInt: Int
-  someLocalDateTime: LocalDateTime
-  someLocalTime: LocalTime
-  someString: String
-  someTime: Time
-}
-
-type UserAggregateSelection {
-  count: Int!
-  someBigInt: BigIntAggregateSelectionNullable!
-  someDateTime: DateTimeAggregateSelectionNullable!
-  someDuration: DurationAggregateSelectionNullable!
-  someFloat: FloatAggregateSelectionNullable!
-  someId: IDAggregateSelectionNullable!
-  someInt: IntAggregateSelectionNullable!
-  someLocalDateTime: LocalDateTimeAggregateSelectionNullable!
-  someLocalTime: LocalTimeAggregateSelectionNullable!
-  someString: StringAggregateSelectionNullable!
-  someTime: TimeAggregateSelectionNullable!
-}
-
-input UserConnectWhere {
-  node: UserWhere!
-}
-
-input UserCreateInput {
-  someBigInt: BigInt
-  someDateTime: DateTime
-  someDuration: Duration
-  someFloat: Float
-  someId: ID
-  someInt: Int
-  someLocalDateTime: LocalDateTime
-  someLocalTime: LocalTime
-  someString: String
-  someTime: Time
-}
-
-input UserOptions {
-  limit: Int
-  offset: Int
-  \\"\\"\\"Specify one or more UserSort objects to sort Users by. The sorts will be applied in the order in which they are arranged in the array.\\"\\"\\"
-  sort: [UserSort]
-}
-
-\\"\\"\\"Fields to sort Users by. The order in which sorts are applied is not guaranteed when specifying many fields in one UserSort object.\\"\\"\\"
-input UserSort {
-  someBigInt: SortDirection
-  someDateTime: SortDirection
-  someDuration: SortDirection
-  someFloat: SortDirection
-  someId: SortDirection
-  someInt: SortDirection
-  someLocalDateTime: SortDirection
-  someLocalTime: SortDirection
-  someString: SortDirection
-  someTime: SortDirection
-}
-
-input UserUpdateInput {
-  someBigInt: BigInt
-  someDateTime: DateTime
-  someDuration: Duration
-  someFloat: Float
-  someId: ID
-  someInt: Int
-  someLocalDateTime: LocalDateTime
-  someLocalTime: LocalTime
-  someString: String
-  someTime: Time
-}
-
-input UserWhere {
-  AND: [UserWhere!]
-  OR: [UserWhere!]
-  someBigInt: BigInt
-  someBigInt_GT: BigInt
-  someBigInt_GTE: BigInt
-  someBigInt_IN: [BigInt]
-  someBigInt_LT: BigInt
-  someBigInt_LTE: BigInt
-  someBigInt_NOT: BigInt
-  someBigInt_NOT_IN: [BigInt]
-  someDateTime: DateTime
-  someDateTime_GT: DateTime
-  someDateTime_GTE: DateTime
-  someDateTime_IN: [DateTime]
-  someDateTime_LT: DateTime
-  someDateTime_LTE: DateTime
-  someDateTime_NOT: DateTime
-  someDateTime_NOT_IN: [DateTime]
-  someDuration: Duration
-  someDuration_GT: Duration
-  someDuration_GTE: Duration
-  someDuration_IN: [Duration]
-  someDuration_LT: Duration
-  someDuration_LTE: Duration
-  someDuration_NOT: Duration
-  someDuration_NOT_IN: [Duration]
-  someFloat: Float
-  someFloat_GT: Float
-  someFloat_GTE: Float
-  someFloat_IN: [Float]
-  someFloat_LT: Float
-  someFloat_LTE: Float
-  someFloat_NOT: Float
-  someFloat_NOT_IN: [Float]
-  someId: ID
-  someId_CONTAINS: ID
-  someId_ENDS_WITH: ID
-  someId_IN: [ID]
-  someId_NOT: ID
-  someId_NOT_CONTAINS: ID
-  someId_NOT_ENDS_WITH: ID
-  someId_NOT_IN: [ID]
-  someId_NOT_STARTS_WITH: ID
-  someId_STARTS_WITH: ID
-  someInt: Int
-  someInt_GT: Int
-  someInt_GTE: Int
-  someInt_IN: [Int]
-  someInt_LT: Int
-  someInt_LTE: Int
-  someInt_NOT: Int
-  someInt_NOT_IN: [Int]
-  someLocalDateTime: LocalDateTime
-  someLocalDateTime_GT: LocalDateTime
-  someLocalDateTime_GTE: LocalDateTime
-  someLocalDateTime_IN: [LocalDateTime]
-  someLocalDateTime_LT: LocalDateTime
-  someLocalDateTime_LTE: LocalDateTime
-  someLocalDateTime_NOT: LocalDateTime
-  someLocalDateTime_NOT_IN: [LocalDateTime]
-  someLocalTime: LocalTime
-  someLocalTime_GT: LocalTime
-  someLocalTime_GTE: LocalTime
-  someLocalTime_IN: [LocalTime]
-  someLocalTime_LT: LocalTime
-  someLocalTime_LTE: LocalTime
-  someLocalTime_NOT: LocalTime
-  someLocalTime_NOT_IN: [LocalTime]
-  someString: String
-  someString_CONTAINS: String
-  someString_ENDS_WITH: String
-  someString_IN: [String]
-  someString_NOT: String
-  someString_NOT_CONTAINS: String
-  someString_NOT_ENDS_WITH: String
-  someString_NOT_IN: [String]
-  someString_NOT_STARTS_WITH: String
-  someString_STARTS_WITH: String
-  someTime: Time
-  someTime_GT: Time
-  someTime_GTE: Time
-  someTime_IN: [Time]
-  someTime_LT: Time
-  someTime_LTE: Time
-  someTime_NOT: Time
-  someTime_NOT_IN: [Time]
-}
-"
-`);
-=======
             "schema {
               query: Query
               mutation: Mutation
@@ -1649,7 +640,7 @@
             }
 
             type Post {
-              likes(options: UserOptions, where: UserWhere): [User!]!
+              likes(directed: Boolean, options: UserOptions, where: UserWhere): [User!]!
               likesAggregate(where: UserWhere): PostUserLikesAggregationSelection
               likesConnection(after: String, first: Int, sort: [PostLikesConnectionSort!], where: PostLikesConnectionWhere): PostLikesConnection!
               title: String
@@ -2409,6 +1400,5 @@
             }
             "
         `);
->>>>>>> afb943f7
     });
 });