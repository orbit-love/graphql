--- conflicted
+++ resolved
@@ -34,7 +34,6 @@
     private rawEntity: Entity;
     private _target: Entity | undefined;
     public readonly direction: RelationshipDirection;
-    public readonly isArray: boolean;
     public readonly queryDirection: QueryDirection;
     public readonly nestedOperations: NestedOperation[];
     public readonly aggregate: boolean;
@@ -67,11 +66,7 @@
             source,
             target,
             direction,
-<<<<<<< HEAD
-            isArray,
-=======
             isList,
->>>>>>> 074d47eb
             queryDirection,
             nestedOperations,
             aggregate,
@@ -84,11 +79,7 @@
             this.source = new ConcreteEntityAdapter(source);
         }
         this.direction = direction;
-<<<<<<< HEAD
-        this.isArray = isArray;
-=======
         this.isList = isList;
->>>>>>> 074d47eb
         this.queryDirection = queryDirection;
         this.nestedOperations = nestedOperations;
         this.aggregate = aggregate;
