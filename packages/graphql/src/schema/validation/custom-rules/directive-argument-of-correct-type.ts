/*
 * Copyright (c) "Neo4j"
 * Neo4j Sweden AB [http://neo4j.com]
 *
 * This file is part of Neo4j.
 *
 * Licensed under the Apache License, Version 2.0 (the "License");
 * you may not use this file except in compliance with the License.
 * You may obtain a copy of the License at
 *
 *     http://www.apache.org/licenses/LICENSE-2.0
 *
 * Unless required by applicable law or agreed to in writing, software
 * distributed under the License is distributed on an "AS IS" BASIS,
 * WITHOUT WARRANTIES OR CONDITIONS OF ANY KIND, either express or implied.
 * See the License for the specific language governing permissions and
 * limitations under the License.
 */

import type {
    ASTVisitor,
    DirectiveNode,
    GraphQLArgument,
    ArgumentNode,
    ASTNode,
    ObjectTypeDefinitionNode,
    FieldDefinitionNode,
} from "graphql";
import { GraphQLError, coerceInputValue, valueFromASTUntyped, buildASTSchema } from "graphql";

import type { SDLValidationContext } from "graphql/validation/ValidationContext";
import { VALIDATION_ERROR_CODES } from "../utils/validation-error-codes";

export function DirectiveArgumentOfCorrectType(context: SDLValidationContext): ASTVisitor {
    const schema = buildASTSchema(context.getDocument(), { assumeValid: true, assumeValidSDL: true });

    return {
<<<<<<< HEAD
        Directive(directiveNode: DirectiveNode) {
            // Validate only Authorization usage
            console.log("hello", directiveNode.name.value);
            if (!directiveNode.name.value.includes("Authorization") && !directiveNode.name.value.includes("fulltext")) {
                return;
            }
            console.log("continue with", directiveNode.name.value);

            const directiveDefinitionFromDocument = schema.getDirective(directiveNode.name.value);
            // console.log("def", directiveDefinitionFromDocument);
            const directiveDefinitionFromSchema = context.getSchema()?.getDirective(directiveNode.name.value);
            // console.log("def2", directiveDefinitionFromSchema);

            const directiveDefinition = directiveDefinitionFromDocument || directiveDefinitionFromSchema;

=======
        Directive(directiveNode: DirectiveNode, _key, _parent, path, ancenstors) {
            const genericDirectiveName = ["authorization", "authentication"].find((applicableDirectiveName) =>
                directiveNode.name.value.toLowerCase().includes(applicableDirectiveName)
            );
            // Validate only Authorization/Authentication usage
            if (!genericDirectiveName) {
                return;
            }
            const directiveDefinition = schema.getDirective(directiveNode.name.value);
>>>>>>> 55f6f71c
            if (!directiveDefinition) {
                // Do not report, delegate this report to KnownDirectivesRule
                return;
            }
            const pathToHere = [...getPathToDirectiveNode(path, ancenstors), `@${genericDirectiveName}`];

            directiveNode.arguments?.forEach((argument) => {
                const argumentDefinition = findArgumentDefinitionNodeByName(
                    directiveDefinition.args,
                    argument.name.value
                );
<<<<<<< HEAD
                console.log("arg", argumentDefinition);
=======
>>>>>>> 55f6f71c
                if (!argumentDefinition) {
                    return;
                }
                const { isValid, errorMsg, errorPath } = assertArgumentType(argument, argumentDefinition);
                if (!isValid) {
                    const errorOpts = {
                        nodes: [argument, directiveNode],
                        extensions: {
                            exception: { code: VALIDATION_ERROR_CODES[genericDirectiveName.toUpperCase()] },
                        },
                        path: [...pathToHere, argument.name.value, ...errorPath],
                        source: undefined,
                        positions: undefined,
                        originalError: undefined,
                    };

                    // TODO: replace constructor to use errorOpts when dropping support for GraphQL15
                    context.reportError(
                        new GraphQLError(
                            `Invalid argument: ${argument.name.value}, error: ${errorMsg}`,
                            errorOpts.nodes,
                            errorOpts.source,
                            errorOpts.positions,
                            errorOpts.path,
                            errorOpts.originalError,
                            errorOpts.extensions
                        )
                    );
                }
            });
        },
    };
}

function findArgumentDefinitionNodeByName(args: readonly GraphQLArgument[], name: string): GraphQLArgument | undefined {
    return args.find((arg) => arg.name === name);
}

function getPathToDirectiveNode(
    path: readonly (number | string)[],
    ancenstors: readonly (ASTNode | readonly ASTNode[])[]
): Array<string> {
    const documentASTNodes = ancenstors[1];
    if (!documentASTNodes || (Array.isArray(documentASTNodes) && !documentASTNodes.length)) {
        return [];
    }
    const [, definitionIdx] = path;
    const traversedDefinition = documentASTNodes[definitionIdx as number];
    const pathToHere: string[] = [traversedDefinition?.name?.value];
    const getNextDefinition = parsePath(path, traversedDefinition);
    for (const definition of getNextDefinition()) {
        pathToHere.push(definition.name.value);
    }
    return pathToHere;
}

function parsePath(
    path: readonly (number | string)[],
    traversedDefinition: ObjectTypeDefinitionNode | FieldDefinitionNode
) {
    return function* getNextDefinition(idx = 2) {
        while (path[idx] && path[idx] !== "directives") {
            // continue parsing for annotated fields
            const key = path[idx] as string;
            const idxAtKey = path[idx + 1] as number;
            traversedDefinition = traversedDefinition[key][idxAtKey];
            yield traversedDefinition;
            idx += 2;
        }
    };
}

type AssertionResponse = {
    isValid: boolean;
    errorMsg?: string;
    errorPath: ReadonlyArray<string | number>;
};

function assertArgumentType(argumentNode: ArgumentNode, inputValueDefinition: GraphQLArgument): AssertionResponse {
    const argType = inputValueDefinition.type;
    const argValue = valueFromASTUntyped(argumentNode.value);

    let isValid = true;
    let errorMsg, errorPath;

    const onError = (_path: ReadonlyArray<string | number>, _invalidValue: unknown, error: Error) => {
        isValid = false;
        errorMsg = error.message;
        errorPath = _path;
    };

    coerceInputValue(argValue, argType, onError);

    return { isValid, errorMsg, errorPath };
}<|MERGE_RESOLUTION|>--- conflicted
+++ resolved
@@ -35,11 +35,12 @@
     const schema = buildASTSchema(context.getDocument(), { assumeValid: true, assumeValidSDL: true });
 
     return {
-<<<<<<< HEAD
-        Directive(directiveNode: DirectiveNode) {
-            // Validate only Authorization usage
-            console.log("hello", directiveNode.name.value);
-            if (!directiveNode.name.value.includes("Authorization") && !directiveNode.name.value.includes("fulltext")) {
+        Directive(directiveNode: DirectiveNode, _key, _parent, path, ancenstors) {
+            const genericDirectiveName = ["authorization", "authentication"].find((applicableDirectiveName) =>
+                directiveNode.name.value.toLowerCase().includes(applicableDirectiveName)
+            );
+            // Validate only Authorization/Authentication usage
+            if (!genericDirectiveName) {
                 return;
             }
             console.log("continue with", directiveNode.name.value);
@@ -51,17 +52,6 @@
 
             const directiveDefinition = directiveDefinitionFromDocument || directiveDefinitionFromSchema;
 
-=======
-        Directive(directiveNode: DirectiveNode, _key, _parent, path, ancenstors) {
-            const genericDirectiveName = ["authorization", "authentication"].find((applicableDirectiveName) =>
-                directiveNode.name.value.toLowerCase().includes(applicableDirectiveName)
-            );
-            // Validate only Authorization/Authentication usage
-            if (!genericDirectiveName) {
-                return;
-            }
-            const directiveDefinition = schema.getDirective(directiveNode.name.value);
->>>>>>> 55f6f71c
             if (!directiveDefinition) {
                 // Do not report, delegate this report to KnownDirectivesRule
                 return;
@@ -73,10 +63,6 @@
                     directiveDefinition.args,
                     argument.name.value
                 );
-<<<<<<< HEAD
-                console.log("arg", argumentDefinition);
-=======
->>>>>>> 55f6f71c
                 if (!argumentDefinition) {
                     return;
                 }
