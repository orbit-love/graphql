--- conflicted
+++ resolved
@@ -103,12 +103,7 @@
         subgraph,
     }: {
         features?: Neo4jFeaturesSettings;
-<<<<<<< HEAD
         validateResolvers: boolean;
-=======
-        enableRegex?: boolean;
-        validateResolvers?: boolean;
->>>>>>> b0182757
         generateSubscriptions?: boolean;
         userCustomResolvers?: IResolvers | Array<IResolvers>;
         subgraph?: Subgraph;
