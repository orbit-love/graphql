/*
 * Copyright (c) "Neo4j"
 * Neo4j Sweden AB [http://neo4j.com]
 *
 * This file is part of Neo4j.
 *
 * Licensed under the Apache License, Version 2.0 (the "License");
 * you may not use this file except in compliance with the License.
 * You may obtain a copy of the License at
 *
 *     http://www.apache.org/licenses/LICENSE-2.0
 *
 * Unless required by applicable law or agreed to in writing, software
 * distributed under the License is distributed on an "AS IS" BASIS,
 * WITHOUT WARRANTIES OR CONDITIONS OF ANY KIND, either express or implied.
 * See the License for the specific language governing permissions and
 * limitations under the License.
 */

import { IResolvers, TypeSource } from "@graphql-tools/utils";
import {
    DefinitionNode,
    DocumentNode,
    GraphQLScalarType,
    InterfaceTypeDefinitionNode,
    Kind,
    NameNode,
    ObjectTypeDefinitionNode,
    parse,
    print,
} from "graphql";
import { InputTypeComposer, ObjectTypeComposer, SchemaComposer } from "graphql-compose";
import pluralize from "pluralize";
import { validateDocument } from "./validation";
<<<<<<< HEAD
import { Auth, BaseField, FullText } from "../types";
=======
import { BaseField, PrimitiveField } from "../types";
>>>>>>> c460e12f
import {
    aggregateResolver,
    createResolver,
    cypherResolver,
    deleteResolver,
    findResolver,
    updateResolver,
    numericalResolver,
} from "./resolvers";
import { AggregationTypesMapper } from "./aggregations/aggregation-types-mapper";
import * as constants from "../constants";
import * as Scalars from "./types/scalars";
import { Node } from "../classes";
import Relationship from "../classes/Relationship";
import createConnectionFields from "./create-connection-fields";
import createRelationshipFields from "./create-relationship-fields";
import getCustomResolvers from "./get-custom-resolvers";
import getObjFieldMeta, { ObjectFields } from "./get-obj-field-meta";
import getSortableFields from "./get-sortable-fields";
import {
    graphqlDirectivesToCompose,
    objectFieldsToComposeFields,
    objectFieldsToCreateInputFields,
    objectFieldsToUpdateInputFields,
} from "./to-compose";
import getUniqueFields from "./get-unique-fields";
import getWhereFields from "./get-where-fields";
import { upperFirst } from "../utils/upper-first";
<<<<<<< HEAD
import { parseQueryOptionsDirective } from "./parse/parse-query-options-directive";
import { QueryOptionsDirective } from "../classes/QueryOptionsDirective";
import { ensureNonEmptyInput } from "./ensureNonEmptyInput";
=======
import { getDocument } from "./get-document";
import { getDefinitionNodes } from "./get-definition-nodes";
import { isRootType } from "../utils/is-root-type";

// GraphQL type imports
import { CreateInfo } from "./types/objects/CreateInfo";
import { DeleteInfo } from "./types/objects/DeleteInfo";
import { UpdateInfo } from "./types/objects/UpdateInfo";
import { PageInfo } from "./types/objects/PageInfo";
import { SortDirection } from "./types/enums/SortDirection";
import { QueryOptions } from "./types/input-objects/QueryOptions";
import { Point } from "./types/objects/Point";
import { CartesianPoint } from "./types/objects/CartesianPoint";
import { PointInput } from "./types/input-objects/PointInput";
import { CartesianPointInput } from "./types/input-objects/CartesianPointInput";
import { PointDistance } from "./types/input-objects/PointDistance";
import { CartesianPointDistance } from "./types/input-objects/CartesianPointDistance";
import getNodes from "./get-nodes";
import { generateSubscriptionTypes } from "./subscriptions/generate-subscription-types";
>>>>>>> c460e12f

function makeAugmentedSchema(
    typeDefs: TypeSource,
    {
        enableRegex,
        skipValidateTypeDefs,
        generateSubscriptions,
    }: { enableRegex?: boolean; skipValidateTypeDefs?: boolean; generateSubscriptions?: boolean } = {}
): { nodes: Node[]; relationships: Relationship[]; typeDefs: DocumentNode; resolvers: IResolvers } {
    const document = getDocument(typeDefs);

    if (!skipValidateTypeDefs) {
        validateDocument(document);
    }

    const composer = new SchemaComposer();

    let relationships: Relationship[] = [];

    composer.createObjectTC(CreateInfo);
    composer.createObjectTC(DeleteInfo);
    composer.createObjectTC(UpdateInfo);
    composer.createObjectTC(PageInfo);
    composer.createInputTC(QueryOptions);
    const sortDirection = composer.createEnumTC(SortDirection);

    const aggregationTypesMapper = new AggregationTypesMapper(composer);

    const customResolvers = getCustomResolvers(document);

    const definitionNodes = getDefinitionNodes(document);

    const { scalarTypes, objectTypes, enumTypes, inputObjectTypes, directives, unionTypes } = definitionNodes;

    let { interfaceTypes } = definitionNodes;

    const extraDefinitions = [
        ...enumTypes,
        ...scalarTypes,
        ...directives,
        ...inputObjectTypes,
        ...unionTypes,
        ...([
            customResolvers.customQuery,
            customResolvers.customMutation,
            customResolvers.customSubscription,
        ] as ObjectTypeDefinitionNode[]),
    ].filter(Boolean) as DefinitionNode[];

    Object.values(Scalars).forEach((scalar: GraphQLScalarType) => composer.addTypeDefs(`scalar ${scalar.name}`));

    if (extraDefinitions.length) {
        composer.addTypeDefs(print({ kind: Kind.DOCUMENT, definitions: extraDefinitions }));
    }

    const getNodesResult = getNodes(definitionNodes);

    const { nodes, relationshipPropertyInterfaceNames, interfaceRelationshipNames } = getNodesResult;

    // graphql-compose will break if the Point and CartesianPoint types are created but not used,
    // because it will purge the unused types but leave behind orphaned field resolvers
    //
    // These are flags to check whether the types are used and then create them if they are
    let { pointInTypeDefs, cartesianPointInTypeDefs } = getNodesResult;

    const relationshipProperties = interfaceTypes.filter((i) => relationshipPropertyInterfaceNames.has(i.name.value));
    const interfaceRelationships = interfaceTypes.filter((i) => interfaceRelationshipNames.has(i.name.value));
    interfaceTypes = interfaceTypes.filter(
        (i) => !(relationshipPropertyInterfaceNames.has(i.name.value) || interfaceRelationshipNames.has(i.name.value))
    );

    const relationshipFields = new Map<string, ObjectFields>();

    relationshipProperties.forEach((relationship) => {
        const authDirective = (relationship.directives || []).find((x) => x.name.value === "auth");
        if (authDirective) {
            throw new Error("Cannot have @auth directive on relationship properties interface");
        }

        relationship.fields?.forEach((field) => {
            constants.RESERVED_INTERFACE_FIELDS.forEach(([fieldName, message]) => {
                if (field.name.value === fieldName) {
                    throw new Error(message);
                }
            });

            const forbiddenDirectives = ["auth", "relationship", "cypher"];
            forbiddenDirectives.forEach((directive) => {
                const found = (field.directives || []).find((x) => x.name.value === directive);
                if (found) {
                    throw new Error(`Cannot have @${directive} directive on relationship property`);
                }
            });
        });

        const relFields = getObjFieldMeta({
            enums: enumTypes,
            interfaces: interfaceTypes,
            objects: objectTypes,
            scalars: scalarTypes,
            unions: unionTypes,
            obj: relationship,
        });

        if (!pointInTypeDefs) {
            pointInTypeDefs = relFields.pointFields.some((field) => field.typeMeta.name === "Point");
        }
        if (!cartesianPointInTypeDefs) {
            cartesianPointInTypeDefs = relFields.pointFields.some((field) => field.typeMeta.name === "CartesianPoint");
        }

        relationshipFields.set(relationship.name.value, relFields);

        const baseFields: BaseField[][] = Object.values(relFields);

        const objectComposeFields = objectFieldsToComposeFields(baseFields.reduce((acc, x) => [...acc, ...x], []));

        const propertiesInterface = composer.createInterfaceTC({
            name: relationship.name.value,
            fields: objectComposeFields,
        });

        composer.createInputTC({
            name: `${relationship.name.value}Sort`,
            fields: propertiesInterface.getFieldNames().reduce((res, f) => {
                return { ...res, [f]: "SortDirection" };
            }, {}),
        });

        composer.createInputTC({
            name: `${relationship.name.value}UpdateInput`,
            fields: objectFieldsToUpdateInputFields([
                ...relFields.primitiveFields.filter((field) => !field.autogenerate && !field.readonly),
                ...relFields.scalarFields,
                ...relFields.enumFields,
                ...relFields.temporalFields.filter((field) => !field.timestamps),
                ...relFields.pointFields,
            ]),
        });

        const relationshipWhereFields = getWhereFields({
            typeName: relationship.name.value,
            fields: {
                scalarFields: relFields.scalarFields,
                enumFields: relFields.enumFields,
                temporalFields: relFields.temporalFields,
                pointFields: relFields.pointFields,
                primitiveFields: relFields.primitiveFields,
            },
            enableRegex,
        });

        composer.createInputTC({
            name: `${relationship.name.value}Where`,
            fields: relationshipWhereFields,
        });

        composer.createInputTC({
            name: `${relationship.name.value}CreateInput`,
            fields: objectFieldsToCreateInputFields([
                ...relFields.primitiveFields,
                ...relFields.scalarFields,
                ...relFields.enumFields,
                ...relFields.temporalFields,
                ...relFields.pointFields,
            ]),
        });
    });

    interfaceRelationships.forEach((interfaceRelationship) => {
        const implementations = objectTypes.filter((n) =>
            n.interfaces?.some((i) => i.name.value === interfaceRelationship.name.value)
        );

        const interfaceFields = getObjFieldMeta({
            enums: enumTypes,
            interfaces: [...interfaceTypes, ...interfaceRelationships],
            objects: objectTypes,
            scalars: scalarTypes,
            unions: unionTypes,
            obj: interfaceRelationship,
        });

        if (!pointInTypeDefs) {
            pointInTypeDefs = interfaceFields.pointFields.some((field) => field.typeMeta.name === "Point");
        }
        if (!cartesianPointInTypeDefs) {
            cartesianPointInTypeDefs = interfaceFields.pointFields.some(
                (field) => field.typeMeta.name === "CartesianPoint"
            );
        }

        const baseFields: BaseField[][] = Object.values(interfaceFields);
        const objectComposeFields = objectFieldsToComposeFields(baseFields.reduce((acc, x) => [...acc, ...x], []));

        const composeInterface = composer.createInterfaceTC({
            name: interfaceRelationship.name.value,
            fields: objectComposeFields,
        });

        const interfaceOptionsInput = composer.getOrCreateITC(`${interfaceRelationship.name.value}Options`, (tc) => {
            tc.addFields({
                limit: "Int",
                offset: "Int",
            });
        });

        const interfaceSortableFields = getSortableFields(interfaceFields).reduce(
            (res, f) => ({
                ...res,
                [f.fieldName]: sortDirection.getTypeName(),
            }),
            {}
        );

        if (Object.keys(interfaceSortableFields).length) {
            const interfaceSortInput = composer.getOrCreateITC(`${interfaceRelationship.name.value}Sort`, (tc) => {
                tc.addFields(interfaceSortableFields);
                tc.setDescription(
                    `Fields to sort ${pluralize(
                        interfaceRelationship.name.value
                    )} by. The order in which sorts are applied is not guaranteed when specifying many fields in one ${`${interfaceRelationship.name.value}Sort`} object.`
                );
            });

            interfaceOptionsInput.addFields({
                sort: {
                    description: `Specify one or more ${`${interfaceRelationship.name.value}Sort`} objects to sort ${pluralize(
                        interfaceRelationship.name.value
                    )} by. The sorts will be applied in the order in which they are arranged in the array.`,
                    type: interfaceSortInput.List,
                },
            });
        }

        const interfaceWhereFields = getWhereFields({
            typeName: interfaceRelationship.name.value,
            fields: {
                scalarFields: interfaceFields.scalarFields,
                enumFields: interfaceFields.enumFields,
                temporalFields: interfaceFields.temporalFields,
                pointFields: interfaceFields.pointFields,
                primitiveFields: interfaceFields.primitiveFields,
            },
            enableRegex,
            isInterface: true,
        });

        const [
            implementationsConnectInput,
            implementationsDeleteInput,
            implementationsDisconnectInput,
            implementationsUpdateInput,
            implementationsWhereInput,
        ] = ["ConnectInput", "DeleteInput", "DisconnectInput", "UpdateInput", "Where"].map((suffix) =>
            composer.createInputTC({
                name: `${interfaceRelationship.name.value}Implementations${suffix}`,
                fields: {},
            })
        );

        composer.createInputTC({
            name: `${interfaceRelationship.name.value}Where`,
            fields: { ...interfaceWhereFields, _on: implementationsWhereInput },
        });

        const interfaceCreateInput = composer.createInputTC(`${interfaceRelationship.name.value}CreateInput`);

        composer.getOrCreateITC(`${interfaceRelationship.name.value}UpdateInput`, (tc) => {
            tc.addFields({
                ...objectFieldsToUpdateInputFields([
                    ...interfaceFields.primitiveFields,
                    ...interfaceFields.scalarFields,
                    ...interfaceFields.enumFields,
                    ...interfaceFields.temporalFields.filter((field) => !field.timestamps),
                    ...interfaceFields.pointFields,
                ]),
                _on: implementationsUpdateInput,
            });
        });

        createRelationshipFields({
            relationshipFields: interfaceFields.relationFields,
            schemaComposer: composer,
            composeNode: composeInterface,
            sourceName: interfaceRelationship.name.value,
            nodes,
            relationshipPropertyFields: relationshipFields,
        });

        relationships = [
            ...relationships,
            ...createConnectionFields({
                connectionFields: interfaceFields.connectionFields,
                schemaComposer: composer,
                composeNode: composeInterface,
                nodes,
                relationshipPropertyFields: relationshipFields,
            }),
        ];

        implementations.forEach((implementation) => {
            const node = nodes.find((n) => n.name === implementation.name.value) as Node;

            implementationsWhereInput.addFields({
                [implementation.name.value]: {
                    type: `${implementation.name.value}Where`,
                },
            });

            if (node.relationFields.length) {
                implementationsConnectInput.addFields({
                    [implementation.name.value]: {
                        type: `[${implementation.name.value}ConnectInput!]`,
                    },
                });

                implementationsDeleteInput.addFields({
                    [implementation.name.value]: {
                        type: `[${implementation.name.value}DeleteInput!]`,
                    },
                });

                implementationsDisconnectInput.addFields({
                    [implementation.name.value]: {
                        type: `[${implementation.name.value}DisconnectInput!]`,
                    },
                });
            }

            interfaceCreateInput.addFields({
                [implementation.name.value]: {
                    type: `${implementation.name.value}CreateInput`,
                },
            });

            implementationsUpdateInput.addFields({
                [implementation.name.value]: {
                    type: `${implementation.name.value}UpdateInput`,
                },
            });
        });

        if (implementationsConnectInput.getFieldNames().length) {
            const interfaceConnectInput = composer.getOrCreateITC(
                `${interfaceRelationship.name.value}ConnectInput`,
                (tc) => {
                    tc.addFields({ _on: implementationsConnectInput });
                }
            );
            interfaceConnectInput.setField("_on", implementationsConnectInput);
        }

        if (implementationsDeleteInput.getFieldNames().length) {
            const interfaceDeleteInput = composer.getOrCreateITC(
                `${interfaceRelationship.name.value}DeleteInput`,
                (tc) => {
                    tc.addFields({ _on: implementationsDeleteInput });
                }
            );
            interfaceDeleteInput.setField("_on", implementationsDeleteInput);
        }

        if (implementationsDisconnectInput.getFieldNames().length) {
            const interfaceDisconnectInput = composer.getOrCreateITC(
                `${interfaceRelationship.name.value}DisconnectInput`,
                (tc) => {
                    tc.addFields({ _on: implementationsDisconnectInput });
                }
            );
            interfaceDisconnectInput.setField("_on", implementationsDisconnectInput);
        }

        ensureNonEmptyInput(composer, `${interfaceRelationship.name.value}CreateInput`);
        ensureNonEmptyInput(composer, `${interfaceRelationship.name.value}UpdateInput`);
        [
            implementationsConnectInput,
            implementationsDeleteInput,
            implementationsDisconnectInput,
            implementationsUpdateInput,
            implementationsWhereInput,
        ].forEach((c) => ensureNonEmptyInput(composer, c));
    });

    if (pointInTypeDefs) {
        // Every field (apart from CRS) in Point needs a custom resolver
        // to deconstruct the point objects we fetch from the database
        composer.createObjectTC(Point);
        composer.createInputTC(PointInput);
        composer.createInputTC(PointDistance);
    }

    if (cartesianPointInTypeDefs) {
        // Every field (apart from CRS) in CartesianPoint needs a custom resolver
        // to deconstruct the point objects we fetch from the database
        composer.createObjectTC(CartesianPoint);
        composer.createInputTC(CartesianPointInput);
        composer.createInputTC(CartesianPointDistance);
    }

    unionTypes.forEach((union) => {
        if (union.types && union.types.length) {
            const fields = union.types.reduce((f, type) => {
                return { ...f, [type.name.value]: `${type.name.value}Where` };
            }, {});

            composer.createInputTC({
                name: `${union.name.value}Where`,
                fields,
            });
        }
    });

    nodes.forEach((node) => {
        const nodeFields = objectFieldsToComposeFields([
            ...node.primitiveFields,
            ...node.cypherFields,
            ...node.enumFields,
            ...node.scalarFields,
            ...node.interfaceFields,
            ...node.objectFields,
            ...node.unionFields,
            ...node.temporalFields,
            ...node.pointFields,
            ...node.computedFields,
        ]);

        const composeNode = composer.createObjectTC({
            name: node.name,
            fields: nodeFields,
            description: node.description,
            directives: graphqlDirectivesToCompose(node.otherDirectives),
            interfaces: node.interfaces.map((x) => x.name.value),
        });

        const sortFields = getSortableFields(node).reduce(
            (res, f) => ({
                ...res,
                [f.fieldName]: sortDirection.getTypeName(),
            }),
            {}
        );

        if (Object.keys(sortFields).length) {
            const sortInput = composer.createInputTC({
                name: `${node.name}Sort`,
                fields: sortFields,
                description: `Fields to sort ${upperFirst(
                    node.plural
                )} by. The order in which sorts are applied is not guaranteed when specifying many fields in one ${`${node.name}Sort`} object.`,
            });

            composer.createInputTC({
                name: `${node.name}Options`,
                fields: {
                    sort: {
                        description: `Specify one or more ${`${node.name}Sort`} objects to sort ${upperFirst(
                            node.plural
                        )} by. The sorts will be applied in the order in which they are arranged in the array.`,
                        type: sortInput.NonNull.List,
                    },
                    limit: "Int",
                    offset: "Int",
                },
            });
        } else {
            composer.createInputTC({
                name: `${node.name}Options`,
                fields: { limit: "Int", offset: "Int" },
            });
        }

        const queryFields = getWhereFields({
            typeName: node.name,
            enableRegex,
            fields: {
                temporalFields: node.temporalFields,
                enumFields: node.enumFields,
                pointFields: node.pointFields,
                primitiveFields: node.primitiveFields,
                scalarFields: node.scalarFields,
            },
        });

        const countField = {
            type: "Int!",
            resolve: numericalResolver,
            args: {},
        };

        composer.createObjectTC({
            name: `${node.name}AggregateSelection`,
            fields: {
                count: countField,
                ...[...node.primitiveFields, ...node.temporalFields].reduce((res, field) => {
                    if (field.typeMeta.array) {
                        return res;
                    }
                    const objectTypeComposer = aggregationTypesMapper.getAggregationType({
                        fieldName: field.typeMeta.name,
                        nullable: !field.typeMeta.required,
                    });

                    if (!objectTypeComposer) return res;

                    res[field.fieldName] = objectTypeComposer.NonNull;

                    return res;
                }, {}),
            },
        });

        composer.createInputTC({
            name: `${node.name}Where`,
            fields: queryFields,
        });

        if (node.fulltextDirective) {
            const fields = node.fulltextDirective.indexes.reduce(
                (res, index) => ({
                    ...res,
                    [index.name]: composer.createInputTC({
                        name: `${node.name}${upperFirst(index.name)}Fulltext`,
                        fields: {
                            phrase: "String!",
                            score_EQUAL: "Int",
                        },
                    }),
                }),
                {}
            );

            composer.createInputTC({
                name: `${node.name}Fulltext`,
                fields,
            });
        }

        const uniqueFields = getUniqueFields(node);

        composer.createInputTC({
            name: `${node.name}UniqueWhere`,
            fields: uniqueFields,
        });

        composer.createInputTC({
            name: `${node.name}CreateInput`,
            fields: objectFieldsToCreateInputFields([
                ...node.primitiveFields,
                ...node.scalarFields,
                ...node.enumFields,
                ...node.temporalFields,
                ...node.pointFields,
            ]),
        });

        composer.createInputTC({
            name: `${node.name}UpdateInput`,
            fields: objectFieldsToUpdateInputFields([
                ...node.primitiveFields,
                ...node.scalarFields,
                ...node.enumFields,
                ...node.temporalFields.filter((field) => !field.timestamps),
                ...node.pointFields,
            ]),
        });

        const mutationResponseTypeNames = node.mutationResponseTypeNames;

        composer.createObjectTC({
            name: mutationResponseTypeNames.create,
            fields: {
                info: `CreateInfo!`,
                [node.plural]: `[${node.name}!]!`,
            },
        });

        composer.createObjectTC({
            name: mutationResponseTypeNames.update,
            fields: {
                info: `UpdateInfo!`,
                [node.plural]: `[${node.name}!]!`,
            },
        });

        createRelationshipFields({
            relationshipFields: node.relationFields,
            schemaComposer: composer,
            composeNode,
            sourceName: node.name,
            nodes,
            relationshipPropertyFields: relationshipFields,
        });

        relationships = [
            ...relationships,
            ...createConnectionFields({
                connectionFields: node.connectionFields,
                schemaComposer: composer,
                composeNode,
                nodes,
                relationshipPropertyFields: relationshipFields,
            }),
        ];

        ensureNonEmptyInput(composer, `${node.name}UpdateInput`);
        ensureNonEmptyInput(composer, `${node.name}CreateInput`);

        const rootTypeFieldNames = node.rootTypeFieldNames;

        if (!node.exclude?.operations.includes("read")) {
            composer.Query.addFields({
                [rootTypeFieldNames.read]: findResolver({ node }),
            });

            composer.Query.addFields({
                [rootTypeFieldNames.aggregate]: aggregateResolver({ node }),
            });
        }

        if (!node.exclude?.operations.includes("create")) {
            composer.Mutation.addFields({
                [rootTypeFieldNames.create]: createResolver({ node }),
            });
        }

        if (!node.exclude?.operations.includes("delete")) {
            composer.Mutation.addFields({
                [rootTypeFieldNames.delete]: deleteResolver({ node }),
            });
        }

        if (!node.exclude?.operations.includes("update")) {
            composer.Mutation.addFields({
                [rootTypeFieldNames.update]: updateResolver({
                    node,
                    schemaComposer: composer,
                }),
            });
        }
    });

    if (generateSubscriptions) {
        generateSubscriptionTypes({ schemaComposer: composer, nodes });
    }

    ["Mutation", "Query"].forEach((type) => {
        const objectComposer = composer[type] as ObjectTypeComposer;
        const cypherType = customResolvers[`customCypher${type}`] as ObjectTypeDefinitionNode;

        if (cypherType) {
            const objectFields = getObjFieldMeta({
                obj: cypherType,
                scalars: scalarTypes,
                enums: enumTypes,
                interfaces: interfaceTypes,
                unions: unionTypes,
                objects: objectTypes,
            });

            const objectComposeFields = objectFieldsToComposeFields([
                ...objectFields.enumFields,
                ...objectFields.interfaceFields,
                ...objectFields.primitiveFields,
                ...objectFields.relationFields,
                ...objectFields.scalarFields,
                ...objectFields.unionFields,
                ...objectFields.objectFields,
                ...objectFields.temporalFields,
            ]);

            objectComposer.addFields(objectComposeFields);

            objectFields.cypherFields.forEach((field) => {
                const customResolver = cypherResolver({
                    field,
                    statement: field.statement,
                    type: type as "Query" | "Mutation",
                });

                const composedField = objectFieldsToComposeFields([field])[field.fieldName];

                objectComposer.addFields({ [field.fieldName]: { ...composedField, ...customResolver } });
            });
        }
    });

    interfaceTypes.forEach((inter) => {
        const objectFields = getObjFieldMeta({
            obj: inter,
            scalars: scalarTypes,
            enums: enumTypes,
            interfaces: interfaceTypes,
            unions: unionTypes,
            objects: objectTypes,
        });

        const baseFields: BaseField[][] = Object.values(objectFields);
        const objectComposeFields = objectFieldsToComposeFields(baseFields.reduce((acc, x) => [...acc, ...x], []));

        composer.createInterfaceTC({
            name: inter.name.value,
            description: inter.description?.value,
            fields: objectComposeFields,
            directives: graphqlDirectivesToCompose(
                (inter.directives || []).filter((x) => !["auth", "exclude"].includes(x.name.value))
            ),
        });
    });

    if (!Object.values(composer.Mutation.getFields()).length) {
        composer.delete("Mutation");
    }

    const generatedTypeDefs = composer.toSDL();
    let parsedDoc = parse(generatedTypeDefs);

    function definionNodeHasName(x: DefinitionNode): x is DefinitionNode & { name: NameNode } {
        return "name" in x;
    }

    const emptyObjectsInterfaces = (
        parsedDoc.definitions.filter(
            (x) => (x.kind === "ObjectTypeDefinition" && !isRootType(x)) || x.kind === "InterfaceTypeDefinition"
        ) as (InterfaceTypeDefinitionNode | ObjectTypeDefinitionNode)[]
    ).filter((x) => !x.fields?.length);

    if (emptyObjectsInterfaces.length) {
        throw new Error(
            `Objects and Interfaces must have one or more fields: ${emptyObjectsInterfaces
                .map((x) => x.name.value)
                .join(", ")}`
        );
    }

    const documentNames = parsedDoc.definitions.filter(definionNodeHasName).map((x) => x.name.value);

    const generatedResolvers = {
        ...Object.entries(composer.getResolveMethods()).reduce((res, [key, value]) => {
            if (!documentNames.includes(key)) {
                return res;
            }

            return { ...res, [key]: value };
        }, {}),
        ...Object.values(Scalars).reduce((res, scalar: GraphQLScalarType) => {
            if (generatedTypeDefs.includes(`scalar ${scalar.name}\n`)) {
                res[scalar.name] = scalar;
            }
            return res;
        }, {}),
    };

    unionTypes.forEach((union) => {
        if (!generatedResolvers[union.name.value]) {
            generatedResolvers[union.name.value] = { __resolveType: (root) => root.__resolveType };
        }
    });

    interfaceRelationships.forEach((i) => {
        if (!generatedResolvers[i.name.value]) {
            generatedResolvers[i.name.value] = { __resolveType: (root) => root.__resolveType };
        }
    });

    const seen = {};
    parsedDoc = {
        ...parsedDoc,
        definitions: parsedDoc.definitions.filter((definition) => {
            if (!("name" in definition)) {
                return true;
            }

            const n = definition.name?.value as string;

            if (seen[n]) {
                return false;
            }

            seen[n] = n;

            return true;
        }),
    };

    return {
        nodes,
        relationships,
        typeDefs: parsedDoc,
        resolvers: generatedResolvers,
    };
}

export default makeAugmentedSchema;<|MERGE_RESOLUTION|>--- conflicted
+++ resolved
@@ -29,14 +29,10 @@
     parse,
     print,
 } from "graphql";
-import { InputTypeComposer, ObjectTypeComposer, SchemaComposer } from "graphql-compose";
+import { ObjectTypeComposer, SchemaComposer } from "graphql-compose";
 import pluralize from "pluralize";
 import { validateDocument } from "./validation";
-<<<<<<< HEAD
-import { Auth, BaseField, FullText } from "../types";
-=======
-import { BaseField, PrimitiveField } from "../types";
->>>>>>> c460e12f
+import { BaseField } from "../types";
 import {
     aggregateResolver,
     createResolver,
@@ -65,11 +61,7 @@
 import getUniqueFields from "./get-unique-fields";
 import getWhereFields from "./get-where-fields";
 import { upperFirst } from "../utils/upper-first";
-<<<<<<< HEAD
-import { parseQueryOptionsDirective } from "./parse/parse-query-options-directive";
-import { QueryOptionsDirective } from "../classes/QueryOptionsDirective";
 import { ensureNonEmptyInput } from "./ensureNonEmptyInput";
-=======
 import { getDocument } from "./get-document";
 import { getDefinitionNodes } from "./get-definition-nodes";
 import { isRootType } from "../utils/is-root-type";
@@ -89,7 +81,6 @@
 import { CartesianPointDistance } from "./types/input-objects/CartesianPointDistance";
 import getNodes from "./get-nodes";
 import { generateSubscriptionTypes } from "./subscriptions/generate-subscription-types";
->>>>>>> c460e12f
 
 function makeAugmentedSchema(
     typeDefs: TypeSource,
