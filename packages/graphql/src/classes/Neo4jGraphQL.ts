--- conflicted
+++ resolved
@@ -18,39 +18,21 @@
  */
 
 import { Driver } from "neo4j-driver";
-<<<<<<< HEAD
-import { DocumentNode, GraphQLResolveInfo, GraphQLSchema, parse, printSchema, print } from "graphql";
-import { addResolversToSchema, addSchemaLevelResolver, IExecutableSchemaDefinition } from "@graphql-tools/schema";
-import { SchemaDirectiveVisitor } from "@graphql-tools/utils";
-import type { DriverConfig, CypherQueryOptions, Context } from "../types";
-=======
 import { DocumentNode, GraphQLSchema, parse, printSchema } from "graphql";
 import { IExecutableSchemaDefinition, makeExecutableSchema } from "@graphql-tools/schema";
 import { composeResolvers } from "@graphql-tools/resolvers-composition";
 import { forEachField } from "@graphql-tools/utils";
 import { mergeResolvers } from "@graphql-tools/merge";
 import type { DriverConfig, CypherQueryOptions } from "../types";
->>>>>>> b6f9f87e
 import { makeAugmentedSchema } from "../schema";
 import Node from "./Node";
 import Relationship from "./Relationship";
 import checkNeo4jCompat from "./utils/verify-database";
-<<<<<<< HEAD
-import { DEBUG_GRAPHQL } from "../constants";
-import createAuthParam from "../translate/create-auth-param";
-import assertIndexesAndConstraints, {
-    AssertIndexesAndConstraintsOptions,
-} from "./utils/asserts-indexes-and-constraints";
-import { getJWT } from "../auth/get-jwt";
-
-const debug = Debug(DEBUG_GRAPHQL);
-=======
 import assertIndexesAndConstraints, {
     AssertIndexesAndConstraintsOptions,
 } from "./utils/asserts-indexes-and-constraints";
 import { wrapResolver } from "../schema/resolvers/wrapper";
 import { defaultFieldResolver } from "../schema/resolvers";
->>>>>>> b6f9f87e
 
 export interface Neo4jGraphQLJWT {
     jwksEndpoint?: string;
@@ -97,64 +79,6 @@
             "Mutation.*": [wrapResolver({ driver, config, neoSchema: this })],
         };
 
-<<<<<<< HEAD
-    private createWrappedSchema({
-        schema,
-        config,
-    }: {
-        schema: GraphQLSchema;
-        config: Neo4jGraphQLConfig;
-    }): GraphQLSchema {
-        return addSchemaLevelResolver(
-            schema,
-            async (obj: any, _args, context: Context, resolveInfo: GraphQLResolveInfo) => {
-                const { driverConfig } = config;
-
-                if (debug.enabled) {
-                    const query = print(resolveInfo.operation);
-
-                    debug(
-                        "%s",
-                        `Incoming GraphQL:\nQuery:\n${query}\nVariables:\n${JSON.stringify(
-                            resolveInfo.variableValues,
-                            null,
-                            2
-                        )}`
-                    );
-                }
-
-                /*
-                Deleting this property ensures that we call this function more than once,
-                See https://github.com/ardatan/graphql-tools/issues/353#issuecomment-499569711
-            */
-                // @ts-ignore: Deleting private property from object
-                delete resolveInfo.operation.__runAtMostOnce; // eslint-disable-line no-param-reassign,no-underscore-dangle
-
-                if (!context?.driver) {
-                    if (!this.driver) {
-                        throw new Error(
-                            "A Neo4j driver instance must either be passed to Neo4jGraphQL on construction, or passed as context.driver in each request."
-                        );
-                    }
-                    context.driver = this.driver;
-                }
-
-                if (!context?.driverConfig) {
-                    context.driverConfig = driverConfig;
-                }
-
-                context.neoSchema = this;
-                if (!context.jwt) {
-                    context.jwt = await getJWT(context);
-                }
-
-                context.auth = createAuthParam({ context });
-
-                context.queryOptions = config.queryOptions;
-                return obj;
-            }
-        );
-=======
         // Merge generated and custom resolvers
         const allResolvers = mergeResolvers([resolvers, input.resolvers]);
 
@@ -177,7 +101,6 @@
         this.schema = schema;
 
         this.document = parse(printSchema(schema));
->>>>>>> b6f9f87e
     }
 
     async checkNeo4jCompat(input: { driver?: Driver; driverConfig?: DriverConfig } = {}): Promise<void> {
