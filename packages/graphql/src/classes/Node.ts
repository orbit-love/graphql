/*
 * Copyright (c) "Neo4j"
 * Neo4j Sweden AB [http://neo4j.com]
 *
 * This file is part of Neo4j.
 *
 * Licensed under the Apache License, Version 2.0 (the "License");
 * you may not use this file except in compliance with the License.
 * You may obtain a copy of the License at
 *
 *     http://www.apache.org/licenses/LICENSE-2.0
 *
 * Unless required by applicable law or agreed to in writing, software
 * distributed under the License is distributed on an "AS IS" BASIS,
 * WITHOUT WARRANTIES OR CONDITIONS OF ANY KIND, either express or implied.
 * See the License for the specific language governing permissions and
 * limitations under the License.
 */

import { DirectiveNode, NamedTypeNode } from "graphql";
import camelcase from "camelcase";
import pluralize from "pluralize";
import type {
    Auth,
    ConnectionField,
    Context,
    CustomEnumField,
    CustomScalarField,
    CypherField,
    FullText,
    ComputedField,
    InterfaceField,
    ObjectField,
    PointField,
    PrimitiveField,
    RelationField,
    TemporalField,
    UnionField,
} from "../types";
import Exclude from "./Exclude";
import { GraphElement, GraphElementConstructor } from "./GraphElement";
import { NodeDirective } from "./NodeDirective";
import { fromGlobalId, toGlobalId } from "../utils/global-ids";
import { QueryOptionsDirective } from "./QueryOptionsDirective";
import { upperFirst } from "../utils/upper-first";

export interface NodeConstructor extends GraphElementConstructor {
    name: string;
    relationFields: RelationField[];
    connectionFields: ConnectionField[];
    cypherFields: CypherField[];
    primitiveFields: PrimitiveField[];
    scalarFields: CustomScalarField[];
    enumFields: CustomEnumField[];
    otherDirectives: DirectiveNode[];
    unionFields: UnionField[];
    interfaceFields: InterfaceField[];
    interfaces: NamedTypeNode[];
    objectFields: ObjectField[];
    temporalFields: TemporalField[];
    pointFields: PointField[];
    computedFields: ComputedField[];
    auth?: Auth;
    fulltextDirective?: FullText;
    exclude?: Exclude;
    nodeDirective?: NodeDirective;
    description?: string;
    queryOptionsDirective?: QueryOptionsDirective;
}

type MutableField =
    | PrimitiveField
    | CustomScalarField
    | CustomEnumField
    | UnionField
    | ObjectField
    | TemporalField
    | PointField
    | CypherField;

type AuthableField =
    | PrimitiveField
    | CustomScalarField
    | CustomEnumField
    | UnionField
    | ObjectField
    | TemporalField
    | PointField
    | CypherField;

type ConstrainableField = PrimitiveField | TemporalField | PointField;

export type RootTypeFieldNames = {
    create: string;
    read: string;
    update: string;
    delete: string;
    aggregate: string;
    subscribe: {
        created: string;
        updated: string;
        deleted: string;
    };
};

export type MutationResponseTypeNames = {
    create: string;
    update: string;
};

export type SubscriptionEvents = {
    create: string;
    update: string;
    delete: string;
};

class Node extends GraphElement {
    public relationFields: RelationField[];
    public connectionFields: ConnectionField[];
    public cypherFields: CypherField[];
    public otherDirectives: DirectiveNode[];
    public unionFields: UnionField[];
    public interfaceFields: InterfaceField[];
    public interfaces: NamedTypeNode[];
    public objectFields: ObjectField[];
    public exclude?: Exclude;
    public nodeDirective?: NodeDirective;
    public fulltextDirective?: FullText;
    public auth?: Auth;
    public description?: string;
    public queryOptions?: QueryOptionsDirective;
    public singular: string;
    public plural: string;

    constructor(input: NodeConstructor) {
        super(input);
        this.relationFields = input.relationFields;
        this.connectionFields = input.connectionFields;
        this.cypherFields = input.cypherFields;
        this.otherDirectives = input.otherDirectives;
        this.unionFields = input.unionFields;
        this.interfaceFields = input.interfaceFields;
        this.interfaces = input.interfaces;
        this.objectFields = input.objectFields;
        this.exclude = input.exclude;
        this.nodeDirective = input.nodeDirective;
        this.fulltextDirective = input.fulltextDirective;
        this.auth = input.auth;
        this.queryOptions = input.queryOptionsDirective;
        this.singular = this.generateSingular();
        this.plural = this.generatePlural();
    }

    // Fields you can set in a create or update mutation
    public get mutableFields(): MutableField[] {
        return [
            ...this.temporalFields,
            ...this.enumFields,
            ...this.objectFields,
            ...this.scalarFields,
            ...this.primitiveFields,
            ...this.interfaceFields,
            ...this.objectFields,
            ...this.unionFields,
            ...this.pointFields,
        ];
    }

    /** Fields you can apply auth allow and bind to */
    public get authableFields(): AuthableField[] {
        return [
            ...this.primitiveFields,
            ...this.scalarFields,
            ...this.enumFields,
            ...this.unionFields,
            ...this.objectFields,
            ...this.temporalFields,
            ...this.pointFields,
            ...this.cypherFields,
        ];
    }

    public get constrainableFields(): ConstrainableField[] {
        return [...this.primitiveFields, ...this.temporalFields, ...this.pointFields];
    }

    public get uniqueFields(): ConstrainableField[] {
        return this.constrainableFields.filter((field) => field.unique);
    }

    private get pascalCaseSingular(): string {
        return upperFirst(this.singular);
    }

    private get pascalCasePlural(): string {
        return upperFirst(this.plural);
    }

    public get rootTypeFieldNames(): RootTypeFieldNames {
        const pascalCasePlural = this.pascalCasePlural;

        return {
            create: `create${pascalCasePlural}`,
            read: this.plural,
            update: `update${pascalCasePlural}`,
            delete: `delete${pascalCasePlural}`,
            aggregate: `${this.plural}Aggregate`,
            subscribe: {
                created: `${this.singular}Created`,
                updated: `${this.singular}Updated`,
                deleted: `${this.singular}Deleted`,
            },
        };
    }

    public get mutationResponseTypeNames(): MutationResponseTypeNames {
        const pascalCasePlural = this.pascalCasePlural;

        return {
            create: `Create${pascalCasePlural}MutationResponse`,
            update: `Update${pascalCasePlural}MutationResponse`,
        };
    }

    public get subscriptionEventTypeNames(): SubscriptionEvents {
        const pascalCaseSingular = this.pascalCaseSingular;

        return {
            create: `${pascalCaseSingular}CreatedEvent`,
            update: `${pascalCaseSingular}UpdatedEvent`,
            delete: `${pascalCaseSingular}DeletedEvent`,
        };
    }

    public get subscriptionEventPayloadFieldNames(): SubscriptionEvents {
        const pascalCaseSingular = this.pascalCaseSingular;

        return {
            create: `created${pascalCaseSingular}`,
            update: `updated${pascalCaseSingular}`,
            delete: `deleted${pascalCaseSingular}`,
        };
    }

    public getLabelString(context: Context): string {
        return this.nodeDirective?.getLabelsString(this.name, context) || `:${this.name}`;
    }

    public getLabels(context: Context): string[] {
        return this.nodeDirective?.getLabels(this.name, context) || [this.name];
    }

    public getMainLabel(): string {
        return this.nodeDirective?.label || this.name;
    }

<<<<<<< HEAD
    public isGlobalNode(): boolean {
        return Boolean(this.nodeDirective?.global);
    }

    public getGlobalIdField(): string {
        if (!this.nodeDirective || !this.isGlobalNode()) {
            throw new Error(
                "The 'global' property needs to be set to true on the @node directive before accessing the unique node id field"
            );
        }
        return this.nodeDirective.getIdField() as string;
    }

    public toGlobalId(value: string): string {
        const typeName = this.name;
        const field = this.getGlobalIdField();
        return toGlobalId(typeName, field, value);
    }

    public fromGlobalId(relayId: string): { typeName: string; id: string; field: string } {
        return fromGlobalId(relayId);
=======
    private generateSingular(): string {
        const singular = camelcase(this.name);

        return `${this.leadingUnderscores(this.name)}${singular}`;
    }

    private generatePlural(): string {
        const name = this.nodeDirective?.plural || this.name;
        const plural = this.nodeDirective?.plural ? camelcase(name) : pluralize(camelcase(name));

        return `${this.leadingUnderscores(name)}${plural}`;
    }

    private leadingUnderscores(name: string): string {
        const re = /^(_+).+/;
        const match = re.exec(name);
        return match?.[1] || "";
>>>>>>> 5bdb80ce
    }
}

export default Node;<|MERGE_RESOLUTION|>--- conflicted
+++ resolved
@@ -254,7 +254,6 @@
         return this.nodeDirective?.label || this.name;
     }
 
-<<<<<<< HEAD
     public isGlobalNode(): boolean {
         return Boolean(this.nodeDirective?.global);
     }
@@ -276,7 +275,7 @@
 
     public fromGlobalId(relayId: string): { typeName: string; id: string; field: string } {
         return fromGlobalId(relayId);
-=======
+
     private generateSingular(): string {
         const singular = camelcase(this.name);
 
@@ -294,7 +293,6 @@
         const re = /^(_+).+/;
         const match = re.exec(name);
         return match?.[1] || "";
->>>>>>> 5bdb80ce
     }
 }
 
