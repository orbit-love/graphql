--- conflicted
+++ resolved
@@ -19,7 +19,7 @@
 
 import type { Node, Relationship } from "../classes";
 import type { Context } from "../types";
-import { createAuthAndParams, createAuthPredicates } from "./create-auth-and-params";
+import { createAuthAndParams } from "./create-auth-and-params";
 import createConnectionWhereAndParams from "./where/create-connection-where-and-params";
 import { AUTH_FORBIDDEN_ERROR, META_CYPHER_VARIABLE } from "../constants";
 import { createEventMetaObject } from "./subscriptions/create-event-meta";
@@ -27,6 +27,7 @@
 import { filterMetaVariable } from "./subscriptions/filter-meta-variable";
 import Cypher from "@neo4j/cypher-builder";
 import { caseWhere } from "../utils/case-where";
+import { createAuthPredicates } from "./create-auth-predicates";
 
 interface Res {
     strs: string[];
@@ -180,25 +181,13 @@
                         context,
                         allow: { node: refNode, varName: variableName },
                     });
-<<<<<<< HEAD
-                    if (allowAuth[0]) {
-                        const quote = insideDoWhen ? `\\"` : `"`;
+
+                    if (authAllowCypher) {
+                        innerStrs.push(`WITH ${[...withVars, variableName, relationshipVariable].join(", ")}`);
                         innerStrs.push(
-                            `WITH ${varsWithoutMeta}${
-                                context.subscriptionsEnabled ? `, ${META_CYPHER_VARIABLE}` : ""
-                            }, ${variableName}, ${relationshipVariable}`
+                            `CALL apoc.util.validate(NOT (${authAllowCypher}), "${AUTH_FORBIDDEN_ERROR}", [0])`
                         );
-                        innerStrs.push(
-                            `CALL apoc.util.validate(NOT (${allowAuth[0]}), ${quote}${AUTH_FORBIDDEN_ERROR}${quote}, [0])`
-                        );
-
-                        res.params = { ...res.params, ...allowAuth[1] };
-=======
-                    if (authAllowCypher) {
-                        res.strs.push(`WITH ${[...withVars, variableName].join(", ")}${withRelationshipStr}`);
-                        res.strs.push(`CALL apoc.util.validate(NOT (${authAllowCypher}), "${AUTH_FORBIDDEN_ERROR}", [0])`);
                         res.params = { ...res.params, ...authAllowParams };
->>>>>>> 7a2f2acc
                     }
 
                     if (d.delete) {
@@ -477,8 +466,7 @@
                         entity: refNode,
                         operations: "DELETE",
                         context,
-                        escapeQuotes: Boolean(insideDoWhen),
-                        allow: { parentNode: refNode, varName: variableName },
+                        allow: { node: refNode, varName: variableName },
                     });
                     if (allowAuth) {
                         const quote = insideDoWhen ? `\\"` : `"`;
@@ -493,13 +481,19 @@
                             );
                         }
                         subqueryClause.concat(
-                            new Cypher.CallProcedure(
-                                new Cypher.apoc.Validate(
-                                    Cypher.not(Cypher.and(allowAuth)),
-                                    `${quote}${AUTH_FORBIDDEN_ERROR}${quote}`,
-                                    new Cypher.Literal([0])
-                                )
+                            Cypher.apoc.util.validate(
+                                Cypher.not(Cypher.and(allowAuth)),
+                                `${quote}${AUTH_FORBIDDEN_ERROR}${quote}`,
+                                new Cypher.Literal([0])
                             )
+
+                            // new Cypher.CallProcedure(
+                            //     new Cypher.apoc.Validate(
+                            //         Cypher.not(Cypher.and(allowAuth)),
+                            //         `${quote}${AUTH_FORBIDDEN_ERROR}${quote}`,
+                            //         new Cypher.Literal([0])
+                            //     )
+                            // )
                         );
                     }
 
