/*
 * Copyright (c) "Neo4j"
 * Neo4j Sweden AB [http://neo4j.com]
 *
 * This file is part of Neo4j.
 *
 * Licensed under the Apache License, Version 2.0 (the "License");
 * you may not use this file except in compliance with the License.
 * You may obtain a copy of the License at
 *
 *     http://www.apache.org/licenses/LICENSE-2.0
 *
 * Unless required by applicable law or agreed to in writing, software
 * distributed under the License is distributed on an "AS IS" BASIS,
 * WITHOUT WARRANTIES OR CONDITIONS OF ANY KIND, either express or implied.
 * See the License for the specific language governing permissions and
 * limitations under the License.
 */

import type { ResolveTree } from "graphql-parse-resolve-info";
import { GraphQLUnionType } from "graphql";
import { mergeDeep } from "@graphql-tools/utils";
import type { Node } from "../classes";
import type {
    GraphQLOptionsArg,
    GraphQLSortArg,
    GraphQLWhereArg,
    Context,
    ConnectionField,
    RelationField,
} from "../types";
import { createAuthAndParams } from "./create-auth-and-params";
import { AUTH_FORBIDDEN_ERROR } from "../constants";
import { createDatetimeElement } from "./projection/elements/create-datetime-element";
import createPointElement from "./projection/elements/create-point-element";
import mapToDbProperty from "../utils/map-to-db-property";
import { createFieldAggregation } from "./field-aggregations/create-field-aggregation";
import { addGlobalIdField } from "../utils/global-node-projection";
import { getRelationshipDirection } from "../utils/get-relationship-direction";
import { generateMissingOrAliasedFields, filterFieldsInSelection, generateProjectionField } from "./utils/resolveTree";
import { removeDuplicates } from "../utils/utils";
import * as CypherBuilder from "./cypher-builder/CypherBuilder";
import { createProjectionSubquery } from "./projection/subquery/create-projection-subquery";
import { collectUnionSubqueriesResults } from "./projection/subquery/collect-union-subqueries-results";
// eslint-disable-next-line import/no-cycle
import createInterfaceProjectionAndParams from "./create-interface-projection-and-params";
// eslint-disable-next-line import/no-cycle
import { createConnectionClause } from "./connection-clause/create-connection-clause";

interface Res {
    projection: string[];
    params: any;
    meta: ProjectionMeta;
    subqueries: Array<CypherBuilder.Clause>;
}

export interface ProjectionMeta {
    authValidateStrs?: string[];
    cypherSortFields?: { alias: string; apocStr: string }[];
}

export type ProjectionResult = {
    projection: string;
    params: Record<string, any>;
    meta: ProjectionMeta;
    subqueries: Array<CypherBuilder.Clause>;
};

export default function createProjectionAndParams({
    resolveTree,
    node,
    context,
    chainStr,
    varName,
    literalElements,
    resolveType,
    isRootConnectionField,
    isInCypher = false, // Note, only used for connection in cypher fields
}: {
    resolveTree: ResolveTree;
    node: Node;
    context: Context;
    chainStr?: string;
    varName: string;
    literalElements?: boolean;
    resolveType?: boolean;
    isRootConnectionField?: boolean;
    isInCypher?: boolean;
}): ProjectionResult {
    function reducer(res: Res, field: ResolveTree): Res {
        const alias = field.alias;
        let param = "";
        if (chainStr) {
            param = `${chainStr}_${alias}`;
        } else {
            param = `${varName}_${alias}`;
        }

        const whereInput = field.args.where as GraphQLWhereArg;
        const optionsInput = (field.args.options || {}) as GraphQLOptionsArg;
        const fieldFields = field.fieldsByTypeName;
        const cypherField = node.cypherFields.find((x) => x.fieldName === field.name);
        const relationField = node.relationFields.find((x) => x.fieldName === field.name);
        const connectionField = node.connectionFields.find((x) => x.fieldName === field.name);
        const pointField = node.pointFields.find((x) => x.fieldName === field.name);
        const temporalField = node.temporalFields.find((x) => x.fieldName === field.name);
        const authableField = node.authableFields.find((x) => x.fieldName === field.name);

        if (authableField) {
            if (authableField.auth) {
                const allowAndParams = createAuthAndParams({
                    entity: authableField,
                    operations: "READ",
                    context,
                    allow: { parentNode: node, varName, chainStr: param },
                });
                if (allowAndParams[0]) {
                    if (!res.meta.authValidateStrs) {
                        res.meta.authValidateStrs = [];
                    }
                    res.meta.authValidateStrs?.push(allowAndParams[0]);
                    res.params = { ...res.params, ...allowAndParams[1] };
                }
            }
        }

        if (cypherField) {
            const projectionAuthStrs: string[] = [];
            const unionWheres: string[] = [];
            let projectionStr = "";

            const isArray = cypherField.typeMeta.array;

            const graphqlType = context.schema.getType(cypherField.typeMeta.name);

            const referenceNode = context.nodes.find((x) => x.name === cypherField.typeMeta.name);

            const referenceUnion = graphqlType instanceof GraphQLUnionType ? graphqlType.astNode : undefined;

            if (referenceNode) {
                const {
                    projection: str,
                    params: p,
                    meta,
                    // subqueries, // TODO: properly take care of these subqueries
                } = createProjectionAndParams({
                    resolveTree: field,
                    node: referenceNode || node,
                    context,
                    varName: `${varName}_${alias}`,
                    chainStr: param,
                    isRootConnectionField,
                    isInCypher: true,
                });

                projectionStr = str;
                res.params = { ...res.params, ...p };
                if (meta?.authValidateStrs?.length) {
                    projectionAuthStrs.push(meta.authValidateStrs.join(" AND "));
                }
            }

            if (referenceUnion) {
                const fieldFieldsKeys = Object.keys(fieldFields);
                const hasMultipleFieldFields = fieldFieldsKeys.length > 1;
                const hasSingleFieldField = fieldFieldsKeys.length === 1;

                const headStrs: string[] = [];
                let referencedNodes =
                    referenceUnion?.types
                        ?.map((u) => context.nodes.find((n) => n.name === u.name.value))
                        ?.filter((b) => b !== undefined) || [];
                if (hasMultipleFieldFields) {
                    referencedNodes = referencedNodes?.filter((n) => fieldFieldsKeys.includes(n?.name ?? "")) || [];
                }

                referencedNodes.forEach((refNode) => {
                    if (refNode) {
                        const labelsStatements = refNode
                            .getLabels(context)
                            .map((label) => `${varName}_${alias}:\`${label}\``);
                        unionWheres.push(`(${labelsStatements.join(" AND ")})`);

                        const innerHeadStr: string[] = [
                            `[ ${varName}_${alias} IN [${varName}_${alias}] WHERE (${labelsStatements.join(" AND ")})`,
                        ];

                        if (fieldFields[refNode.name]) {
                            const {
                                projection: str,
                                params: p,
                                meta,
                            } = createProjectionAndParams({
                                resolveTree: field,
                                node: refNode,
                                context,
                                varName: `${varName}_${alias}`,
                            });

                            innerHeadStr.push(
                                [
                                    `| ${varName}_${alias} { __resolveType: "${refNode.name}", `,
                                    ...str.replace("{", "").split(""),
                                ].join("")
                            );
                            res.params = { ...res.params, ...p };

                            if (meta?.authValidateStrs?.length) {
                                projectionAuthStrs.push(meta.authValidateStrs.join(" AND "));
                            }
                        } else {
                            innerHeadStr.push(`| ${varName}_${alias} { __resolveType: "${refNode.name}" } `);
                        }

                        innerHeadStr.push(`]`);

                        headStrs.push(innerHeadStr.join(" "));
                    }
                });

                const isTakeFirstElement: boolean = !isArray || hasSingleFieldField;
                projectionStr = `${isTakeFirstElement ? "head(" : ""} ${headStrs.join(" + ")} ${
                    isTakeFirstElement ? ")" : ""
                }`;
            }

            const initApocParamsStrs = [
                ...(context.auth ? ["auth: $auth"] : []),
                ...(context.cypherParams ? ["cypherParams: $cypherParams"] : []),
            ];

            // Null default argument values are not passed into the resolve tree therefore these are not being passed to
            // `apocParams` below causing a runtime error when executing.
            const nullArgumentValues = cypherField.arguments.reduce(
                (r, argument) => ({
                    ...r,
                    ...{ [argument.name.value]: null },
                }),
                {}
            );

            const apocParams = Object.entries({ ...nullArgumentValues, ...field.args }).reduce(
                (r: { strs: string[]; params: any }, entry) => {
                    const argName = `${param}_${entry[0]}`;

                    return {
                        strs: [...r.strs, `${entry[0]}: $${argName}`],
                        params: { ...r.params, [argName]: entry[1] },
                    };
                },
                { strs: initApocParamsStrs, params: {} }
            ) as { strs: string[]; params: any };
            res.params = {
                ...res.params,
                ...apocParams.params,
                ...(context.cypherParams ? { cypherParams: context.cypherParams } : {}),
            };

            const expectMultipleValues = (referenceNode || referenceUnion) && cypherField.typeMeta.array;
            const apocWhere = projectionAuthStrs.length
                ? `WHERE apoc.util.validatePredicate(NOT (${projectionAuthStrs.join(
                      " AND "
                  )}), "${AUTH_FORBIDDEN_ERROR}", [0])`
                : "";
            const unionWhere = unionWheres.length ? `WHERE ${unionWheres.join(" OR ")}` : "";
            const apocParamsStr = `{this: ${chainStr || varName}${
                apocParams.strs.length ? `, ${apocParams.strs.join(", ")}` : ""
            }}`;

            const isProjectionStrEmpty = projectionStr.trim().length === 0;

            const apocStr = `${
                !cypherField.isScalar && !cypherField.isEnum ? `${param} IN` : ""
            } apoc.cypher.runFirstColumn${expectMultipleValues ? "Many" : "Single"}("${
                cypherField.statement
            }", ${apocParamsStr})${apocWhere ? ` ${apocWhere}` : ""}${unionWhere ? ` ${unionWhere} ` : ""}${
                !isProjectionStrEmpty ? ` | ${!referenceUnion ? param : ""} ${projectionStr}` : ""
            }`;

            const sortInput = (context.resolveTree.args.sort ??
                (context.resolveTree.args.options as any)?.sort ??
                []) as GraphQLSortArg[];
            const isSortArg = sortInput.find((obj) => Object.keys(obj)[0] === alias);
            if (isSortArg) {
                if (!res.meta.cypherSortFields) {
                    res.meta.cypherSortFields = [];
                }

                res.meta.cypherSortFields.push({
                    alias,
                    apocStr,
                });
                if (isRootConnectionField) {
                    res.projection.push(`${alias}: edges.${alias}`);

                    return res;
                }
                if (cypherField.isScalar || cypherField.isEnum) {
                    res.projection.push(`${alias}: ${alias}`);

                    return res;
                }
            }

            if (cypherField.isScalar || cypherField.isEnum) {
                res.projection.push(`${alias}: ${apocStr}`);

                return res;
            }

            if (referenceUnion && cypherField.typeMeta.array) {
                res.projection.push(`${alias}: apoc.coll.flatten([${apocStr}])`);

                return res;
            }

            if (cypherField.typeMeta.array) {
                res.projection.push(`${alias}: [${apocStr}]`);

                return res;
            }

            res.projection.push(`${alias}: head([${apocStr}])`);

            return res;
        }

        if (relationField) {
            const referenceNode = context.nodes.find((x) => x.name === relationField.typeMeta.name);

            if (referenceNode?.queryOptions) {
                optionsInput.limit = referenceNode.queryOptions.getLimit(optionsInput.limit);
            }

            if (relationField.interface) {
                const interfaceResolveTree = field;

                const prevRelationshipFields: string[] = [];
                const relationshipField = node.relationFields.find(
                    (x) => x.fieldName === interfaceResolveTree.name
                ) as RelationField;
                const interfaceProjection = createInterfaceProjectionAndParams({
                    resolveTree: interfaceResolveTree,
                    field: relationshipField,
                    context,
                    nodeVariable: varName,
                    withVars: prevRelationshipFields,
                });
                res.subqueries.push(interfaceProjection);
                res.projection.push(`${field.alias}: ${varName}_${field.name}`);

                return res;
            }

            if (relationField.union) {
                const referenceNodes = context.nodes.filter(
                    (x) =>
                        relationField.union?.nodes?.includes(x.name) &&
                        (!field.args.where || Object.prototype.hasOwnProperty.call(field.args.where, x.name))
                );

                const parentNode = new CypherBuilder.NamedNode(chainStr || varName);

                const unionSubqueries: CypherBuilder.Clause[] = [];
                const unionVariableName = `${param}`;
                for (const refNode of referenceNodes) {
                    const refNodeInterfaceNames = node.interfaces.map(
                        (implementedInterface) => implementedInterface.name.value
                    );
                    const hasFields = Object.keys(field.fieldsByTypeName).some((fieldByTypeName) =>
                        [refNode.name, ...refNodeInterfaceNames].includes(fieldByTypeName)
                    );
                    const recurse = createProjectionAndParams({
                        resolveTree: field,
                        node: refNode,
                        context,
                        varName: `${varName}_${alias}`,
                        chainStr: unionVariableName,
                        isRootConnectionField,
                    });
                    res.params = { ...res.params, ...recurse.params };

                    const direction = getRelationshipDirection(relationField, field.args);

                    let nestedProjection = [
                        ` { __resolveType: "${refNode.name}", `,
                        recurse.projection.replace("{", ""),
                    ].join("");

                    if (!hasFields) {
                        nestedProjection = `{ __resolveType: "${refNode.name}" }`;
                    }

                    const subquery = createProjectionSubquery({
                        parentNode,
                        whereInput: field.args.where ? field.args.where[refNode.name] : field.args.where,
                        node: refNode,
                        context,
                        alias: unionVariableName,
                        nestedProjection,
                        nestedSubqueries: recurse.subqueries,
                        relationField,
                        relationshipDirection: direction,
                        optionsInput,
                        authValidateStrs: recurse.meta?.authValidateStrs,
                        addSkipAndLimit: false,
                        collect: false,
                    });

                    const unionWith = new CypherBuilder.With(parentNode);
                    unionSubqueries.push(CypherBuilder.concat(unionWith, subquery));
                }

                const unionClause = new CypherBuilder.Union(...unionSubqueries);

                const collectAndLimitStatements = collectUnionSubqueriesResults({
                    resultVariable: new CypherBuilder.NamedNode(unionVariableName),
                    optionsInput,
                    isArray: Boolean(relationField.typeMeta.array),
                });

                const unionAndSort = CypherBuilder.concat(
                    new CypherBuilder.Call(unionClause),
                    collectAndLimitStatements
                );
                res.subqueries.push(new CypherBuilder.Call(unionAndSort).with(parentNode));
                res.projection.push(`${alias}: ${unionVariableName}`);

                return res;
            }

            const recurse = createProjectionAndParams({
                resolveTree: field,
                node: referenceNode || node,
                context,
                varName: `${varName}_${alias}`,
                chainStr: param,
                isRootConnectionField,
            });
            res.params = { ...res.params, ...recurse.params };

            const parentNode = new CypherBuilder.NamedNode(chainStr || varName);

            const direction = getRelationshipDirection(relationField, field.args);
            const subquery = createProjectionSubquery({
                parentNode,
                whereInput,
                node: referenceNode as Node, // TODO: improve typings
                context,
                alias: param,
                nestedProjection: recurse.projection,
                nestedSubqueries: recurse.subqueries,
                relationField,
                relationshipDirection: direction,
                optionsInput,
                authValidateStrs: recurse.meta?.authValidateStrs,
            });
            res.subqueries.push(new CypherBuilder.Call(subquery).with(parentNode));
            res.projection.push(`${alias}: ${param}`);

            return res;
        }

        const aggregationFieldProjection = createFieldAggregation({
            context,
            nodeLabel: chainStr || varName,
            node,
            field,
        });

        if (aggregationFieldProjection) {
            res.projection.push(`${alias}: ${aggregationFieldProjection.query}`);
            res.params = { ...res.params, ...aggregationFieldProjection.params };
            return res;
        }

        if (connectionField) {
            const matchedConnectionField = node.connectionFields.find(
                (x) => x.fieldName === field.name
            ) as ConnectionField;

            const connectionClause = new CypherBuilder.Call(
                createConnectionClause({
                    resolveTree: field,
                    field: matchedConnectionField,
                    context,
                    nodeVariable: varName,
                })
            ).with(new CypherBuilder.NamedNode(varName));

            const connection = connectionClause.build(`${varName}_connection_${field.alias}`); // TODO: remove build from here

            const stupidParams = connection.params;

            // Only for connections on a @cypher property
            if (isInCypher) {
                const connectionParamNames = Object.keys(connection.params);
                const runFirstColumnParams = [
                    ...[`${chainStr}: ${chainStr}`],
                    ...connectionParamNames
                        .filter(Boolean)
                        .map((connectionParamName) => `${connectionParamName}: $${connectionParamName}`),
                    ...(context.auth ? ["auth: $auth"] : []),
                    ...(context.cypherParams ? ["cypherParams: $cypherParams"] : []),
                ];

                res.projection.push(
                    `${field.name}: apoc.cypher.runFirstColumnSingle("${connection.cypher.replace(
                        /("|')/g,
                        "\\$1"
                    )} RETURN ${field.name}", { ${runFirstColumnParams.join(", ")} })`
                );
            } else {
<<<<<<< HEAD
                const connectionClause = new CypherBuilder.RawCypher(() => {
=======
                const connectionSubClause = new CypherBuilder.RawCypher((_env) => {
>>>>>>> 7b0dbf61
                    // TODO: avoid REPLACE_ME in params and return them here

                    return [connection.cypher, {}];
                });
                res.subqueries.push(connectionSubClause);
                res.projection.push(`${field.alias}: ${field.alias}`);
            }

            res.params = { ...res.params, ...stupidParams };
            return res;
        }

        if (pointField) {
            res.projection.push(createPointElement({ resolveTree: field, field: pointField, variable: varName }));
        } else if (temporalField?.typeMeta.name === "DateTime") {
            res.projection.push(createDatetimeElement({ resolveTree: field, field: temporalField, variable: varName }));
        } else {
            // In the case of using the @alias directive (map a GraphQL field to a db prop)
            // the output will be RETURN varName {GraphQLfield: varName.dbAlias}
            const dbFieldName = mapToDbProperty(node, field.name);

            // If field is aliased, rename projected field to alias and set to varName.fieldName
            // e.g. RETURN varname { .fieldName } -> RETURN varName { alias: varName.fieldName }
            let aliasedProj: string;

            if (alias !== field.name || dbFieldName !== field.name || literalElements) {
                aliasedProj = `${alias}: ${varName}`;
            } else {
                aliasedProj = "";
            }

            res.projection.push(`${aliasedProj}.${dbFieldName}`);
        }

        return res;
    }

    let existingProjection = { ...resolveTree.fieldsByTypeName[node.name] };

    // If we have a query for a globalNode and it includes the "id" field
    // we modify the projection to include the appropriate db fields

    if (node.isGlobalNode && existingProjection.id) {
        existingProjection = addGlobalIdField(existingProjection, node.getGlobalIdField());
    }

    // Fields of reference node to sort on. Since sorting is done on projection, if field is not selected
    // sort will fail silently

    const sortFieldNames = ((resolveTree.args.options as GraphQLOptionsArg)?.sort ?? []).map(Object.keys).flat();

    // Iterate over fields name in sort argument
    const nodeFields = sortFieldNames.reduce(
        (acc, sortFieldName) => ({
            ...acc,
            // If fieldname is not found in fields of selection set
            ...(!Object.values(existingProjection).find((field) => field.name === sortFieldName)
                ? // generate a basic resolve tree
                  generateProjectionField({ name: sortFieldName })
                : {}),
        }),
        // and add it to existing fields for projection
        existingProjection
    );

    // Include fields of implemented interfaces to allow for fragments on interfaces
    // cf. https://github.com/neo4j/graphql/issues/476
    const mergedSelectedFields: Record<string, ResolveTree> = mergeDeep<Record<string, ResolveTree>[]>([
        nodeFields,
        ...node.interfaces.map((i) => resolveTree.fieldsByTypeName[i.name.value]),
    ]);

    // Merge fields for final projection to account for multiple fragments
    // cf. https://github.com/neo4j/graphql/issues/920
    const mergedFields: Record<string, ResolveTree> = mergeDeep<Record<string, ResolveTree>[]>([
        mergedSelectedFields,
        generateMissingOrAliasedSortFields({ selection: mergedSelectedFields, resolveTree }),
        generateMissingOrAliasedRequiredFields({ selection: mergedSelectedFields, node }),
    ]);

    const { projection, params, meta, subqueries } = Object.values(mergedFields).reduce(reducer, {
        projection: resolveType ? [`__resolveType: "${node.name}"`] : [],
        params: {},
        meta: {},
        subqueries: [],
    });

    return {
        projection: `{ ${projection.join(", ")} }`,
        params,
        meta,
        subqueries,
    };
}

// Generates any missing fields required for sorting
const generateMissingOrAliasedSortFields = ({
    selection,
    resolveTree,
}: {
    selection: Record<string, ResolveTree>;
    resolveTree: ResolveTree;
}): Record<string, ResolveTree> => {
    const sortFieldNames = removeDuplicates(
        ((resolveTree.args.options as GraphQLOptionsArg)?.sort ?? []).map(Object.keys).flat()
    );

    return generateMissingOrAliasedFields({ fieldNames: sortFieldNames, selection });
};

// Generated any missing fields required for custom resolvers
const generateMissingOrAliasedRequiredFields = ({
    node,
    selection,
}: {
    node: Node;
    selection: Record<string, ResolveTree>;
}): Record<string, ResolveTree> => {
    const requiredFields = removeDuplicates(
        filterFieldsInSelection({ fields: node.computedFields, selection })
            .map((f) => f.requiredFields)
            .flat()
    );

    return generateMissingOrAliasedFields({ fieldNames: requiredFields, selection });
};<|MERGE_RESOLUTION|>--- conflicted
+++ resolved
@@ -511,11 +511,7 @@
                     )} RETURN ${field.name}", { ${runFirstColumnParams.join(", ")} })`
                 );
             } else {
-<<<<<<< HEAD
-                const connectionClause = new CypherBuilder.RawCypher(() => {
-=======
-                const connectionSubClause = new CypherBuilder.RawCypher((_env) => {
->>>>>>> 7b0dbf61
+                const connectionSubClause = new CypherBuilder.RawCypher(() => {
                     // TODO: avoid REPLACE_ME in params and return them here
 
                     return [connection.cypher, {}];
