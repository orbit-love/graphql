/*
 * Copyright (c) "Neo4j"
 * Neo4j Sweden AB [http://neo4j.com]
 *
 * This file is part of Neo4j.
 *
 * Licensed under the Apache License, Version 2.0 (the "License");
 * you may not use this file except in compliance with the License.
 * You may obtain a copy of the License at
 *
 *     http://www.apache.org/licenses/LICENSE-2.0
 *
 * Unless required by applicable law or agreed to in writing, software
 * distributed under the License is distributed on an "AS IS" BASIS,
 * WITHOUT WARRANTIES OR CONDITIONS OF ANY KIND, either express or implied.
 * See the License for the specific language governing permissions and
 * limitations under the License.
 */

import type { RelationField, Context, PrimitiveField } from "../types";
import type { Node, Relationship } from "../classes";
import type { CallbackBucket } from "../classes/CallbackBucket";
import { createAuthAndParams } from "./create-auth-and-params";
import { AUTH_FORBIDDEN_ERROR } from "../constants";
import { asArray, omitFields } from "../utils/utils";
import * as CypherBuilder from "./cypher-builder/CypherBuilder";
import { convertToCypherParams } from "./cypher-builder/utils/convert-to-cypher-params";
import { addCallbackAndSetParamCypher } from "./utils/callback-utils";

type CreateOrConnectInput = {
    where?: {
        node: Record<string, any>;
    };
    onCreate?: {
        node?: Record<string, any>;
        edge?: Record<string, any>;
    };
};

export function createConnectOrCreateAndParams({
    input,
    varName,
    parentVar,
    relationField,
    refNode,
    context,
    withVars,
    callbackBucket,
}: {
    input: CreateOrConnectInput[] | CreateOrConnectInput;
    varName: string;
    parentVar: string;
    relationField: RelationField;
    refNode: Node;
    context: Context;
    withVars: string[];
    callbackBucket: CallbackBucket;
}): CypherBuilder.CypherResult {
    const withVarsVariables = withVars.map((name) => new CypherBuilder.NamedVariable(name));

    const statements = asArray(input).map((inputItem, index) => {
        const subqueryBaseName = `${varName}${index}`;
        const result = createConnectOrCreatePartialStatement({
            input: inputItem,
            baseName: subqueryBaseName,
            parentVar,
            relationField,
            refNode,
            context,
            varName,
            callbackBucket,
        });
        return result;
    });

    const wrappedQueries = statements.map((statement) => {
        const countResult = new CypherBuilder.RawCypher(() => "COUNT(*) AS _");
        const returnStatement = new CypherBuilder.Return(countResult);
        const withStatement = new CypherBuilder.With(...withVarsVariables);
        const callStatement = new CypherBuilder.Call(CypherBuilder.concat(statement, returnStatement)).innerWith(
            ...withVarsVariables
        );

        return CypherBuilder.concat(withStatement, callStatement);
    });

    const query = CypherBuilder.concat(...wrappedQueries);

    return query.build(`${varName}_`);
}

function createConnectOrCreatePartialStatement({
    input,
    baseName,
    parentVar,
    relationField,
    refNode,
    context,
    varName,
    callbackBucket,
}: {
    input: CreateOrConnectInput;
    baseName: string;
    parentVar: string;
    relationField: RelationField;
    refNode: Node;
    context: Context;
    varName: string;
    callbackBucket: CallbackBucket;
}): CypherBuilder.Clause {
    const mergeQuery = mergeStatement({
        input,
        refNode,
        context,
        relationField,
        parentNode: new CypherBuilder.NamedNode(parentVar),
        varName,
        callbackBucket,
    });

    const authQuery = createAuthStatement({
        node: refNode,
        context,
        nodeName: baseName,
    });

    if (authQuery) {
        return CypherBuilder.concat(authQuery, mergeQuery);
    }
    return mergeQuery;
}

function mergeStatement({
    input,
    refNode,
    context,
    relationField,
    parentNode,
    varName,
    callbackBucket,
}: {
    input: CreateOrConnectInput;
    refNode: Node;
    context: Context;
    relationField: RelationField;
    parentNode: CypherBuilder.Node;
    varName: string;
    callbackBucket: CallbackBucket;
}): CypherBuilder.Clause {
    const whereNodeParameters = getCypherParameters(input.where?.node, refNode);
    const onCreateNodeParameters = getCypherParameters(input.onCreate?.node, refNode);

    const autogeneratedParams = getAutogeneratedParams(refNode);
    const node = new CypherBuilder.Node({
        labels: refNode.getLabels(context),
    });

    const unsetAutogeneratedParams = omitFields(autogeneratedParams, Object.keys(whereNodeParameters));
    const callbackFields = getCallbackFields(refNode);

    const callbackParams = callbackFields
        .map((callbackField): [CypherBuilder.PropertyRef, CypherBuilder.RawCypher] | [] => {
            const varNameVariable = new CypherBuilder.NamedVariable(varName);
            return addCallbackAndSetParamCypher(
                callbackField,
                varNameVariable,
                parentNode,
                callbackBucket,
                "CREATE",
                node
            );
        })
        .filter((tuple) => tuple.length !== 0) as [CypherBuilder.PropertyRef, CypherBuilder.RawCypher][];

    const rawNodeParams = {
        ...unsetAutogeneratedParams,
        ...onCreateNodeParameters,
    };

    const onCreateParams = Object.entries(rawNodeParams).map(
        ([key, param]): [CypherBuilder.PropertyRef, CypherBuilder.Param] => {
            return [node.property(key), param];
        }
    );

    const merge = new CypherBuilder.Merge(node, whereNodeParameters).onCreate(...onCreateParams, ...callbackParams);

    const relationshipFields = context.relationships.find((x) => x.properties === relationField.properties);
    const autogeneratedRelationshipParams = relationshipFields ? getAutogeneratedParams(relationshipFields) : {};
    const rawOnCreateRelationshipParams = convertToCypherParams(input.onCreate?.edge || {});

    const rawRelationshipParams = {
        ...autogeneratedRelationshipParams,
        ...rawOnCreateRelationshipParams,
    };

    const relationship = new CypherBuilder.Relationship({
        source: relationField.direction === "IN" ? node : parentNode,
        target: relationField.direction === "IN" ? parentNode : node,
        type: relationField.type,
    });

    const onCreateRelationshipParams = Object.entries(rawRelationshipParams).map(
        ([key, param]): [CypherBuilder.PropertyRef, CypherBuilder.Param] => {
            return [relationship.property(key), param];
        }
    );

    const relationshipMerge = new CypherBuilder.Merge(relationship).onCreate(...onCreateRelationshipParams);
    return CypherBuilder.concat(merge, relationshipMerge);
}

function createAuthStatement({
    node,
    context,
    nodeName,
}: {
    node: Node;
    context: Context;
    nodeName: string;
}): CypherBuilder.Clause | undefined {
    if (!node.auth) return undefined;

    const auth = createAuthAndParams({
        entity: node,
        operations: ["CONNECT", "CREATE"],
        context,
        allow: { parentNode: node, varName: nodeName, chainStr: `${nodeName}${node.name}_allow` },
        escapeQuotes: false,
    });

<<<<<<< HEAD
    return new CypherBuilder.RawCypher(() => {
=======
    if (!auth[0]) return undefined;

    return new CypherBuilder.RawCypher((env) => {
>>>>>>> 61bd3b97
        const predicate = `NOT (${auth[0]})`;
        const message = AUTH_FORBIDDEN_ERROR;

        const cypherStr = `CALL apoc.util.validate(${predicate}, "${message}", [0])`;

        return [cypherStr, auth[1]];
    });
}

function getCallbackFields(node: Node | Relationship): PrimitiveField[] {
    const callbackFields = node.primitiveFields.filter((f) => f.callback);
    return callbackFields;
}

// Helper for compatibility reasons
function getAutogeneratedParams(node: Node | Relationship): Record<string, CypherBuilder.Param<any>> {
    const autogeneratedFields = node.primitiveFields
        .filter((f) => f.autogenerate)
        .reduce((acc, field) => {
            if (field.dbPropertyName) {
                acc[field.dbPropertyName] = new CypherBuilder.RawCypher("randomUUID()");
            }
            return acc;
        }, {});

    const autogeneratedTemporalFields = node.temporalFields
        .filter((field) => ["DateTime", "Time"].includes(field.typeMeta.name) && field.timestamps?.includes("CREATE"))
        .reduce((acc, field) => {
            if (field.dbPropertyName) {
                acc[field.dbPropertyName] = new CypherBuilder.RawCypher(`${field.typeMeta.name.toLowerCase()}()`);
            }
            return acc;
        }, {});
    return { ...autogeneratedTemporalFields, ...autogeneratedFields };
}

function getCypherParameters(
    onCreateParams: Record<string, any> = {},
    node?: Node
): Record<string, CypherBuilder.Param<any>> {
    const params = Object.entries(onCreateParams).reduce((acc, [key, value]) => {
        const nodeField = node?.constrainableFields.find((f) => f.fieldName === key);
        const nodeFieldName = nodeField?.dbPropertyName || nodeField?.fieldName;
        const fieldName = nodeFieldName || key;
        const valueOrArray = nodeField?.typeMeta.array ? asArray(value) : value;
        acc[fieldName] = valueOrArray;
        return acc;
    }, {});
    return convertToCypherParams(params);
}<|MERGE_RESOLUTION|>--- conflicted
+++ resolved
@@ -229,13 +229,9 @@
         escapeQuotes: false,
     });
 
-<<<<<<< HEAD
+    if (!auth[0]) return undefined;
+    
     return new CypherBuilder.RawCypher(() => {
-=======
-    if (!auth[0]) return undefined;
-
-    return new CypherBuilder.RawCypher((env) => {
->>>>>>> 61bd3b97
         const predicate = `NOT (${auth[0]})`;
         const message = AUTH_FORBIDDEN_ERROR;
 
