--- conflicted
+++ resolved
@@ -36,11 +36,8 @@
 import { escapeQuery } from "./utils/escape-query";
 import { CallbackBucket } from "../classes/CallbackBucket";
 import { addCallbackAndSetParam } from "./utils/callback-utils";
-<<<<<<< HEAD
 import { buildMathStatements, matchMathField, mathDescriptorBuilder } from "./utils/math";
-=======
 import { indentBlock } from "./utils/indent-block";
->>>>>>> 862d3564
 
 interface Res {
     strs: string[];
