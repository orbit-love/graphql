--- conflicted
+++ resolved
@@ -17,14 +17,8 @@
  * limitations under the License.
  */
 
-<<<<<<< HEAD
-import { Node } from "../classes";
-import { AuthOperations, Context, GraphQLWhereArg } from "../types";
-=======
-import { dedent } from "graphql-compose";
+import type { AuthOperations, Context, GraphQLWhereArg } from "../types";
 import type { Node } from "../classes";
-import type { AuthOperations, Context, GraphQLWhereArg } from "../types";
->>>>>>> eefbec5b
 import createAuthAndParams from "./create-auth-and-params";
 import * as CypherBuilder from "./cypher-builder/CypherBuilder";
 import { addWhereToStatement } from "./where/add-where-to-statement";
