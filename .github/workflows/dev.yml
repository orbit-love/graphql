--- conflicted
+++ resolved
@@ -95,42 +95,6 @@
 
   # nextjs-app-setup:
   #   uses: ./.github/workflows/reusable-nextjs-app-setup.yml
-
-  ui-e2e-tests:
-    needs:
-      - cache-dependencies
-
-    runs-on: ubuntu-latest
-
-    services:
-      neo4j:
-        image: neo4j:4.4-enterprise
-        env:
-          NEO4J_AUTH: neo4j/password
-          NEO4JLABS_PLUGINS: '["apoc"]'
-          NEO4J_ACCEPT_LICENSE_AGREEMENT: yes
-        ports:
-          - 7687:7687
-
-    steps:
-      - name: Check out repository code
-        uses: actions/checkout@v3
-      - uses: actions/setup-node@v3
-        with:
-          node-version: lts/*
-          cache: yarn
-      - name: Install dependencies
-        run: yarn --immutable
-      - name: Overwrite GraphQL version
-        run: yarn up --exact graphql@^16.0.0
-      - name: Run @neo4j/graphql-toolbox e2e tests
-        run: |
-          yarn test
-        working-directory: packages/graphql-toolbox
-        env:
-          NEO_USER: neo4j
-          NEO_PASSWORD: password
-          NEO_URL: bolt://localhost:7687
 
   package-tests:
     uses: ./.github/workflows/reusable-package-tests.yml
@@ -193,12 +157,9 @@
           name: integration-coverage-${{ matrix.package }}
           path: packages/${{ matrix.package }}/coverage-${{ matrix.neo4j-version }}/
 
-<<<<<<< HEAD
-=======
   toolbox-tests:
     uses: ./.github/workflows/reusable-toolbox-tests.yml
 
->>>>>>> 6bed048e
   aura-teardown:
     needs:
       - cache-dependencies
