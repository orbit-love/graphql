--- conflicted
+++ resolved
@@ -14,11 +14,7 @@
         es2021: true,
     },
     rules: {
-<<<<<<< HEAD
-        "comma-dangle": ["error", "only-multiline"],
-=======
         "comma-dangle": ["error", commaDangle],
->>>>>>> ca89e497
         "eslint-comments/no-unused-disable": "error",
         // Expensive rules disabled below
         "import/default": "off",
